--- conflicted
+++ resolved
@@ -432,12 +432,10 @@
         execAndParse(listOf("query", "gov", "proposals"))
     }
 
-<<<<<<< HEAD
     fun getModelPerTokenPrice(modelId: String): ModelPerTokenPriceResponse = wrapLog("getModelPerTokenPrice", false) {
         execAndParse(listOf("query", "inference", "model-per-token-price", modelId))
     }
 
-=======
     fun getPocBatchCount(epochStartHeight:Long): Long = wrapLog("getPocBatchCount", infoLevel = false) {
         execAndParse<Count>(listOf("query", "inference", "count-po-c-batches-at-height", epochStartHeight.toString())).count
     }
@@ -454,8 +452,6 @@
     data class Count(
         val count: Long = 0
     )
-
->>>>>>> 6608e56b
 }
 
 val maxBlockWaitTime = Duration.ofSeconds(15)
