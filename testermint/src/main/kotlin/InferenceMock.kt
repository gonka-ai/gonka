package com.productscience

import com.github.tomakehurst.wiremock.client.MappingBuilder
import com.github.tomakehurst.wiremock.client.WireMock
import com.github.tomakehurst.wiremock.client.WireMock.aResponse
import com.github.tomakehurst.wiremock.client.WireMock.equalToJson
import com.github.tomakehurst.wiremock.client.WireMock.post
import com.github.tomakehurst.wiremock.client.WireMock.urlEqualTo
<<<<<<< HEAD
import com.github.tomakehurst.wiremock.stubbing.StubMapping
=======
import com.github.tomakehurst.wiremock.http.RequestMethod
import com.github.tomakehurst.wiremock.matching.RequestPatternBuilder
>>>>>>> 1089361b
import com.productscience.data.OpenAIResponse
import kotlin.time.Duration

interface IInferenceMock {
    fun setInferenceResponse(response: String, delay: Int = 0, streamDelay: Long = 0, segment: String = "", model: String? = null): StubMapping?
    fun setInferenceResponse(
        openAIResponse: OpenAIResponse,
        delay: Int = 0,
        streamDelay: Long = 0,
        segment: String = "",
        model: String? = null
    ): StubMapping?

    fun setPocResponse(weight: Long, scenarioName: String = "ModelState")
    fun setPocValidationResponse(weight: Long, scenarioName: String = "ModelState")
}

class InferenceMock(port: Int, val name: String) : IInferenceMock {
    private val mockClient = WireMock(port)
    fun givenThat(builder: MappingBuilder) =
        mockClient.register(builder)

<<<<<<< HEAD
    override fun setInferenceResponse(response: String, delay: Int, streamDelay: Long, segment: String, model: String?) =
=======
    fun getLastInferenceRequest(): InferenceRequestPayload? {
        val requests = mockClient.find(RequestPatternBuilder(RequestMethod.POST, urlEqualTo("/v1/chat/completions")))
        if (requests.isEmpty()) {
            return null
        }
        val lastRequest = requests.last()
        return openAiJson.fromJson(lastRequest.bodyAsString, InferenceRequestPayload::class.java)
    }

    fun setInferenceResponse(response: String, delay: java.time.Duration = java.time.Duration.ZERO, segment: String = "", model: String? = null) =
>>>>>>> 1089361b
        this.givenThat(
            post(urlEqualTo("$segment/v1/chat/completions"))
                .apply {
                    if (model != null) {
                        withRequestBody(equalToJson("""{"model": "$model"}""", true, true))
                    }
                }
                .willReturn(
                    aResponse()
                        .withFixedDelay(delay.toMillis().toInt())
                        .withStatus(200)
                        .withBody(response)
                )
        )

    override fun setInferenceResponse(
        openAIResponse: OpenAIResponse,
<<<<<<< HEAD
        delay: Int,
        streamDelay: Long,
        segment: String,
        model: String?
=======
        delay: java.time.Duration = java.time.Duration.ZERO,
        segment: String = "",
        model: String? = null
>>>>>>> 1089361b
    ) =
        this.setInferenceResponse(
            openAiJson.toJson(openAIResponse), delay, streamDelay, segment, model)

    override fun setPocResponse(weight: Long, scenarioName: String) {
        // Generate 'weight' number of nonces
        val nonces = (1..weight).toList()
        // Generate distribution values evenly spaced from 0.0 to 1.0
        val dist = nonces.map { it.toDouble() / weight }
        val body = """
            {
              "public_key": "{{jsonPath originalRequest.body '$.public_key'}}",
              "block_hash": "{{jsonPath originalRequest.body '$.block_hash'}}",
              "block_height": {{jsonPath originalRequest.body '$.block_height'}},
              "nonces": $nonces,
              "dist": $dist,
              "received_dist": $dist
            }
        """.trimIndent()
        this.givenThat(
            post(urlEqualTo("/api/v1/pow/init/generate"))
                .inScenario("ModelState")
                .willSetStateTo("POW")
                .willReturn(
                    aResponse()
                        .withStatus(200)
                        .withHeader("Content-Type", "application/json")
                        .withBody("")
                )
                .withPostServeAction(
                    "webhook",
                    mapOf(
                        "method" to "POST",
                        "url" to "{{jsonPath originalRequest.body '$.url'}}/generated",
                        "headers" to mapOf("Content-Type" to "application/json"),
                        "delay" to mapOf("type" to "fixed", "milliseconds" to 1000),
                        "body" to body
                    )
                )
        )

    }

    override fun setPocValidationResponse(weight: Long, scenarioName: String) {
        // Generate 'weight' number of nonces
        val nonces = (1..weight).toList()
        // Generate distribution values evenly spaced from 0.0 to 1.0
        val dist = nonces.map { it.toDouble() / weight }
        val callbackBody = """
            {
              "public_key": "{{jsonPath originalRequest.body '$.public_key'}}",
              "block_hash": "{{jsonPath originalRequest.body '$.block_hash'}}",
              "block_height": {{jsonPath originalRequest.body '$.block_height'}},
              "nonces": $nonces,
              "dist": $dist,
              "received_dist": $dist,
              "r_target": {{jsonPath originalRequest.body '$.r_target'}},
              "fraud_threshold": {{jsonPath originalRequest.body '$.fraud_threshold'}},
              "n_invalid": 0,
              "probability_honest": 0.99,
              "fraud_detected": false
            }
        """.trimIndent()

        this.givenThat(
            post(urlEqualTo("/api/v1/pow/init/validate"))
                .inScenario(scenarioName)
                .whenScenarioStateIs("POW") // Assuming this is the required state as per validate_poc.json
                .willReturn(
                    aResponse()
                        .withStatus(200)
                        .withHeader("Content-Type", "application/json")
                        .withBody("") // Or any immediate response body if needed
                )
                .withPostServeAction(
                    "webhook",
                    mapOf(
                        "method" to "POST",
                        "url" to "{{jsonPath originalRequest.body '$.url'}}/validated",
                        "headers" to mapOf("Content-Type" to "application/json"),
                        "delay" to mapOf("type" to "fixed", "milliseconds" to 5000), // Adjust delay as needed
                        "body" to callbackBody
                    )
                )
        )
    }
}<|MERGE_RESOLUTION|>--- conflicted
+++ resolved
@@ -6,12 +6,9 @@
 import com.github.tomakehurst.wiremock.client.WireMock.equalToJson
 import com.github.tomakehurst.wiremock.client.WireMock.post
 import com.github.tomakehurst.wiremock.client.WireMock.urlEqualTo
-<<<<<<< HEAD
-import com.github.tomakehurst.wiremock.stubbing.StubMapping
-=======
 import com.github.tomakehurst.wiremock.http.RequestMethod
 import com.github.tomakehurst.wiremock.matching.RequestPatternBuilder
->>>>>>> 1089361b
+import com.github.tomakehurst.wiremock.stubbing.StubMapping
 import com.productscience.data.OpenAIResponse
 import kotlin.time.Duration
 
@@ -27,17 +24,14 @@
 
     fun setPocResponse(weight: Long, scenarioName: String = "ModelState")
     fun setPocValidationResponse(weight: Long, scenarioName: String = "ModelState")
+    fun getLastInferenceRequest(): InferenceRequestPayload?
 }
 
 class InferenceMock(port: Int, val name: String) : IInferenceMock {
     private val mockClient = WireMock(port)
     fun givenThat(builder: MappingBuilder) =
         mockClient.register(builder)
-
-<<<<<<< HEAD
-    override fun setInferenceResponse(response: String, delay: Int, streamDelay: Long, segment: String, model: String?) =
-=======
-    fun getLastInferenceRequest(): InferenceRequestPayload? {
+    override fun getLastInferenceRequest(): InferenceRequestPayload? {
         val requests = mockClient.find(RequestPatternBuilder(RequestMethod.POST, urlEqualTo("/v1/chat/completions")))
         if (requests.isEmpty()) {
             return null
@@ -45,9 +39,7 @@
         val lastRequest = requests.last()
         return openAiJson.fromJson(lastRequest.bodyAsString, InferenceRequestPayload::class.java)
     }
-
-    fun setInferenceResponse(response: String, delay: java.time.Duration = java.time.Duration.ZERO, segment: String = "", model: String? = null) =
->>>>>>> 1089361b
+    override fun setInferenceResponse(response: String, delay: Int, streamDelay: Long, segment: String, model: String?) =
         this.givenThat(
             post(urlEqualTo("$segment/v1/chat/completions"))
                 .apply {
@@ -65,16 +57,10 @@
 
     override fun setInferenceResponse(
         openAIResponse: OpenAIResponse,
-<<<<<<< HEAD
         delay: Int,
         streamDelay: Long,
         segment: String,
         model: String?
-=======
-        delay: java.time.Duration = java.time.Duration.ZERO,
-        segment: String = "",
-        model: String? = null
->>>>>>> 1089361b
     ) =
         this.setInferenceResponse(
             openAiJson.toJson(openAIResponse), delay, streamDelay, segment, model)
