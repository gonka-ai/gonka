package com.productscience

import com.github.kittinunf.fuel.Fuel
import com.github.kittinunf.fuel.core.FuelError
import com.github.kittinunf.fuel.core.Request
import com.github.kittinunf.fuel.core.Response
import com.github.kittinunf.fuel.core.extensions.jsonBody
import com.github.kittinunf.fuel.gson.gsonDeserializer
import com.github.kittinunf.fuel.gson.jsonBody
import com.github.kittinunf.fuel.gson.responseObject
import com.github.kittinunf.result.Result
import com.productscience.data.*
import org.tinylog.kotlin.Logger
import java.io.BufferedReader
import java.io.BufferedWriter
import java.io.InputStreamReader
import java.io.OutputStreamWriter
import java.net.HttpURLConnection
import java.net.URL

const val SERVER_TYPE_PUBLIC = "public"
const val SERVER_TYPE_ML = "ml"
const val SERVER_TYPE_ADMIN = "admin"

data class ApplicationAPI(val urls: Map<String, String>, override val config: ApplicationConfig) : HasConfig {
    private fun urlFor(type: String): String =
        urls[type] ?: error("URL for type \"$type\" not found in ApplicationAPI")

    fun getParticipants(): List<Participant> = wrapLog("GetParticipants", false) {
        val url = urlFor(SERVER_TYPE_PUBLIC)
        val resp = Fuel.get("$url/v1/participants")
            .timeoutRead(1000*60)
            .responseObject<ParticipantsResponse>(gsonDeserializer(cosmosJson))
        logResponse(resp)
        resp.third.get().participants
    }

    fun addInferenceParticipant(inferenceParticipant: InferenceParticipant) = wrapLog("AddInferenceParticipant", true) {
        val url = urlFor(SERVER_TYPE_PUBLIC)
        val response = Fuel.post("$url/v1/participants")
            .jsonBody(inferenceParticipant, cosmosJson)
            .response()
        logResponse(response)
    }

    fun addUnfundedInferenceParticipant(inferenceParticipant: UnfundedInferenceParticipant) =
        wrapLog("AddUnfundedInferenceParticipant", true) {
            val url = urlFor(SERVER_TYPE_PUBLIC)
            val response = Fuel.post("$url/v1/participants")
                .jsonBody(inferenceParticipant, cosmosJson)
                .response()
            logResponse(response)
        }

    fun getInferenceOrNull(inferenceId: String): InferencePayload? = wrapLog("getInferenceOrNull", true) {
        try {
            getInference(inferenceId)
        } catch (_: Exception) {
            null
        }
    }

    fun getInference(inferenceId: String): InferencePayload = wrapLog("getInference", true) {
        val url = urlFor(SERVER_TYPE_PUBLIC)
        val response = Fuel.get(url + "/v1/chat/completions/$inferenceId")
            .responseObject<InferencePayload>(gsonDeserializer(cosmosJson))
        logResponse(response)
        response.third.get()
    }

    fun makeInferenceRequest(
        request: String,
        address: String,
        signature: String,
    ): OpenAIResponse =
        wrapLog("MakeInferenceRequest", true) {
            val url = urlFor(SERVER_TYPE_PUBLIC)
            val response = Fuel.post((url + "/v1/chat/completions"))
                .jsonBody(request)
                .header("X-Requester-Address", address)
                .header("Authorization", signature)
                .timeout(1000*60)
                .timeoutRead(1000*60)
                .responseObject<OpenAIResponse>(gsonDeserializer(cosmosJson))
            logResponse(response)
            response.third.get()
        }

    fun makeStreamedInferenceRequest(
        request: String,
        address: String,
        signature: String,
    ): List<String> =
        wrapLog("MakeStreamedInferenceRequest", true) {
            val url = urlFor(SERVER_TYPE_PUBLIC)
            stream(url = "$url/v1/chat/completions", address = address, signature = signature, jsonBody = request)
        }

    fun setNodesTo(node: InferenceNode) {
        val nodes = getNodes()
        if (nodes.all { it.node.id == node.id }) return
        nodes.forEach { removeNode(it.node.id) }
        addNode(node)
    }

    fun getNodes(): List<NodeResponse> =
        wrapLog("GetNodes", false) {
            val url = urlFor(SERVER_TYPE_ADMIN)
            val response = Fuel.get("$url/admin/v1/nodes")
                .responseObject<List<NodeResponse>>(gsonDeserializer(cosmosJson))
            logResponse(response)
            response.third.get()
        }

    fun addNode(node: InferenceNode): InferenceNode = wrapLog("AddNode", true) {
        val url = urlFor(SERVER_TYPE_ADMIN)
        val response = Fuel.post("$url/admin/v1/nodes")
            .jsonBody(node, cosmosJson)
            .responseObject<InferenceNode>(gsonDeserializer(cosmosJson))
        logResponse(response)
        response.third.get()
    }

    fun addNodes(nodes: List<InferenceNode>): List<InferenceNode> = wrapLog("AddNodes", true) {
        val url = urlFor(SERVER_TYPE_ADMIN)
        val response = Fuel.post("$url/admin/v1/nodes/batch")
            .jsonBody(nodes, cosmosJson)
            .responseObject<List<InferenceNode>>(gsonDeserializer(cosmosJson))
        logResponse(response)
        response.third.get()
    }

    fun removeNode(nodeId: String) = wrapLog("RemoveNode", true) {
        val url = urlFor(SERVER_TYPE_ADMIN)
        val response = Fuel.delete("$url/admin/v1/nodes/$nodeId")
            .responseString()
        logResponse(response)
    }

    fun submitPriceProposal(proposal: UnitOfComputePriceProposalDto): String = wrapLog("SubmitPriceProposal", true) {
        val url = urlFor(SERVER_TYPE_ADMIN)
        val response = Fuel.post("$url/admin/v1/unit-of-compute-price-proposal")
            .jsonBody(proposal, cosmosJson)
            .responseString()
        logResponse(response)

        response.third.get()
    }

    fun getPriceProposal(): GetUnitOfComputePriceProposalDto = wrapLog("SubmitPriceProposal", true) {
        val url = urlFor(SERVER_TYPE_ADMIN)
        get<GetUnitOfComputePriceProposalDto>(url, "admin/v1/unit-of-compute-price-proposal")
    }

    fun getPricing(): GetPricingDto = wrapLog("GetPricing", true) {
        val url = urlFor(SERVER_TYPE_PUBLIC)
        get<GetPricingDto>(url, "v1/pricing")
    }

    fun registerModel(model: RegisterModelDto): String = wrapLog("RegisterModel", true) {
        val url = urlFor(SERVER_TYPE_ADMIN)
        postWithStringResponse(url, "admin/v1/models", model)
    }

    fun submitTransaction(json: String): TxResponse {
        val url = urlFor(SERVER_TYPE_ADMIN)
        return postRawJson(url, "admin/v1/tx/send", json)
    }

<<<<<<< HEAD
    inline fun <reified Out: Any> get(url: String, path: String): Out {
=======
    fun startTrainingTask(training: StartTrainingDto): String = wrapLog("StartTrainingTask", true) {
        postWithStringResponse("v1/training/tasks", training)
    }

    fun getTrainingTask(taskId: ULong): String = wrapLog("GetTrainingTask", true) {
        get("v1/training/tasks/$taskId")
    }

    inline fun <reified Out: Any> get(path: String): Out {
>>>>>>> cc8b9cf8
        val response = Fuel.get("$url/$path")
            .responseObject<Out>(gsonDeserializer(cosmosJson))
        logResponse(response)

        return response.third.get()
    }

    inline fun <reified In: Any, reified Out: Any> post(url: String, path: String, body: In): Out {
        val response = Fuel.post("$url/$path")
            .jsonBody(body, cosmosJson)
            .responseObject<Out>()
        logResponse(response)

        return response.third.get()
    }

    inline fun <reified Out : Any> postRawJson(url: String, path: String, json: String): Out {
        val response = Fuel.post("$url/$path")
            .jsonBody(json)
            .responseObject<Out>(gsonDeserializer(cosmosJson))
        logResponse(response)

        return response.third.get()
    }

    inline fun <reified In: Any> postWithStringResponse(url: String, path: String, body: In): String {
        val response = Fuel.post("$url/$path")
            .jsonBody(body, cosmosJson)
            .responseString()
        logResponse(response)

        return response.third.get()
    }
}


fun logResponse(reqData: Triple<Request, Response, Result<*, FuelError>>) {
    val (request, response, result) = reqData
    Logger.debug("Request: {} {}", request.method, request.url)
    Logger.trace("Request headers: {}", request.headers)
    Logger.trace("Request data: {}", request.body.asString("application/json"))
    Logger.debug("Response: {} {}", response.statusCode, response.responseMessage)
    Logger.trace("Response headers: {}", response.headers)

    if (!response.statusCode.toString().startsWith("2")) {
        Logger.error("Response data: {}", response.data.decodeToString())
    }
    if (result is Result.Failure) {
        Logger.error(result.getException(), "Error making request: url={}", request.url)
        Logger.error("Response Data: {}", response.data.decodeToString())
        return
    }

    Logger.trace("Response Data: {}", result.get())
}

fun stream(url: String, address: String, signature: String, jsonBody: String): List<String> {
    // Set up the URL and connection
    val url = URL(url)
    val connection = url.openConnection() as HttpURLConnection
    connection.requestMethod = "POST"
    connection.setRequestProperty("X-Requester-Address", address)
    connection.setRequestProperty("Authorization", signature)
    connection.setRequestProperty("Content-Type", "application/json")
    connection.doOutput = true

    // Send the request body
    connection.outputStream.use { outputStream ->
        BufferedWriter(OutputStreamWriter(outputStream, "UTF-8")).use { writer ->
            writer.write(jsonBody)
            writer.flush()
        }
    }

    val lines = mutableListOf<String>()
    // Check response code
    val responseCode = connection.responseCode
    if (responseCode == HttpURLConnection.HTTP_OK) {
        // Read the event stream line by line
        val reader = BufferedReader(InputStreamReader(connection.inputStream))
        var line: String?

        // Continuously read from the stream
        while (reader.readLine().also { line = it } != null) {
            Logger.debug(line)
            lines.add(line!!)
        }

        reader.close()
    } else {
        Logger.error("Failed to connect to API: ResponseCode={}", responseCode)
    }

    connection.disconnect()

    return lines
}<|MERGE_RESOLUTION|>--- conflicted
+++ resolved
@@ -167,9 +167,6 @@
         return postRawJson(url, "admin/v1/tx/send", json)
     }
 
-<<<<<<< HEAD
-    inline fun <reified Out: Any> get(url: String, path: String): Out {
-=======
     fun startTrainingTask(training: StartTrainingDto): String = wrapLog("StartTrainingTask", true) {
         postWithStringResponse("v1/training/tasks", training)
     }
@@ -178,8 +175,7 @@
         get("v1/training/tasks/$taskId")
     }
 
-    inline fun <reified Out: Any> get(path: String): Out {
->>>>>>> cc8b9cf8
+    inline fun <reified Out: Any> get(url: String, path: String): Out {
         val response = Fuel.get("$url/$path")
             .responseObject<Out>(gsonDeserializer(cosmosJson))
         logResponse(response)
