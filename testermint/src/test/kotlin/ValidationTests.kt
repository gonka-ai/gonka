import com.productscience.*
import com.productscience.data.InferencePayload
import com.productscience.data.InferenceStatus
import com.productscience.data.ModelConfig
import kotlinx.coroutines.asCoroutineDispatcher
import kotlinx.coroutines.async
import kotlinx.coroutines.runBlocking
import org.assertj.core.api.Assertions.assertThat
import org.junit.jupiter.api.Tag
import org.junit.jupiter.api.Test
import org.junit.jupiter.api.Timeout
import org.tinylog.kotlin.Logger
import java.time.Instant
import java.util.concurrent.Executors
import java.util.concurrent.TimeUnit

@Timeout(value = 10, unit = TimeUnit.MINUTES)
class ValidationTests : TestermintTest() {
    @Test
    fun `test valid in parallel`() {
        val (_, genesis) = initCluster(
            config = inferenceConfig.copy(
                genesisSpec = createSpec(
                    epochLength = 100,
                    epochShift = 80
                )
            ),
            reboot = true
        )

        genesis.node.waitForMinimumBlock(35)
        logSection("Making inference requests in parallel")
        val requests = 50
        val statuses = runParallelInferences(genesis, requests, maxConcurrentRequests = requests)
        Logger.info("Statuses: $statuses")

        logSection("Verifying inference statuses")
        assertThat(statuses.map { status ->
            InferenceStatus.entries.first { it.value == status }
        }).allMatch {
            it == InferenceStatus.VALIDATED || it == InferenceStatus.FINISHED
        }
        assertThat(statuses).hasSize(requests)

        Thread.sleep(10000)
    }

    @Test
    @Tag("unstable")
    fun `test invalid gets marked invalid`() {
        var tries = 3
        val (cluster, genesis) = initCluster()
        val oddPair = cluster.joinPairs.last()
        val badResponse = defaultInferenceResponseObject.withMissingLogit()
        oddPair.mock?.setInferenceResponse(badResponse)
        var newState: InferencePayload
        do {
            logSection("Trying to get invalid inference. Tries left: $tries")
            newState = getInferenceValidationState(genesis, oddPair)
        } while (newState.statusEnum != InferenceStatus.INVALIDATED && tries-- > 0)
        logSection("Verifying invalidation")
        assertThat(newState.statusEnum).isEqualTo(InferenceStatus.INVALIDATED)
    }

    @Test
    @Timeout(15, unit = TimeUnit.MINUTES)
    @Tag("unstable")
    fun `test invalid gets removed`() {
        val (cluster, genesis) = initCluster()
        val oddPair = cluster.joinPairs.last()
        oddPair.mock?.setInferenceResponse(defaultInferenceResponseObject.withMissingLogit())
        logSection("Getting many invalid inferences for ${oddPair.name}")
        val invalidResult =
            generateSequence { getInferenceResult(genesis) }
                .filter {
                    Logger.warn("Got result: ${it.executorBefore.id} ${it.executorAfter.id}")
                    it.executorBefore.id == oddPair.node.getAddress()
                }
                .take(5)
                .toList()
        Logger.warn("Got invalid result, waiting for invalidation.")

        genesis.markNeedsReboot()
        logSection("Waiting for removal")
        genesis.node.waitForNextBlock(10)
        val participants = genesis.api.getParticipants()
        participants.forEach { Logger.warn("Participant: $it") }
    }

    @Test
    @Tag("unstable")
    fun `test valid with invalid validator gets validated`() {
        val (cluster, genesis) = initCluster()
        val oddPair = cluster.joinPairs.last()
        oddPair.mock?.setInferenceResponse(defaultInferenceResponseObject.withMissingLogit())
        logSection("Getting invalid invalidation")
        val invalidResult =
            generateSequence { getInferenceResult(genesis) }
                .first { it.executorBefore.id != oddPair.node.getAddress() }
        // The oddPair will mark it as invalid and force a vote, which should fail (valid)

        Logger.warn("Got invalid result, waiting for validation.")
        logSection("Waiting for revalidation")
        genesis.node.waitForNextBlock(10)
        logSection("Verifying revalidation")
        val newState = genesis.api.getInference(invalidResult.inference.inferenceId)

        assertThat(newState.statusEnum).isEqualTo(InferenceStatus.VALIDATED)

    }
}


fun inParallel(
    count: Int,
    maxConcurrent: Int,
    action: (Int) -> Unit
) {
    runBlocking {
        val limitedDispatcher = Executors.newFixedThreadPool(maxConcurrent).asCoroutineDispatcher()
        val requests = List(count) { async(limitedDispatcher) { action(it) } }
        requests.forEach { it.await() }
    }
}

fun runParallelInferences(
    genesis: LocalInferencePair,
    count: Int,
    waitForBlocks: Int = 20,
    maxConcurrentRequests: Int = Runtime.getRuntime().availableProcessors(),
    models: List<String> = listOf(defaultModel),
): List<Int> = runBlocking {
    // Launch coroutines with async and collect the deferred results

    val limitedDispatcher = Executors.newFixedThreadPool(maxConcurrentRequests).asCoroutineDispatcher()
    val requests = List(count) { i ->
        async(limitedDispatcher) {
            Logger.warn("Starting request $i")
            try {
<<<<<<< HEAD
                // This works, because the Instant.now() resolution gives us 3 zeros at the end, so we know these will be unique
                val timestamp = Instant.now().toEpochNanos() + i
                val result = genesis.makeInferenceRequest(inferenceRequestObject.copy(model = models.random()).toJson(), timestamp = timestamp)
                Logger.info("Result for $i: $result\n\n\n")
                result
=======
                System.nanoTime()
                // This works, because the Instant.now() resolution gives us 3 zeros at the end, so we know these will be unique
                val timestamp = Instant.now().toEpochNanos() + i
                genesis.makeInferenceRequest(inferenceRequestObject.copy(model = models.random()).toJson(), timestamp = timestamp)
>>>>>>> 167e5385
            } catch (e: Exception) {
                Logger.error("Error making inference request: ${e.message}")
                null
            } finally {
                Logger.warn("Finished request $i")
            }
        }
    }

    // Wait for all requests to complete and collect their results
    val results = requests.map { it.await() }

    genesis.node.waitForNextBlock(waitForBlocks)

    // Return statuses
    results.mapNotNull { result ->
        result?.let {
            val inference = genesis.api.getInference(result.id)
            inference.status
        }
    }
}

val InferencePayload.statusEnum: InferenceStatus
    get() = InferenceStatus.entries.first { it.value == status }

fun getInferenceValidationState(
    highestFunded: LocalInferencePair,
    oddPair: LocalInferencePair,
    modelName: String? = null
): InferencePayload {
    val invalidResult =
        generateSequence { getInferenceResult(highestFunded, modelName) }
            .take(10)
            .firstOrNull {
                Logger.warn("Got result: ${it.executorBefore.id} ${it.executorAfter.id}")
                it.executorBefore.id == oddPair.node.getAddress()
            }
    if (invalidResult == null) {
        error("Did not get result from invalid pair(${oddPair.node.getAddress()}) in time")
    }

    Logger.warn(
        "Got invalid result, waiting for invalidation. " +
                "Output was:${invalidResult.inference.responsePayload}"
    )

    highestFunded.node.waitForNextBlock(3)
    val newState = highestFunded.api.getInference(invalidResult.inference.inferenceId)
    return newState
}<|MERGE_RESOLUTION|>--- conflicted
+++ resolved
@@ -137,18 +137,12 @@
         async(limitedDispatcher) {
             Logger.warn("Starting request $i")
             try {
-<<<<<<< HEAD
+                System.nanoTime()
                 // This works, because the Instant.now() resolution gives us 3 zeros at the end, so we know these will be unique
                 val timestamp = Instant.now().toEpochNanos() + i
                 val result = genesis.makeInferenceRequest(inferenceRequestObject.copy(model = models.random()).toJson(), timestamp = timestamp)
                 Logger.info("Result for $i: $result\n\n\n")
                 result
-=======
-                System.nanoTime()
-                // This works, because the Instant.now() resolution gives us 3 zeros at the end, so we know these will be unique
-                val timestamp = Instant.now().toEpochNanos() + i
-                genesis.makeInferenceRequest(inferenceRequestObject.copy(model = models.random()).toJson(), timestamp = timestamp)
->>>>>>> 167e5385
             } catch (e: Exception) {
                 Logger.error("Error making inference request: ${e.message}")
                 null
