--- conflicted
+++ resolved
@@ -96,11 +96,7 @@
         genesis.waitForStage(EpochStage.START_OF_POC)
         genesis.waitForStage(EpochStage.CLAIM_REWARDS)
         logSection("Running inferences")
-<<<<<<< HEAD
-        runParallelInferences(genesis, 50, waitForBlocks = 1, maxConcurrentRequests = 50)
-=======
-        runParallelInferences(genesis, 50, waitForBlocks = 3)
->>>>>>> e51d1036
+        runParallelInferences(genesis, 50, waitForBlocks = 3, maxConcurrentRequests = 50)
         genesis.waitForBlock(2) {
             it.node.getMinimumValidationAverage().minimumValidationAverage < startMin.minimumValidationAverage
         }
