import com.productscience.EpochStage
import com.productscience.LocalCluster
import com.productscience.LocalInferencePair
import com.productscience.cosmosJson
import com.productscience.data.InferencePayload
import com.productscience.data.InferenceStatus
import com.productscience.data.ModelConfig
import com.productscience.defaultInferenceResponseObject
import com.productscience.defaultModel
import com.productscience.getInferenceResult
import com.productscience.inferenceRequestObject
import com.productscience.initCluster
import com.productscience.logSection
import com.productscience.validNode
import org.assertj.core.api.Assertions.assertThat
import org.junit.jupiter.api.Tag
import org.junit.jupiter.api.Test
import org.tinylog.Logger

class MultiModelTests : TestermintTest() {
    @Test
    fun `simple multi model`() {
        val (cluster, genesis) = initCluster(3)
        val (newModelName, secondModelPairs) = setSecondModel(cluster, genesis)
        logSection("Checking for nodes being updated")
        secondModelPairs.forEach {
            it.api.getNodes().forEach {
                Logger.info("Node: ${it.node.id} has model: ${it.node.models}", "")
            }
        }
        logSection("Making inference request")
        val differentModelRequest = cosmosJson.toJson(inferenceRequestObject.copy(model = newModelName))
        val response = genesis.makeInferenceRequest(differentModelRequest)
        assertThat(response.choices.first().message.content).isEqualTo("Hawaii doesn't exist.")
    }

    private fun setSecondModel(
        cluster: LocalCluster,
        genesis: LocalInferencePair,
        newModelName: String = "Qwen/Qwen2.5-7B-Instruct",
        joinModels: Int = 2,
    ): Pair<String, List<LocalInferencePair>> {
        val secondModelPairs = cluster.joinPairs.take(joinModels) + genesis

        logSection("Setting nodes for new model")
        secondModelPairs.forEach {
            val newNode = validNode.copy(
                host = "${it.name.trim('/')}-wiremock", pocPort = 8080, inferencePort = 8080, models = mapOf(
                    newModelName to ModelConfig(
                        args = emptyList()
                    ), defaultModel to ModelConfig(args = emptyList())
                )
            )
            it.api.setNodesTo(newNode)
            it.mock?.setInferenceResponse(
                defaultInferenceResponseObject.withResponse("Hawaii doesn't exist."),
                model = newModelName
            )
        }
        genesis.waitForStage(EpochStage.START_OF_POC)
        genesis.waitForStage(EpochStage.SET_NEW_VALIDATORS)
        return Pair(newModelName, secondModelPairs)
    }

    @Test
    fun `invalidate invalid multi model response`() {
        val (cluster, genesis) = initCluster(3)
        var tries = 5
        val (newModelName, secondModelPairs) = setSecondModel(cluster, genesis)
        logSection("Setting up invalid inference")
        val oddPair = secondModelPairs.last()
        val badResponse = defaultInferenceResponseObject.withMissingLogit()
        oddPair.mock?.setInferenceResponse(badResponse, model = newModelName)
        logSection("Getting invalid inference")
        var newState: InferencePayload
        do {
            logSection("Trying to get invalid inference. Tries left: $tries")
            newState = getInferenceValidationState(genesis, oddPair, newModelName)
        } while (newState.statusEnum != InferenceStatus.INVALIDATED && tries-- > 0)
        logSection("Verifying invalidation")
        assertThat(newState.statusEnum).isEqualTo(InferenceStatus.INVALIDATED)
    }


    @Test
    fun `multi model inferences get validated and claimed`() {
        val (cluster, genesis) = initCluster(3)
        val (newModelName, secondModelPairs) = setSecondModel(cluster, genesis)
        logSection("making inferences")
        val participants = genesis.api.getParticipants()
        val models = listOf(defaultModel, newModelName)
        val inferences = generateSequence { getInferenceResult(genesis, models.random()) }.take(5)
        verifySettledInferences(genesis, inferences, participants)
    }
<<<<<<< HEAD
=======


>>>>>>> 134ee60f
}<|MERGE_RESOLUTION|>--- conflicted
+++ resolved
@@ -92,9 +92,6 @@
         val inferences = generateSequence { getInferenceResult(genesis, models.random()) }.take(5)
         verifySettledInferences(genesis, inferences, participants)
     }
-<<<<<<< HEAD
-=======
 
 
->>>>>>> 134ee60f
 }