--- conflicted
+++ resolved
@@ -2,17 +2,12 @@
 
 import (
 	"bytes"
-<<<<<<< HEAD
 	"context"
-=======
->>>>>>> 4382e115
 	"decentralized-api/logging"
 	"encoding/json"
 	"github.com/productscience/inference/x/inference/types"
 	"net/http"
 	"time"
-
-	"github.com/productscience/inference/x/inference/types"
 )
 
 func NewHttpClient(timeout time.Duration) *http.Client {
