--- conflicted
+++ resolved
@@ -6,12 +6,6 @@
   exit 1
 fi
 
-<<<<<<< HEAD
-if [ -z "$POC_CALLBACK_URL" ]; then
-  echo "Error: POC_CALLBACK_URL is required."
-  exit 1
-fi
-=======
 if [ -z "$DAPI_API__POC_CALLBACK_URL" ]; then
   echo "Error: DAPI_API__POC_CALLBACK_URL is required."
   exit 1
@@ -23,24 +17,12 @@
 fi
 
 yaml_file="/root/api-config.yaml"
->>>>>>> dbc59bf3
 
-if [ -z "$PUBLIC_URL" ]; then
-  echo "Error: PUBLIC_URL is required."
-  exit 1
+if [ -n "$NODE_HOST" ]; then
+  echo "Setting node address to http://$NODE_HOST:26657 in $yaml_file"
+  sed -i "s/url: .*:26657/url: http:\/\/$NODE_HOST:26657/" "$yaml_file"
 fi
 
-<<<<<<< HEAD
-yaml_file="/root/api-config.yaml"
-
-echo "Setting keyring_backend to test in $yaml_file"
-sed -i "s/keyring_backend: .*/keyring_backend: test/" "$yaml_file"
-
-echo "The final api config:"
-cat "$yaml_file"
-
-exec decentralized-api
-=======
 echo "Setting keyring_backend to test in $yaml_file"
 sed -i "s/keyring_backend: .*/keyring_backend: test/" "$yaml_file"
 
@@ -66,5 +48,4 @@
 cosmovisor run || {
   echo "Failed to start decentralized-api"
   tail -f /dev/null
-}
->>>>>>> dbc59bf3
+}