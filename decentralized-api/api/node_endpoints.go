package api

import (
	"decentralized-api/apiconfig"
	"decentralized-api/broker"
	"decentralized-api/logging"
	"encoding/json"
	"github.com/productscience/inference/x/inference/types"
	"net/http"
	"strings"
)

func WrapNodes(nodeBroker *broker.Broker, configManager *apiconfig.ConfigManager) func(http.ResponseWriter, *http.Request) {
	return func(w http.ResponseWriter, request *http.Request) {
		logging.Info("Request to nodes endpoint", types.Nodes, "method", request.Method)
		switch {
		case request.Method == http.MethodGet:
			getNodesResponse(nodeBroker, w)
			return
		case request.Method == http.MethodPost:
			if request.URL.Path == "/v1/nodes" {
				createNewNode(nodeBroker, w, request, configManager)
			} else if request.URL.Path == "/v1/nodes/batch" {
				createNewNodes(nodeBroker, w, request, configManager)
			} else {
				http.Error(w, "Invalid path", http.StatusNotFound)
			}
			return
		case request.Method == http.MethodDelete:
			deleteNode(nodeBroker, w, request, configManager)
			return
		default:
			http.Error(w, "Invalid method", http.StatusMethodNotAllowed)
		}
	}
}

func deleteNode(nodeBroker *broker.Broker, w http.ResponseWriter, request *http.Request, configManager *apiconfig.ConfigManager) {
	// extract nodeid from url (not query params)
	nodeId := strings.TrimPrefix(request.URL.Path, "/v1/nodes/")
	logging.Info("Deleting node", types.Nodes, "node", nodeId)
	response := make(chan bool, 2)

	err := nodeBroker.QueueMessage(broker.RemoveNode{
		NodeId:   nodeId,
		Response: response,
	})
	if err != nil {
		logging.Error("Error deleting node", types.Nodes, "error", err)
		http.Error(w, "Error deleting node", http.StatusInternalServerError)
		return
	}
	node := <-response
	syncNodesWithConfig(nodeBroker, configManager)

	RespondWithJson(w, node)
}

func syncNodesWithConfig(nodeBroker *broker.Broker, config *apiconfig.ConfigManager) {
	nodes, err := nodeBroker.GetNodes()
	iNodes := make([]apiconfig.InferenceNodeConfig, len(nodes))
	for i, n := range nodes {
		node := *n.Node

		models := make(map[string]apiconfig.ModelConfig)
		for model, cfg := range node.Models {
			models[model] = apiconfig.ModelConfig{Args: cfg.Args}
		}

		iNodes[i] = apiconfig.InferenceNodeConfig{
<<<<<<< HEAD
			Host:          node.Host,
			InferencePort: node.InferencePort,
			PoCPort:       node.PoCPort,
			Models:        models,
			Id:            node.Id,
			MaxConcurrent: node.MaxConcurrent,
			Hardware:      node.Hardware,
=======
			Host:             node.Host,
			InferenceSegment: node.InferenceSegment,
			InferencePort:    node.InferencePort,
			PoCSegment:       node.PoCSegment,
			PoCPort:          node.PoCPort,
			Models:           node.Models,
			Id:               node.Id,
			MaxConcurrent:    node.MaxConcurrent,
			Hardware:         node.Hardware,
>>>>>>> e2aa51e7
		}
	}
	err = config.SetNodes(iNodes)
	if err != nil {
		logging.Error("Error writing config", types.Nodes, "error", err)
	}
}

func createNewNodes(nodeBroker *broker.Broker, w http.ResponseWriter, request *http.Request, config *apiconfig.ConfigManager) {
	var newNodes []apiconfig.InferenceNodeConfig
	if err := json.NewDecoder(request.Body).Decode(&newNodes); err != nil {
		logging.Error("Error decoding request", types.Nodes, "error", err)
		http.Error(w, "Error decoding request", http.StatusBadRequest)
		return
	}
	var outputNodes []apiconfig.InferenceNodeConfig
	for _, node := range newNodes {
		newNode, done := addNode(nodeBroker, w, node, config)
		if done {
			return
		}
		outputNodes = append(outputNodes, newNode)
	}
	RespondWithJson(w, outputNodes)
}

func createNewNode(nodeBroker *broker.Broker, w http.ResponseWriter, request *http.Request, config *apiconfig.ConfigManager) {
	var newNode apiconfig.InferenceNodeConfig
	if err := json.NewDecoder(request.Body).Decode(&newNode); err != nil {
		logging.Error("Error decoding request", types.Nodes, "error", err)
		http.Error(w, "Error decoding request", http.StatusBadRequest)
		return
	}
	node, done := addNode(nodeBroker, w, newNode, config)
	if done {
		return
	}
	RespondWithJson(w, node)
}

func addNode(
	nodeBroker *broker.Broker,
	w http.ResponseWriter,
	newNode apiconfig.InferenceNodeConfig,
	configManager *apiconfig.ConfigManager,
) (apiconfig.InferenceNodeConfig, bool) {
	response := make(chan apiconfig.InferenceNodeConfig, 2)
	err := nodeBroker.QueueMessage(broker.RegisterNode{
		Node:     newNode,
		Response: response,
	})
	if err != nil {
		logging.Error("Error creating new node", types.Nodes, "error", err)
		http.Error(w, "Error creating new node", http.StatusInternalServerError)
		return apiconfig.InferenceNodeConfig{}, true
	}
	node := <-response
	config := configManager.GetConfig()
	newNodes := append(config.Nodes, node)
	err = configManager.SetNodes(newNodes)
	if err != nil {
		logging.Error("Error writing config", types.Config, "error", err)
	}
	return node, false
}

func getNodesResponse(nodeBroker *broker.Broker, w http.ResponseWriter) {
	nodes, err := nodeBroker.GetNodes()
	if err != nil {
		logging.Error("Error getting nodes", types.Nodes, "error", err)
		http.Error(w, "Error getting nodes", http.StatusInternalServerError)
		return
	}
	RespondWithJson(w, nodes)
}<|MERGE_RESOLUTION|>--- conflicted
+++ resolved
@@ -68,15 +68,6 @@
 		}
 
 		iNodes[i] = apiconfig.InferenceNodeConfig{
-<<<<<<< HEAD
-			Host:          node.Host,
-			InferencePort: node.InferencePort,
-			PoCPort:       node.PoCPort,
-			Models:        models,
-			Id:            node.Id,
-			MaxConcurrent: node.MaxConcurrent,
-			Hardware:      node.Hardware,
-=======
 			Host:             node.Host,
 			InferenceSegment: node.InferenceSegment,
 			InferencePort:    node.InferencePort,
@@ -86,7 +77,6 @@
 			Id:               node.Id,
 			MaxConcurrent:    node.MaxConcurrent,
 			Hardware:         node.Hardware,
->>>>>>> e2aa51e7
 		}
 	}
 	err = config.SetNodes(iNodes)
