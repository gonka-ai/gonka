package api

import (
	"decentralized-api/apiconfig"
	"decentralized-api/broker"
	"decentralized-api/logging"
	"encoding/json"
	"github.com/productscience/inference/x/inference/types"
	"net/http"
	"strings"
)

func WrapNodes(nodeBroker *broker.Broker, configManager *apiconfig.ConfigManager) func(http.ResponseWriter, *http.Request) {
	return func(w http.ResponseWriter, request *http.Request) {
		logging.Info("Request to nodes endpoint", types.Nodes, "method", request.Method)
		switch {
		case request.Method == http.MethodGet:
			getNodesResponse(nodeBroker, w)
			return
		case request.Method == http.MethodPost:
			if request.URL.Path == "/v1/nodes" {
				createNewNode(nodeBroker, w, request, configManager)
			} else if request.URL.Path == "/v1/nodes/batch" {
				createNewNodes(nodeBroker, w, request, configManager)
			} else {
				http.Error(w, "Invalid path", http.StatusNotFound)
			}
			return
		case request.Method == http.MethodDelete:
			deleteNode(nodeBroker, w, request, configManager)
			return
		default:
			http.Error(w, "Invalid method", http.StatusMethodNotAllowed)
		}
	}
}

func deleteNode(nodeBroker *broker.Broker, w http.ResponseWriter, request *http.Request, configManager *apiconfig.ConfigManager) {
	// extract nodeid from url (not query params)
	nodeId := strings.TrimPrefix(request.URL.Path, "/v1/nodes/")
	logging.Info("Deleting node", types.Nodes, "node", nodeId)
	response := make(chan bool, 2)

	err := nodeBroker.QueueMessage(broker.RemoveNode{
		NodeId:   nodeId,
		Response: response,
	})
	if err != nil {
		logging.Error("Error deleting node", types.Nodes, "error", err)
		http.Error(w, "Error deleting node", http.StatusInternalServerError)
		return
	}
	node := <-response
	syncNodesWithConfig(nodeBroker, configManager)

	RespondWithJson(w, node)
}

func syncNodesWithConfig(nodeBroker *broker.Broker, config *apiconfig.ConfigManager) {
	nodes, err := nodeBroker.GetNodes()
	iNodes := make([]apiconfig.InferenceNodeConfig, len(nodes))
	for i, n := range nodes {
		node := *n.Node

		models := make(map[string]apiconfig.ModelConfig)
		for model, cfg := range node.Models {
			models[model] = apiconfig.ModelConfig{Args: cfg.Args}
		}

		iNodes[i] = apiconfig.InferenceNodeConfig{
			Host:             node.Host,
			InferenceSegment: node.InferenceSegment,
			InferencePort:    node.InferencePort,
			PoCSegment:       node.PoCSegment,
			PoCPort:          node.PoCPort,
			Models:           models,
			Id:               node.Id,
			MaxConcurrent:    node.MaxConcurrent,
			Hardware:         node.Hardware,
		}
	}
	err = config.SetNodes(iNodes)
	if err != nil {
		logging.Error("Error writing config", types.Nodes, "error", err)
	}
}

func createNewNodes(nodeBroker *broker.Broker, w http.ResponseWriter, request *http.Request, config *apiconfig.ConfigManager) {
	var newNodes []apiconfig.InferenceNodeConfig
	if err := json.NewDecoder(request.Body).Decode(&newNodes); err != nil {
		logging.Error("Error decoding request", types.Nodes, "error", err)
		http.Error(w, "Error decoding request", http.StatusBadRequest)
		return
	}
	var outputNodes []apiconfig.InferenceNodeConfig
	for _, node := range newNodes {
		newNode, done := addNode(nodeBroker, w, node, config)
		if done {
			return
		}
		outputNodes = append(outputNodes, newNode)
	}
	RespondWithJson(w, outputNodes)
}

func createNewNode(nodeBroker *broker.Broker, w http.ResponseWriter, request *http.Request, config *apiconfig.ConfigManager) {
	var newNode apiconfig.InferenceNodeConfig
	if err := json.NewDecoder(request.Body).Decode(&newNode); err != nil {
		logging.Error("Error decoding request", types.Nodes, "error", err)
		http.Error(w, "Error decoding request", http.StatusBadRequest)
		return
	}
	node, done := addNode(nodeBroker, w, newNode, config)
	if done {
		return
	}
	RespondWithJson(w, node)
}

func addNode(
	nodeBroker *broker.Broker,
	w http.ResponseWriter,
	newNode apiconfig.InferenceNodeConfig,
	configManager *apiconfig.ConfigManager,
) (apiconfig.InferenceNodeConfig, bool) {
	response := make(chan *apiconfig.InferenceNodeConfig, 2)
	err := nodeBroker.QueueMessage(broker.RegisterNode{
		Node:     newNode,
		Response: response,
	})
	if err != nil {
		logging.Error("Error creating new node", types.Nodes, "error", err)
		http.Error(w, "Error creating new node", http.StatusInternalServerError)
		return apiconfig.InferenceNodeConfig{}, true
	}
	node := <-response
<<<<<<< HEAD
	if node == nil {
		logging.Error("Error creating new node", types.Nodes, "error", err)
		http.Error(w, "Error creating new node", http.StatusInternalServerError)
		return apiconfig.InferenceNodeConfig{}, true
	}

	config := configManager.GetConfig()
	newNodes := append(config.Nodes, *node)
=======
	nodes := configManager.GetNodes()
	newNodes := append(nodes, node)
>>>>>>> b43978bd
	err = configManager.SetNodes(newNodes)
	if err != nil {
		logging.Error("Error writing config", types.Config, "error", err)
	}
	return *node, false
}

func getNodesResponse(nodeBroker *broker.Broker, w http.ResponseWriter) {
	nodes, err := nodeBroker.GetNodes()
	if err != nil {
		logging.Error("Error getting nodes", types.Nodes, "error", err)
		http.Error(w, "Error getting nodes", http.StatusInternalServerError)
		return
	}
	RespondWithJson(w, nodes)
}<|MERGE_RESOLUTION|>--- conflicted
+++ resolved
@@ -134,19 +134,14 @@
 		return apiconfig.InferenceNodeConfig{}, true
 	}
 	node := <-response
-<<<<<<< HEAD
 	if node == nil {
 		logging.Error("Error creating new node", types.Nodes, "error", err)
 		http.Error(w, "Error creating new node", http.StatusInternalServerError)
 		return apiconfig.InferenceNodeConfig{}, true
 	}
 
-	config := configManager.GetConfig()
-	newNodes := append(config.Nodes, *node)
-=======
 	nodes := configManager.GetNodes()
-	newNodes := append(nodes, node)
->>>>>>> b43978bd
+	newNodes := append(nodes, *node)
 	err = configManager.SetNodes(newNodes)
 	if err != nil {
 		logging.Error("Error writing config", types.Config, "error", err)
