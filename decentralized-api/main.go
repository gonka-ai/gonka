package main

import (
	"context"
	"decentralized-api/apiconfig"
	"decentralized-api/broker"
	"decentralized-api/cosmosclient"
	"decentralized-api/internal/event_listener"
	"decentralized-api/internal/poc"
	"decentralized-api/internal/server"
	"decentralized-api/internal/validation"
	"decentralized-api/logging"
	"decentralized-api/participant_registration"
	"decentralized-api/training"
	"encoding/json"
	"fmt"
	"github.com/productscience/inference/x/inference/types"
	"github.com/productscience/inference/x/inference/utils"
	"log"
	"os"
	"strconv"
	"strings"
	"time"
)

func main() {
	if len(os.Args) >= 2 && os.Args[1] == "status" {
		logging.WithNoopLogger(func() (interface{}, error) {
			config, err := apiconfig.LoadDefaultConfigManager()
			if err != nil {
				log.Fatalf("Error loading config: %v", err)
			}
			returnStatus(config)
			return nil, nil
		})

		return
	}
	if len(os.Args) >= 2 && os.Args[1] == "pre-upgrade" {
		os.Exit(1)
	}

	config, err := apiconfig.LoadDefaultConfigManager()
	if err != nil {
		log.Fatalf("Error loading config: %v", err)
	}

	recorder, err := cosmosclient.NewInferenceCosmosClientWithRetry(
		context.Background(),
		"cosmos",
		10,
		5*time.Second,
		config,
	)
	if err != nil {
		panic(err)
	}

	nodeBroker := broker.NewBroker(recorder)
	nodes := config.GetNodes()
	for _, node := range nodes {
		server.LoadNodeToBroker(nodeBroker, &node)
	}

	params, err := getParams(context.Background(), *recorder)
	if err != nil {
		logging.Error("Failed to get params", types.System, "error", err)
		return
	}

	if err := participant_registration.RegisterParticipantIfNeeded(recorder, config, nodeBroker); err != nil {
		logging.Error("Failed to register participant", types.Participants, "error", err)
		return
	}

<<<<<<< HEAD
	tendermintClient := cosmosclient.TendermintClient{
		ChainNodeUrl: config.GetConfig().ChainNode.Url,
	}
	// FIXME: What context to pass?
	ctx := context.Background()
	training.NewAssigner(recorder, &tendermintClient, ctx)
	trainingExecutor := training.NewExecutor(ctx, nodeBroker, recorder)

	go func() {
		event_listener.StartEventListener(nodeBroker, *recorder, config, &params.Params, trainingExecutor)
	}()

	server.StartInferenceServerWrapper(nodeBroker, recorder, config, trainingExecutor)
=======
	pubKey, err := recorder.Account.Record.GetPubKey()
	if err != nil {
		logging.Error("Failed to get public key", types.EventProcessing, "error", err)
		return
	}
	pubKeyString := utils.PubKeyToHexString(pubKey)

	logging.Debug("Initializing PoC orchestrator",
		types.PoC, "name", recorder.Account.Name,
		"address", recorder.Address,
		"pubkey", pubKeyString)

	pocOrchestrator := poc.NewPoCOrchestrator(pubKeyString, int(params.Params.PocParams.DefaultDifficulty))

	logging.Info("PoC orchestrator initialized", types.PoC, "pocOrchestrator", pocOrchestrator)
	go pocOrchestrator.Run()

	nodePocOrchestrator := poc.NewNodePoCOrchestrator(
		pubKeyString,
		nodeBroker,
		config.GetApiConfig().PoCCallbackUrl,
		config.GetChainNodeConfig().Url,
		recorder,
		&params.Params,
	)
	logging.Info("node PocOrchestrator orchestrator initialized", types.PoC, "nodePocOrchestrator", nodePocOrchestrator)

	validator := validation.NewInferenceValidator(nodeBroker, config, recorder)
	listener := event_listener.NewEventListener(config, nodePocOrchestrator, nodeBroker, validator, *recorder)
	go listener.Start(context.Background())

	s := server.NewServer(nodeBroker, config, validator, recorder)
	s.Start()
>>>>>>> b43978bd
}

func returnStatus(config *apiconfig.ConfigManager) {
	height := config.GetHeight()
	status := map[string]interface{}{
		"sync_info": map[string]string{
			"latest_block_height": strconv.FormatInt(height, 10),
		},
	}
	jsonData, err := json.MarshalIndent(status, "", "  ")
	if err != nil {
		panic(err)
	}
	fmt.Println(string(jsonData))
	os.Exit(0)
}

func getParams(ctx context.Context, transactionRecorder cosmosclient.InferenceCosmosClient) (*types.QueryParamsResponse, error) {
	var params *types.QueryParamsResponse
	var err error
	for i := 0; i < 10; i++ {
		params, err = transactionRecorder.NewInferenceQueryClient().Params(ctx, &types.QueryParamsRequest{})
		if err == nil {
			return params, nil
		}

		if strings.HasPrefix(err.Error(), "rpc error: code = Unknown desc = inference is not ready") {
			logging.Info("Inference not ready, retrying...", types.System, "attempt", i+1, "error", err)
			time.Sleep(2 * time.Second) // Try a longer wait for specific inference delays
			continue
		}
		// If not an RPC error, log and return early
		logging.Error("Failed to get chain params", types.System, "error", err)
		return nil, err
	}
	logging.Error("Exhausted all retries to get chain params", types.System, "error", err)
	return nil, err
}<|MERGE_RESOLUTION|>--- conflicted
+++ resolved
@@ -73,21 +73,6 @@
 		return
 	}
 
-<<<<<<< HEAD
-	tendermintClient := cosmosclient.TendermintClient{
-		ChainNodeUrl: config.GetConfig().ChainNode.Url,
-	}
-	// FIXME: What context to pass?
-	ctx := context.Background()
-	training.NewAssigner(recorder, &tendermintClient, ctx)
-	trainingExecutor := training.NewExecutor(ctx, nodeBroker, recorder)
-
-	go func() {
-		event_listener.StartEventListener(nodeBroker, *recorder, config, &params.Params, trainingExecutor)
-	}()
-
-	server.StartInferenceServerWrapper(nodeBroker, recorder, config, trainingExecutor)
-=======
 	pubKey, err := recorder.Account.Record.GetPubKey()
 	if err != nil {
 		logging.Error("Failed to get public key", types.EventProcessing, "error", err)
@@ -115,13 +100,22 @@
 	)
 	logging.Info("node PocOrchestrator orchestrator initialized", types.PoC, "nodePocOrchestrator", nodePocOrchestrator)
 
+	tendermintClient := cosmosclient.TendermintClient{
+		ChainNodeUrl: config.GetConfig().ChainNode.Url,
+	}
+	// FIXME: What context to pass?
+	ctx := context.Background()
+	training.NewAssigner(recorder, &tendermintClient, ctx)
+	trainingExecutor := training.NewExecutor(ctx, nodeBroker, recorder)
+
 	validator := validation.NewInferenceValidator(nodeBroker, config, recorder)
 	listener := event_listener.NewEventListener(config, nodePocOrchestrator, nodeBroker, validator, *recorder)
+	// TODO: propagate trainingExecutor
 	go listener.Start(context.Background())
 
+	// TODO: propagagte trainingExecutor
 	s := server.NewServer(nodeBroker, config, validator, recorder)
 	s.Start()
->>>>>>> b43978bd
 }
 
 func returnStatus(config *apiconfig.ConfigManager) {
