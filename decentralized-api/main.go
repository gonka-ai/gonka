package main

import (
	"context"
	"decentralized-api/apiconfig"
	"decentralized-api/broker"
	"decentralized-api/cosmosclient"
	"encoding/json"
	"fmt"
<<<<<<< HEAD
	"golang.org/x/exp/slog"
=======
	"log"
>>>>>>> 221c5394
	"os"
	"strconv"
	"time"
)

func main() {
	if len(os.Args) >= 2 && os.Args[1] == "status" {
		config, err := apiconfig.LoadDefaultConfigManager()
		if err != nil {
			log.Fatalf("Error loading config: %v", err)
		}
		returnStatus(config)
	}
	if len(os.Args) >= 2 && os.Args[1] == "pre-upgrade" {
		os.Exit(1)
	}
	config, err := apiconfig.LoadDefaultConfigManager()
	if err != nil {
		log.Fatalf("Error loading config: %v", err)
	}

	recorder, err := cosmosclient.NewInferenceCosmosClientWithRetry(
		context.Background(),
		"cosmos",
		5,
		5*time.Second,
		config.GetConfig(),
	)
	if err != nil {
		panic(err)
	}
	slog.Info("Starting decentralized API, v2")
	nodeBroker := broker.NewBroker()

	go func() {
		StartEventListener(nodeBroker, *recorder, config)
	}()

	StartInferenceServerWrapper(nodeBroker, recorder, config)
}

func returnStatus(config *apiconfig.ConfigManager) {
	height := config.GetHeight()
	status := map[string]interface{}{
		"sync_info": map[string]string{
			"latest_block_height": strconv.FormatInt(height, 10),
		},
	}
	jsonData, err := json.MarshalIndent(status, "", "  ")
	if err != nil {
		panic(err)
	}
	fmt.Println(string(jsonData))
	os.Exit(0)
}<|MERGE_RESOLUTION|>--- conflicted
+++ resolved
@@ -7,11 +7,7 @@
 	"decentralized-api/cosmosclient"
 	"encoding/json"
 	"fmt"
-<<<<<<< HEAD
-	"golang.org/x/exp/slog"
-=======
 	"log"
->>>>>>> 221c5394
 	"os"
 	"strconv"
 	"time"
@@ -43,7 +39,7 @@
 	if err != nil {
 		panic(err)
 	}
-	slog.Info("Starting decentralized API, v2")
+
 	nodeBroker := broker.NewBroker()
 
 	go func() {
