package main

import (
	"context"
	"decentralized-api/apiconfig"
	"decentralized-api/broker"
	"decentralized-api/chainphase"
	"decentralized-api/cosmosclient"
	"decentralized-api/internal/event_listener"
	"decentralized-api/internal/poc"
	adminserver "decentralized-api/internal/server/admin"
	mlserver "decentralized-api/internal/server/mlnode"
	pserver "decentralized-api/internal/server/public"
	"decentralized-api/mlnodeclient"
	"net"

	"github.com/productscience/inference/api/inference/inference"
	"google.golang.org/grpc"
	"google.golang.org/grpc/reflection"

	"decentralized-api/internal/validation"
	"decentralized-api/logging"
	"decentralized-api/participant"
	"decentralized-api/training"
	"encoding/json"
	"fmt"
	"log"
	"log/slog"
	"os"
	"strconv"
	"strings"
	"time"

	"github.com/productscience/inference/x/inference/types"
)

func main() {
	if len(os.Args) >= 2 && os.Args[1] == "status" {
		logging.WithNoopLogger(func() (interface{}, error) {
			config, err := apiconfig.LoadDefaultConfigManager()
			if err != nil {
				log.Fatalf("Error loading config: %v", err)
			}
			returnStatus(config)
			return nil, nil
		})

		return
	}
	if len(os.Args) >= 2 && os.Args[1] == "pre-upgrade" {
		os.Exit(1)
	}

	config, err := apiconfig.LoadDefaultConfigManager()
	if err != nil {
		log.Fatalf("Error loading config: %v", err)
	}

	if config.GetApiConfig().TestMode {
		slog.SetLogLoggerLevel(slog.LevelDebug)
	}

	recorder, err := cosmosclient.NewInferenceCosmosClientWithRetry(
		context.Background(),
		"gonka",
		20,
		5*time.Second,
		config,
	)
	if err != nil {
		panic(err)
	}

	chainPhaseTracker := chainphase.NewChainPhaseTracker()
<<<<<<< HEAD
	// NOTE: getParams is waiting for rpc to be ready, don't add request before it
=======

	participantInfo, err := participant.NewCurrentParticipantInfo(recorder)
	if err != nil {
		logging.Error("Failed to get participant info", types.Participants, "error", err)
		return
	}
	chainBridge := broker.NewBrokerChainBridgeImpl(recorder, config.GetChainNodeConfig().Url)
	nodeBroker := broker.NewBroker(chainBridge, chainPhaseTracker, participantInfo, config.GetApiConfig().PoCCallbackUrl, &mlnodeclient.HttpClientFactory{})
	nodes := config.GetNodes()
	for _, node := range nodes {
		nodeBroker.LoadNodeToBroker(&node)
	}

>>>>>>> 75f8267d
	params, err := getParams(context.Background(), *recorder)
	if err != nil {
		logging.Error("Failed to get params", types.System, "error", err)
		return
	}
	chainPhaseTracker.UpdateEpochParams(*params.Params.EpochParams)

<<<<<<< HEAD
	participantInfo, err := participant.NewCurrentParticipantInfo(recorder)
	if err != nil {
		logging.Error("Failed to get participant info", types.Participants, "error", err)
=======
	if err := participant.RegisterParticipantIfNeeded(recorder, config); err != nil {
		logging.Error("Failed to register participant", types.Participants, "error", err)
>>>>>>> 75f8267d
		return
	}
	chainBridge := broker.NewBrokerChainBridgeImpl(recorder, config.GetChainNodeConfig().Url)
	nodeBroker := broker.NewBroker(chainBridge, chainPhaseTracker, participantInfo, config.GetApiConfig().PoCCallbackUrl, &mlnodeclient.HttpClientFactory{})
	nodes := config.GetNodes()
	for _, node := range nodes {
		nodeBroker.LoadNodeToBroker(&node)
	}

<<<<<<< HEAD
	if err := participant.RegisterParticipantIfNeeded(recorder, config); err != nil {
		logging.Error("Failed to register participant", types.Participants, "error", err)
		return
	}

=======
>>>>>>> 75f8267d
	logging.Debug("Initializing PoC orchestrator",
		types.PoC, "name", recorder.Account.Name,
		"address", participantInfo.GetAddress(),
		"pubkey", participantInfo.GetPubKey())

	nodePocOrchestrator := poc.NewNodePoCOrchestratorForCosmosChain(
		participantInfo.GetPubKey(),
		nodeBroker,
		config.GetApiConfig().PoCCallbackUrl,
		config.GetChainNodeConfig().Url,
		recorder,
		chainPhaseTracker,
	)
	logging.Info("node PocOrchestrator orchestrator initialized", types.PoC, "nodePocOrchestrator", nodePocOrchestrator)

	tendermintClient := cosmosclient.TendermintClient{
		ChainNodeUrl: config.GetChainNodeConfig().Url,
	}
	// Create a cancellable context for the entire system
	ctx, cancel := context.WithCancel(context.Background())
	defer cancel() // Ensure resources are cleaned up

	training.NewAssigner(recorder, &tendermintClient, ctx)
	trainingExecutor := training.NewExecutor(ctx, nodeBroker, recorder)

	validator := validation.NewInferenceValidator(nodeBroker, config, recorder)
	listener := event_listener.NewEventListener(config, nodePocOrchestrator, nodeBroker, validator, *recorder, trainingExecutor, chainPhaseTracker, cancel)
	// TODO: propagate trainingExecutor
	go listener.Start(ctx)

	addr := fmt.Sprintf(":%v", config.GetApiConfig().PublicServerPort)
	logging.Info("start public server on addr", types.Server, "addr", addr)

	// Bridge external block queue
	blockQueue := pserver.NewBlockQueue(recorder)

	publicServer := pserver.NewServer(config.GetApiConfig().ExplorerUrl, nodeBroker, config, recorder, trainingExecutor, blockQueue)
	publicServer.Start(addr)

	addr = fmt.Sprintf(":%v", config.GetApiConfig().MLServerPort)
	logging.Info("start ml server on addr", types.Server, "addr", addr)
	mlServer := mlserver.NewServer(recorder, nodeBroker)
	mlServer.Start(addr)

	addr = fmt.Sprintf(":%v", config.GetApiConfig().AdminServerPort)
	logging.Info("start admin server on addr", types.Server, "addr", addr)
	adminServer := adminserver.NewServer(recorder, nodeBroker, config)
	adminServer.Start(addr)

	mlGrpcServerPort := config.GetApiConfig().MlGrpcServerPort
	if mlGrpcServerPort == 0 {
		mlGrpcServerPort = 9300
		logging.Info("ml grpc server port not set, using default port 9300", types.Server)
	}
	addr = fmt.Sprintf(":%v", mlGrpcServerPort)
	logging.Info("start training server on addr", types.Server, "addr", addr)
	grpcServer := grpc.NewServer()
	trainingServer := training.NewServer(recorder, trainingExecutor)
	inference.RegisterNetworkNodeServiceServer(grpcServer, trainingServer)
	reflection.Register(grpcServer)
	lis, err := net.Listen("tcp", addr)
	if err != nil {
		log.Fatalf("failed to listen: %v", err)
	}
	go func() {
		if err := grpcServer.Serve(lis); err != nil {
			log.Fatalf("failed to serve: %v", err)
		}
	}()

	logging.Info("Servers started", types.Server, "addr", addr)

	<-ctx.Done()
	os.Exit(1) // Exit with an error for cosmovisor to restart the process
}

func returnStatus(config *apiconfig.ConfigManager) {
	height := config.GetHeight()
	status := map[string]interface{}{
		"sync_info": map[string]string{
			"latest_block_height": strconv.FormatInt(height, 10),
		},
	}
	jsonData, err := json.MarshalIndent(status, "", "  ")
	if err != nil {
		panic(err)
	}
	fmt.Println(string(jsonData))
	os.Exit(0)
}

func getParams(ctx context.Context, transactionRecorder cosmosclient.InferenceCosmosClient) (*types.QueryParamsResponse, error) {
	var params *types.QueryParamsResponse
	var err error
	for i := 0; i < 10; i++ {
		params, err = transactionRecorder.NewInferenceQueryClient().Params(ctx, &types.QueryParamsRequest{})
		if err == nil {
			return params, nil
		}

		if strings.HasPrefix(err.Error(), "rpc error: code = Unknown desc = inference is not ready") {
			logging.Info("Inference not ready, retrying...", types.System, "attempt", i+1, "error", err)
			time.Sleep(2 * time.Second) // Try a longer wait for specific inference delays
			continue
		}
		// If not an RPC error, log and return early
		logging.Error("Failed to get chain params", types.System, "error", err)
		return nil, err
	}
	logging.Error("Exhausted all retries to get chain params", types.System, "error", err)
	return nil, err
}<|MERGE_RESOLUTION|>--- conflicted
+++ resolved
@@ -72,9 +72,13 @@
 	}
 
 	chainPhaseTracker := chainphase.NewChainPhaseTracker()
-<<<<<<< HEAD
 	// NOTE: getParams is waiting for rpc to be ready, don't add request before it
-=======
+	params, err := getParams(context.Background(), *recorder)
+	if err != nil {
+		logging.Error("Failed to get params", types.System, "error", err)
+		return
+	}
+	chainPhaseTracker.UpdateEpochParams(*params.Params.EpochParams)
 
 	participantInfo, err := participant.NewCurrentParticipantInfo(recorder)
 	if err != nil {
@@ -88,39 +92,11 @@
 		nodeBroker.LoadNodeToBroker(&node)
 	}
 
->>>>>>> 75f8267d
-	params, err := getParams(context.Background(), *recorder)
-	if err != nil {
-		logging.Error("Failed to get params", types.System, "error", err)
-		return
-	}
-	chainPhaseTracker.UpdateEpochParams(*params.Params.EpochParams)
-
-<<<<<<< HEAD
-	participantInfo, err := participant.NewCurrentParticipantInfo(recorder)
-	if err != nil {
-		logging.Error("Failed to get participant info", types.Participants, "error", err)
-=======
 	if err := participant.RegisterParticipantIfNeeded(recorder, config); err != nil {
 		logging.Error("Failed to register participant", types.Participants, "error", err)
->>>>>>> 75f8267d
-		return
-	}
-	chainBridge := broker.NewBrokerChainBridgeImpl(recorder, config.GetChainNodeConfig().Url)
-	nodeBroker := broker.NewBroker(chainBridge, chainPhaseTracker, participantInfo, config.GetApiConfig().PoCCallbackUrl, &mlnodeclient.HttpClientFactory{})
-	nodes := config.GetNodes()
-	for _, node := range nodes {
-		nodeBroker.LoadNodeToBroker(&node)
-	}
-
-<<<<<<< HEAD
-	if err := participant.RegisterParticipantIfNeeded(recorder, config); err != nil {
-		logging.Error("Failed to register participant", types.Participants, "error", err)
-		return
-	}
-
-=======
->>>>>>> 75f8267d
+		return
+	}
+
 	logging.Debug("Initializing PoC orchestrator",
 		types.PoC, "name", recorder.Account.Name,
 		"address", participantInfo.GetAddress(),
