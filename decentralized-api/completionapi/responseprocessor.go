--- conflicted
+++ resolved
@@ -89,15 +89,9 @@
 
 func (rt *ExecutorResponseProcessor) GetResponse() (CompletionResponse, error) {
 	if rt.jsonResponseBytes != nil {
-<<<<<<< HEAD
-		return NewJsonOrStreamedResponseFromBytes(rt.jsonResponseBytes)
-	} else if rt.streamedResponse != nil {
-		return NewJsonOrStreamedResponseFromLines(rt.streamedResponse)
-=======
 		return NewCompletionResponseFromBytes(rt.jsonResponseBytes)
 	} else if rt.streamedResponse != nil {
 		return NewCompletionResponseFromLines(rt.streamedResponse)
->>>>>>> db0801eb
 	}
 
 	return nil, errors.New("ExecutorResponseProcessor: can't get response; both jsonResponseBytes and streamedResponse are empty")
