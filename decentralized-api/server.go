--- conflicted
+++ resolved
@@ -66,33 +66,6 @@
 	mux := http.NewServeMux()
 
 	// Create an HTTP server
-<<<<<<< HEAD
-	http.HandleFunc("/v1/chat/completions/", wrapGetCompletion(transactionRecorder))
-	http.HandleFunc("/v1/chat/completions", wrapChat(nodeBroker, transactionRecorder, config))
-	http.HandleFunc("/v1/validation", wrapValidation(nodeBroker, transactionRecorder))
-	http.HandleFunc("/v1/participants", wrapSubmitNewParticipant(transactionRecorder))
-	http.HandleFunc("/v1/participants/unfunded", wrapSubmitUnfundedNewParticipant(transactionRecorder))
-	http.HandleFunc("/v1/participant/", wrapGetInferenceParticipant(transactionRecorder))
-	http.HandleFunc("/v1/active-participants", wrapGetActiveParticipants(config))
-	http.HandleFunc("/v1/debug/verify/", func(writer http.ResponseWriter, request *http.Request) {
-		height, err := strconv.ParseInt(strings.TrimPrefix(request.URL.Path, "/v1/debug/verify/"), 10, 64)
-		if err != nil {
-			log.Printf("Failed to parse height. err = %v", err)
-			http.Error(writer, err.Error(), http.StatusBadRequest)
-			return
-		}
-
-		log.Printf("Verifying block signatures at height %s", height)
-		if err := merkleproof.VerifyBlockSignatures(config.ChainNode.Url, height); err != nil {
-			log.Printf("Failed to verify block signatures. err = %v", err)
-			http.Error(writer, err.Error(), http.StatusInternalServerError)
-			return
-		}
-
-		writer.WriteHeader(http.StatusOK)
-		writer.Write([]byte("Block signatures verified"))
-	})
-=======
 	mux.HandleFunc("/v1/chat/completions/", wrapGetCompletion(transactionRecorder))
 	mux.HandleFunc("/v1/chat/completions", wrapChat(nodeBroker, transactionRecorder, config))
 	mux.HandleFunc("/v1/validation", wrapValidation(nodeBroker, transactionRecorder))
@@ -101,8 +74,26 @@
 	mux.HandleFunc("/debug/chat/completions", debugWrapChat())
 	mux.HandleFunc("/v1/nodes", wrapNodes(nodeBroker, config))
 	mux.HandleFunc("/v1/nodes/", wrapNodes(nodeBroker, config))
+	mux.HandleFunc("/v1/active-participants", wrapGetActiveParticipants(config))
 	mux.HandleFunc("/", logUnknownRequest())
->>>>>>> ce1c54a5
+	mux.HandleFunc("/v1/debug/verify/", func(writer http.ResponseWriter, request *http.Request) {
+		height, err := strconv.ParseInt(strings.TrimPrefix(request.URL.Path, "/v1/debug/verify/"), 10, 64)
+		if err != nil {
+			log.Printf("Failed to parse height. err = %v", err)
+			http.Error(writer, err.Error(), http.StatusBadRequest)
+			return
+		}
+
+		log.Printf("Verifying block signatures at height %s", height)
+		if err := merkleproof.VerifyBlockSignatures(config.ChainNode.Url, height); err != nil {
+			log.Printf("Failed to verify block signatures. err = %v", err)
+			http.Error(writer, err.Error(), http.StatusInternalServerError)
+			return
+		}
+
+		writer.WriteHeader(http.StatusOK)
+		writer.Write([]byte("Block signatures verified"))
+	})
 
 	addr := fmt.Sprintf(":%d", config.Api.Port)
 
