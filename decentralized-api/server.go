--- conflicted
+++ resolved
@@ -8,20 +8,12 @@
 	cosmos_client "decentralized-api/cosmosclient"
 	"encoding/json"
 	"fmt"
-<<<<<<< HEAD
-
-	"github.com/google/uuid"
-	"inference/api/inference/inference"
-	"inference/x/inference/types"
-=======
 	types2 "github.com/cometbft/cometbft/types"
 	sdk "github.com/cosmos/cosmos-sdk/types"
 	"github.com/google/uuid"
-	"github.com/knadh/koanf/parsers/yaml"
-	"github.com/knadh/koanf/v2"
+
 	"github.com/productscience/inference/api/inference/inference"
 	"github.com/productscience/inference/x/inference/types"
->>>>>>> 5874106d
 	"io"
 	"log"
 	"net/http"
@@ -276,11 +268,7 @@
 	return buf.Bytes(), nil
 }
 
-<<<<<<< HEAD
-func createInferenceFinishedTransaction(id string, recorder cosmos_client.InferenceCosmosClient, transaction InferenceTransaction) {
-=======
-func createInferenceFinishedTransaction(id string, recorder InferenceCosmosClient, transaction InferenceTransaction, accountName string) {
->>>>>>> 5874106d
+func createInferenceFinishedTransaction(id string, recorder cosmos_client.InferenceCosmosClient, transaction InferenceTransaction, accountName string) {
 	message := &inference.MsgFinishInference{
 		Creator:              accountName,
 		InferenceId:          id,
