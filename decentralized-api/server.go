package main

import (
	"bufio"
	"bytes"
<<<<<<< HEAD
	"context"
	"crypto/sha256"
=======
>>>>>>> 6c7f4d82
	"decentralized-api/apiconfig"
	"decentralized-api/broker"
	"decentralized-api/completionapi"
	cosmos_client "decentralized-api/cosmosclient"
	"decentralized-api/merkleproof"
	"encoding/base64"
	"encoding/json"
	errors2 "errors"
	"fmt"
	cryptotypes "github.com/cometbft/cometbft/proto/tendermint/crypto"
	types2 "github.com/cometbft/cometbft/types"
	"github.com/cosmos/cosmos-sdk/codec"
	codectypes "github.com/cosmos/cosmos-sdk/codec/types"
	"github.com/cosmos/cosmos-sdk/crypto/keys/secp256k1"
	sdk "github.com/cosmos/cosmos-sdk/types"
	"time"

	"github.com/google/uuid"
	"github.com/productscience/inference/api/inference/inference"
	"github.com/productscience/inference/x/inference/keeper"
	"github.com/productscience/inference/x/inference/types"
	"io"
	"log"
	"log/slog"
	"math/rand"
	"net/http"
	"strconv"
	"strings"
)

type InferenceTransaction struct {
	PromptHash           string `json:"promptHash"`
	PromptPayload        string `json:"promptPayload"`
	ResponseHash         string `json:"responseHash"`
	ResponsePayload      string `json:"responsePayload"`
	PromptTokenCount     uint64 `json:"promptTokenCount"`
	CompletionTokenCount uint64 `json:"completionTokenCount"`
	Model                string `json:"model"`
	Id                   string `json:"id"`
}

const testModel = "unsloth/llama-3-8b-Instruct"

func StartInferenceServerWrapper(nodeBroker *broker.Broker, transactionRecorder cosmos_client.InferenceCosmosClient, config apiconfig.Config) {
	slog.SetLogLoggerLevel(slog.LevelDebug)
	slog.Debug("StartInferenceServerWrapper")
	nodes := config.Nodes
	for _, node := range nodes {
		loadNodeToBroker(nodeBroker, &node)
	}

	// Create an HTTP server
	http.HandleFunc("/v1/chat/completions/", wrapGetCompletion(transactionRecorder))
	http.HandleFunc("/v1/chat/completions", wrapChat(nodeBroker, transactionRecorder, config))
	http.HandleFunc("/v1/validation", wrapValidation(nodeBroker, transactionRecorder))
	http.HandleFunc("/v1/participants", wrapSubmitNewParticipant(transactionRecorder))
	http.HandleFunc("/v1/participants/unfunded", wrapSubmitUnfundedNewParticipant(transactionRecorder))
	http.HandleFunc("/v1/participant/", wrapGetInferenceParticipant(transactionRecorder))
	http.HandleFunc("/v1/active-participants", wrapGetActiveParticipants(config))
	http.HandleFunc("/v1/debug/verify/", func(writer http.ResponseWriter, request *http.Request) {
		height, err := strconv.ParseInt(strings.TrimPrefix(request.URL.Path, "/v1/debug/verify/"), 10, 64)
		if err != nil {
			log.Printf("Failed to parse height. err = %v", err)
			http.Error(writer, err.Error(), http.StatusBadRequest)
			return
		}

		log.Printf("Verifying block signatures at height %s", height)
		if err := merkleproof.VerifyBlockSignatures(config.ChainNode.Url, height); err != nil {
			log.Printf("Failed to verify block signatures. err = %v", err)
			http.Error(writer, err.Error(), http.StatusInternalServerError)
			return
		}

		writer.WriteHeader(http.StatusOK)
		writer.Write([]byte("Block signatures verified"))
	})

	addr := fmt.Sprintf(":%d", config.Api.Port)

	slog.Info("Starting the server on %s", addr)
	// Start the server
	log.Fatal(http.ListenAndServe(addr, nil))
}

func wrapGetInferenceParticipant(recorder cosmos_client.InferenceCosmosClient) func(http.ResponseWriter, *http.Request) {
	return func(w http.ResponseWriter, request *http.Request) {
		if request.Method != http.MethodGet {
			slog.Warn("Invalid method. method = %s", request.Method)
			http.Error(w, "Invalid method", http.StatusMethodNotAllowed)
			return
		}
		processGetInferenceParticipantByAddress(w, request, recorder)
	}
}

type ActiveParticipantWithProof struct {
	ActiveParticipants types.ActiveParticipants `json:"active_participants"`
	ProofOps           cryptotypes.ProofOps     `json:"proof_ops"`
	Validators         []*types2.Validator      `json:"validators"`
	Block              *types2.Block            `json:"block"`
}

func wrapGetActiveParticipants(config apiconfig.Config) func(http.ResponseWriter, *http.Request) {
	return func(w http.ResponseWriter, request *http.Request) {
		if request.Method != http.MethodGet {
			http.Error(w, "Invalid method", http.StatusMethodNotAllowed)
			return
		}

		rplClient, err := merkleproof.NewRpcClient(config.ChainNode.Url)
		if err != nil {
			log.Printf("Failed to create rpc client. err = %v", err)
			http.Error(w, err.Error(), http.StatusInternalServerError)
		}

		result, err := merkleproof.QueryWithProof(rplClient, "inference", "ActiveParticipants/value/")
		if err != nil {
			log.Printf("Failed to query active participants. err = %v", err)
			http.Error(w, err.Error(), http.StatusInternalServerError)
			return
		}

		interfaceRegistry := codectypes.NewInterfaceRegistry()
		// Register interfaces used in your types
		types.RegisterInterfaces(interfaceRegistry)
		// Create the codec
		cdc := codec.NewProtoCodec(interfaceRegistry)

		var activeParticipants types.ActiveParticipants
		if err := cdc.Unmarshal(result.Response.Value, &activeParticipants); err != nil {
			log.Printf("Failed to unmarshal active participant. err = %v", err)
			http.Error(w, err.Error(), http.StatusInternalServerError)
			return
		}

		block, err := rplClient.Block(context.Background(), &activeParticipants.CreatedAtBlockHeight)
		if err != nil {
			log.Printf("Failed to get block. err = %v", err)
			http.Error(w, err.Error(), http.StatusInternalServerError)
			return
		}

		vals, err := rplClient.Validators(context.Background(), &activeParticipants.CreatedAtBlockHeight, nil, nil)
		if err != nil {
			log.Printf("Failed to get validators. err = %v", err)
			http.Error(w, err.Error(), http.StatusInternalServerError)
			return
		}

		response := ActiveParticipantWithProof{
			ActiveParticipants: activeParticipants,
			ProofOps:           *result.Response.ProofOps,
			Validators:         vals.Validators,
			Block:              block.Block,
		}

		writeResponseBody(response, w)
	}
}

func loadNodeToBroker(nodeBroker *broker.Broker, node *broker.InferenceNode) {
	err := nodeBroker.QueueMessage(broker.RegisterNode{
		Node:     *node,
		Response: make(chan broker.InferenceNode, 2),
	})
	if err != nil {
		slog.Error("Failed to load node to broker. %v", err)
		panic(err)
	}
}

type ResponseWithBody struct {
	Response  *http.Response
	BodyBytes []byte
}

func wrapGetCompletion(recorder cosmos_client.InferenceCosmosClient) func(w http.ResponseWriter, request *http.Request) {
	return func(w http.ResponseWriter, request *http.Request) {
		log.Printf("Received request. method = %s. path = %s", request.Method, request.URL.Path)

		if request.Method == http.MethodGet {
			processGetCompletionById(w, request, recorder)
			return
		}

		http.Error(w, "Invalid method", http.StatusMethodNotAllowed)
	}

}

type ChatRequest struct {
	Body                 []byte
	Request              *http.Request
	OpenAiRequest        OpenAiRequest
	AuthKey              string
	PubKey               string
	Seed                 string
	InferenceId          string
	RequesterAddress     string
	FundedByTransferNode bool
}

func readRequest(request *http.Request) (*ChatRequest, error) {
	body, err := ReadRequestBody(request)
	if err != nil {
		slog.Error("Unable to read request body", "error", err)
		return nil, err
	}

	openAiRequest := OpenAiRequest{}
	err = json.Unmarshal(body, &openAiRequest)
	if err != nil {
		return nil, err
	}

	fundedByTransferNode, err := strconv.ParseBool(request.Header.Get("X-Funded-By-Transfer-Node"))
	if err != nil {
		fundedByTransferNode = false
	}
	log.Printf("fundedByTransferNode = %t", fundedByTransferNode)

	return &ChatRequest{
		Body:                 body,
		Request:              request,
		OpenAiRequest:        openAiRequest,
		AuthKey:              request.Header.Get("Authorization"),
		PubKey:               request.Header.Get("X-Public-Key"),
		Seed:                 request.Header.Get("X-Seed"),
		InferenceId:          request.Header.Get("X-Inference-Id"),
		RequesterAddress:     request.Header.Get("X-Requester-Address"),
		FundedByTransferNode: fundedByTransferNode,
	}, nil
}

func wrapChat(nodeBroker *broker.Broker, recorder cosmos_client.InferenceCosmosClient, config apiconfig.Config) func(w http.ResponseWriter, request *http.Request) {
	return func(w http.ResponseWriter, request *http.Request) {
		slog.Debug("wrapChat. Received request", "method", request.Method, "path", request.URL.Path)
		chatRequest, err := readRequest(request)
		if err != nil {
			http.Error(w, err.Error(), http.StatusInternalServerError)
			return
		}
		if request.Method != http.MethodPost {
			slog.Warn("Invalid method", "method", request.Method)
			http.Error(w, "Invalid method", http.StatusMethodNotAllowed)
			return
		}
		if chatRequest.AuthKey == "" && !chatRequest.FundedByTransferNode {
<<<<<<< HEAD
=======
			slog.Warn("Request without authorization", "path", request.URL.Path)
>>>>>>> 6c7f4d82
			http.Error(w, "Authorization is required", http.StatusUnauthorized)
			return
		}
		// Is this a Transfer request or an Executor call?
		if (chatRequest.PubKey != "" && chatRequest.InferenceId != "" && chatRequest.Seed != "") || (chatRequest.FundedByTransferNode && chatRequest.InferenceId != "" && chatRequest.Seed != "") {
<<<<<<< HEAD
			handleExecutorRequest(w, chatRequest, nodeBroker, recorder, config)
			return
		} else if request.Header.Get("X-Requester-Address") != "" || chatRequest.FundedByTransferNode {
=======
			slog.Info("Executor request", "inferenceId", chatRequest.InferenceId, "seed", chatRequest.Seed, "pubKey", chatRequest.PubKey)
			handleExecutorRequest(w, chatRequest, nodeBroker, recorder, config)
			return
		} else if request.Header.Get("X-Requester-Address") != "" || chatRequest.FundedByTransferNode {
			slog.Info("Transfer request", "requesterAddress", chatRequest.RequesterAddress)
>>>>>>> 6c7f4d82
			handleTransferRequest(w, chatRequest, recorder)
			return
		} else {
			http.Error(w, "Invalid request", http.StatusBadRequest)
			return
		}

	}
}

// Only extract info we need
type OpenAiRequest struct {
	Model     string `json:"model"`
	Seed      int32  `json:"seed"`
	MaxTokens int32  `json:"max_tokens"`
}

type ExecutorDestination struct {
	Url     string `json:"url"`
	Address string `json:"address"`
}

func getExecutorForRequest(recorder cosmos_client.InferenceCosmosClient) (*ExecutorDestination, error) {
	executor, err := recorder.QueryRandomExecutor()
	if err != nil {
		return nil, err
	}
	log.Printf("LB Executor:" + executor.InferenceUrl)
	return &ExecutorDestination{
		Url:     executor.InferenceUrl,
		Address: executor.Address,
	}, nil
}

func handleTransferRequest(w http.ResponseWriter, request *ChatRequest, recorder cosmos_client.InferenceCosmosClient) bool {
	var pubkey = ""
	if !request.FundedByTransferNode {
		queryClient := recorder.NewInferenceQueryClient()
<<<<<<< HEAD
		log.Printf("GET inference participant for transfer. address = %s", request.RequesterAddress)
		client, err := queryClient.InferenceParticipant(recorder.Context, &types.QueryInferenceParticipantRequest{Address: request.RequesterAddress})
		if err != nil {
			log.Printf("Failed to get inference participant. address = %s. err = %v", request.RequesterAddress, err)
=======
		slog.Debug("GET inference participant for transfer", "address", request.RequesterAddress)
		client, err := queryClient.InferenceParticipant(recorder.Context, &types.QueryInferenceParticipantRequest{Address: request.RequesterAddress})
		if err != nil {
			slog.Error("Failed to get inference participant", "address", request.RequesterAddress, "error", err)
>>>>>>> 6c7f4d82
			http.Error(w, err.Error(), http.StatusInternalServerError)
			return true
		}
		// Response is filled out with validate? Probably want to standardize
		hadError := validateClient(w, request, client)
		if hadError {
			return true
		}
		pubkey = client.Pubkey
	}

	executor, err := getExecutorForRequest(recorder)
	if err != nil {
		slog.Error("Failed to get executor", "error", err)
		http.Error(w, err.Error(), http.StatusInternalServerError)
		return true
	}

	seed := rand.Int31()
	inferenceUUID := uuid.New().String()
	inferenceRequest, err := createInferenceStartRequest(request, seed, inferenceUUID, executor)
	if err != nil {
		slog.Error("Failed to create inference start request", "error", err)
		http.Error(w, err.Error(), http.StatusInternalServerError)
		return true
	}
	go func() {
		slog.Debug("Starting inference", "id", inferenceRequest.InferenceId)
		err := recorder.StartInference(inferenceRequest)
		if err != nil {
			slog.Error("Failed to submit MsgStartInference", "id", inferenceRequest.InferenceId, "error", err)
		} else {
			slog.Debug("Submitted MsgStartInference", "id", inferenceRequest.InferenceId)
		}
	}()
	// It's important here to send the ORIGINAL body, not the finalRequest body. The executor will AGAIN go through
	// the same process to create the same final request body
	slog.Debug("Sending request to executor", "url", executor.Url, "seed", seed, "inferenceId", inferenceUUID)
	req, err := http.NewRequest("POST", executor.Url+"/v1/chat/completions", bytes.NewReader(request.Body))
	if err != nil {
		http.Error(w, err.Error(), http.StatusInternalServerError)
		return true
	}
	req.Header.Set("X-Inference-Id", inferenceUUID)
	req.Header.Set("X-Seed", strconv.Itoa(int(seed)))
	req.Header.Set("X-Public-Key", pubkey)
	req.Header.Set("Authorization", request.AuthKey)
	req.Header.Set("Content-Type", request.Request.Header.Get("Content-Type"))
	req.Header.Set("X-Funded-By-Transfer-Node", strconv.FormatBool(request.FundedByTransferNode))

	resp, err := http.DefaultClient.Do(req)
	if err != nil {
		slog.Error("Failed to make http request to executor", "error", err, "url", executor.Url)
		http.Error(w, err.Error(), http.StatusInternalServerError)
		return true
	}

	defer resp.Body.Close()

	proxyResponse(resp, w, false, nil)

	return true
}

func proxyResponse(
	resp *http.Response,
	w http.ResponseWriter,
	excludeContentLength bool,
	responseProcessor completionapi.ResponseProcessor,
) {
	// Make sure to copy response headers to the client
	for key, values := range resp.Header {
		// Skip Content-Length, because we're modifying body
		if excludeContentLength && key == "Content-Length" {
			continue
		}

		for _, value := range values {
			w.Header().Add(key, value)
		}
	}

	contentType := resp.Header.Get("Content-Type")
	if strings.HasPrefix(contentType, "text/event-stream") {
		proxyTextStreamResponse(resp, w, responseProcessor)
	} else {
		proxyJsonResponse(resp, w, responseProcessor)
	}
}

func proxyTextStreamResponse(resp *http.Response, w http.ResponseWriter, responseProcessor completionapi.ResponseProcessor) {
	w.WriteHeader(resp.StatusCode)

	// Stream the response from the completion server to the client
	scanner := bufio.NewScanner(resp.Body)
	for scanner.Scan() {
		line := scanner.Text()

		// DEBUG LOG
		log.Printf("Chunk: %s", line)

		var lineToProxy = line
		if responseProcessor != nil {
			var err error
			lineToProxy, err = responseProcessor.ProcessStreamedResponse(line)
			if err != nil {
				http.Error(w, err.Error(), http.StatusInternalServerError)
				return
			}
		}

		log.Printf("Chunk to proxy: %s", lineToProxy)

		// Forward the line to the client
		_, err := fmt.Fprintln(w, lineToProxy)
		if err != nil {
			log.Printf("Error while streaming response: %v", err)
			http.Error(w, err.Error(), http.StatusInternalServerError)
			return
		}
	}

	if err := scanner.Err(); err != nil {
		log.Printf("Error while streaming response: %v", err)
	}
}

func proxyJsonResponse(resp *http.Response, w http.ResponseWriter, responseProcessor completionapi.ResponseProcessor) {
	var bodyBytes, err = io.ReadAll(resp.Body)
	if err != nil {
		http.Error(w, "Failed to read inference node response body", http.StatusInternalServerError)
		return
	}

	if responseProcessor != nil {
		bodyBytes, err = responseProcessor.ProcessJsonResponse(bodyBytes)
		if err != nil {
			http.Error(w, "Failed to add ID to response", http.StatusInternalServerError)
			return
		}
	}

	w.WriteHeader(resp.StatusCode)
	w.Write(bodyBytes)
}

func createInferenceStartRequest(request *ChatRequest, seed int32, inferenceId string, executor *ExecutorDestination) (*inference.MsgStartInference, error) {
	finalRequest, err := completionapi.ModifyRequestBody(request.Body, seed)
	if err != nil {
		return nil, err
	}
	promptHash, promptPayload, err := getPromptHash(finalRequest.NewBody)
	if err != nil {
		return nil, err
	}
	transaction := &inference.MsgStartInference{
		Creator:       request.RequesterAddress,
		InferenceId:   inferenceId,
		PromptHash:    promptHash,
		PromptPayload: promptPayload,
		// TODO: This should actually be the Executor selected by the address
		ReceivedBy: executor.Address,
		Model:      testModel,
	}
	return transaction, nil
}

func validateClient(w http.ResponseWriter, request *ChatRequest, client *types.QueryInferenceParticipantResponse) bool {
	if client == nil {
		log.Printf("Inference participant not found. address = %s", request.RequesterAddress)
		http.Error(w, "Inference participant not found", http.StatusNotFound)
		return true
	}

	err := validateRequestAgainstPubKey(request, client.Pubkey)
	if err != nil {
		http.Error(w, "Unable to validate request against PubKey:"+err.Error(), http.StatusUnauthorized)
		return true
	}
	if request.OpenAiRequest.MaxTokens == 0 {
		request.OpenAiRequest.MaxTokens = keeper.DefaultMaxTokens
	}
	escrowNeeded := request.OpenAiRequest.MaxTokens * keeper.PerTokenCost
	log.Printf("Escrow needed: %d", escrowNeeded)
	log.Printf("Client balance: %d", client.Balance)
	if client.Balance < int64(escrowNeeded) {
		http.Error(w, "Insufficient balance", http.StatusPaymentRequired)
		return true
	}
	return false
}

func handleExecutorRequest(w http.ResponseWriter, request *ChatRequest, nodeBroker *broker.Broker, recorder cosmos_client.InferenceCosmosClient, config apiconfig.Config) bool {
	if !request.FundedByTransferNode {
		err := validateRequestAgainstPubKey(request, request.PubKey)
		if err != nil {
			http.Error(w, "Unable to validate request against PubKey:"+err.Error(), http.StatusUnauthorized)
			return true
		}
	}

	seed, err := strconv.Atoi(request.Seed)
	if err != nil {
		slog.Warn("Unable to parse seed", "seed", request.Seed)
		http.Error(w, "Unable to parse seed", http.StatusBadRequest)
		return true
	}

	modifiedRequestBody, err := completionapi.ModifyRequestBody(request.Body, int32(seed))
	if err != nil {
		slog.Warn("Unable to modify request body", "error", err)
		http.Error(w, err.Error(), http.StatusInternalServerError)
		return true
	}

	resp, err := broker.LockNode(nodeBroker, testModel, func(node *broker.InferenceNode) (*http.Response, error) {
		return http.Post(
			node.Url+"v1/chat/completions",
			request.Request.Header.Get("Content-Type"),
			bytes.NewReader(modifiedRequestBody.NewBody),
		)
	})
	if err != nil {
		slog.Error("Failed to get response from inference node", "error", err)
		http.Error(w, err.Error(), http.StatusInternalServerError)
		return true
	}
	defer resp.Body.Close()

	if resp.StatusCode < 200 || resp.StatusCode >= 300 {
		msg := getInferenceErrorMessage(resp)
		slog.Warn("Inference node response with an error", "code", resp.StatusCode, "msg", msg)
		http.Error(w, msg, http.StatusInternalServerError)
		return true
	}

	responseProcessor := completionapi.NewExecutorResponseProcessor(request.InferenceId)
	proxyResponse(resp, w, true, responseProcessor)

	responseBodyBytes, err := responseProcessor.GetResponseBytes()
	if err != nil {
		// Not http.Error, because we assume we already returned everything to the client during proxyResponse execution
		return true
	}

	err = sendInferenceTransaction(request.InferenceId, responseBodyBytes, modifiedRequestBody.NewBody, &recorder, config.ChainNode.AccountName)
	if err != nil {
		// Not http.Error, because we assume we already returned everything to the client during proxyResponse execution
		slog.Error("Failed to send inference transaction", "error", err)
		return true
	}

	return false
}

func getInferenceErrorMessage(resp *http.Response) string {
	msg := fmt.Sprintf("Inference node response with an error. code = %d.", resp.StatusCode)
	bodyBytes, err := io.ReadAll(resp.Body)
	if err == nil {
		return msg + fmt.Sprintf(" error = %s.", string(bodyBytes))
	} else {
		return msg
	}
}

func validateRequestAgainstPubKey(request *ChatRequest, pubKey string) error {
	slog.Debug("Checking key for request", "pubkey", pubKey)

	pubKeyBytes, err := base64.StdEncoding.DecodeString(pubKey)
	if err != nil {
		return err
	}
	actualKey := secp256k1.PubKey{Key: pubKeyBytes}
	// Not sure about decoding/encoding the actual key bytes
	keyBytes, err := base64.StdEncoding.DecodeString(request.AuthKey)

	valid := actualKey.VerifySignature(request.Body, keyBytes)
	if !valid {
		slog.Warn("Signature did not match pubkey")
		return errors2.New("invalid signature")
	}
	return nil
}

func processGetInferenceParticipantByAddress(w http.ResponseWriter, request *http.Request, recorder cosmos_client.InferenceCosmosClient) {
	// Manually extract the {id} from the URL path
	address := strings.TrimPrefix(request.URL.Path, "/v1/participant/")
	if address == "" {
		http.Error(w, "Address is required", http.StatusBadRequest)
		return
	}

	log.Printf("GET inference participant. address = %s", address)
	queryClient := recorder.NewInferenceQueryClient()
	response, err := queryClient.InferenceParticipant(recorder.Context, &types.QueryInferenceParticipantRequest{Address: address})
	if err != nil {
		log.Printf("Failed to get inference participant. address = %s. err = %v", address, err)
		http.Error(w, err.Error(), http.StatusInternalServerError)
		return
	}

	if response == nil {
		log.Printf("Inference participant not found. address = %s", address)
		http.Error(w, "Inference participant not found", http.StatusNotFound)
		return
	}

	respBytes, err := json.Marshal(response)
	if err != nil {
		http.Error(w, err.Error(), http.StatusInternalServerError)
		return
	}

	w.Header().Set("Content-Type", "application/json")
	w.WriteHeader(http.StatusOK)
	w.Write(respBytes)

	return
}

func processGetCompletionById(w http.ResponseWriter, request *http.Request, recorder cosmos_client.InferenceCosmosClient) {
	// Manually extract the {id} from the URL path
	id := strings.TrimPrefix(request.URL.Path, "/v1/chat/completions/")
	if id == "" {
		http.Error(w, "ID is required", http.StatusBadRequest)
		return
	}

	log.Printf("GET inference. id = %s", id)
	queryClient := recorder.NewInferenceQueryClient()
	response, err := queryClient.Inference(recorder.Context, &types.QueryGetInferenceRequest{Index: id})
	if err != nil {
		log.Printf("Failed to get inference. id = %s. err = %v", id, err)
		http.Error(w, err.Error(), http.StatusInternalServerError)
		return
	}

	if response == nil {
		log.Printf("Inference not found. id = %s", id)
		http.Error(w, "Inference not found", http.StatusNotFound)
		return
	}

	respBytes, err := json.Marshal(response.Inference)
	if err != nil {
		http.Error(w, err.Error(), http.StatusInternalServerError)
		return
	}

	w.Header().Set("Content-Type", "application/json")
	w.WriteHeader(http.StatusOK)
	w.Write(respBytes)

	return
}

func writeResponseBody(body any, w http.ResponseWriter) {
	respBytes, err := json.Marshal(body)
	if err != nil {
		log.Printf("Failed to marshal response. %v", err)
		http.Error(w, err.Error(), http.StatusInternalServerError)
		return
	}

	w.Header().Set("Content-Type", "application/json")
	w.WriteHeader(http.StatusOK)
	w.Write(respBytes)
}

func getInference(request *ChatRequest, serverUrl string, recorder *cosmos_client.InferenceCosmosClient, accountName string, seed int32) (*ResponseWithBody, error) {
	modifiedRequestBody, err := completionapi.ModifyRequestBody(request.Body, seed)
	if err != nil {
		return nil, err
	}

	// Forward the request to the inference server
	resp, err := http.Post(
		serverUrl+"v1/chat/completions",
		request.Request.Header.Get("Content-Type"),
		bytes.NewReader(modifiedRequestBody.NewBody),
	)
	if err != nil {
		return nil, err
	}
	defer resp.Body.Close()

	// Read the response body
	bodyBytes, err := io.ReadAll(resp.Body)
	if err != nil {
		return nil, err
	}

	bodyBytes, err = addIdToBodyBytes(bodyBytes, request.InferenceId)
	if err != nil {
		return nil, err
	}

	if resp.StatusCode < 200 || resp.StatusCode >= 300 {
		result := &ResponseWithBody{
			Response:  resp,
			BodyBytes: bodyBytes,
		}
		return result, nil
	}

	err2 := sendInferenceTransaction(request.InferenceId, bodyBytes, modifiedRequestBody.NewBody, recorder, accountName)
	if err2 != nil {
		return nil, err2
	}

	result := &ResponseWithBody{
		Response:  resp,
		BodyBytes: bodyBytes,
	}
	return result, nil
}

func sendInferenceTransaction(inferenceId string, responseBodyBytes []byte, modifiedRequestBodyBytes []byte, recorder *cosmos_client.InferenceCosmosClient, accountName string) error {
	hash, response, err := getResponseHash(responseBodyBytes)
	if err != nil {
		return err
	}

	promptHash, promptPayload, err := getPromptHash(modifiedRequestBodyBytes)
	if err != nil {
		return err
	}

	transaction := InferenceTransaction{
		PromptHash:           promptHash,
		PromptPayload:        promptPayload,
		ResponseHash:         hash,
		ResponsePayload:      string(responseBodyBytes),
		PromptTokenCount:     response.Usage.PromptTokens,
		CompletionTokenCount: response.Usage.CompletionTokens,
		Model:                response.Model,
		Id:                   response.ID,
	}

	if recorder != nil {
		createInferenceFinishedTransaction(inferenceId, *recorder, transaction, accountName)
	}
	return nil
}

func addIdToBodyBytes(bodyBytes []byte, id string) ([]byte, error) {
	var bodyMap map[string]interface{}
	err := json.Unmarshal(bodyBytes, &bodyMap)
	if err != nil {
		return nil, err
	}

	bodyMap["id"] = id

	updatedBodyBytes, err := json.Marshal(bodyMap)
	if err != nil {
		return nil, err
	}

	return updatedBodyBytes, nil
}

func ReadRequestBody(r *http.Request) ([]byte, error) {
	// Read the request body into a buffer
	var buf bytes.Buffer
	if _, err := io.Copy(&buf, r.Body); err != nil {
		return nil, err
	}
	defer r.Body.Close()

	return buf.Bytes(), nil
}

func createInferenceFinishedTransaction(id string, recorder cosmos_client.InferenceCosmosClient, transaction InferenceTransaction, accountName string) {
	message := &inference.MsgFinishInference{
		Creator:              accountName,
		InferenceId:          id,
		ResponseHash:         transaction.ResponseHash,
		ResponsePayload:      transaction.ResponsePayload,
		PromptTokenCount:     transaction.PromptTokenCount,
		CompletionTokenCount: transaction.CompletionTokenCount,
		ExecutedBy:           accountName,
	}

	// Submit to the block chain effectively AFTER we've served the request. Speed before certainty.
	go func() {
		// PRTODO: delete me and probably introduce retries if FinishInference returns not found
		time.Sleep(10 * time.Second)
<<<<<<< HEAD
=======
		slog.Debug("Submitting MsgFinishInference", "inferenceId", id)
>>>>>>> 6c7f4d82
		err := recorder.FinishInference(message)
		if err != nil {
			slog.Error("Failed to submit MsgFinishInference", "inferenceId", id, "error", err)
		} else {
			slog.Debug("Submitted MsgFinishInference", "inferenceId", id)
		}
	}()
}

func getResponseHash(bodyBytes []byte) (string, *completionapi.Response, error) {
	// Unmarshal the JSON response
	var response completionapi.Response
	if err := json.Unmarshal(bodyBytes, &response); err != nil {
		return "", nil, err
	}

	// Generate a SHA-256 hash of the content of the aggregated choices
	var content string
	for _, choice := range response.Choices {
		content += choice.Message.Content
	}
	hash := generateSHA256Hash(content)
	return hash, &response, nil
}

func getPromptHash(requestBytes []byte) (string, string, error) {
	// Canonicalize the request body
	canonicalJSON, err := CanonicalizeJSON(requestBytes)
	if err != nil {
		return "", "", err
	}

	// Generate the hash of the canonical JSON
	promptHash := generateSHA256Hash(canonicalJSON)

	return promptHash, canonicalJSON, nil
}

// Debug-only request
type ValidationRequest struct {
	Id string `json:"id"`
}

func wrapValidation(nodeBroker *broker.Broker, recorder cosmos_client.InferenceCosmosClient) func(w http.ResponseWriter, request *http.Request) {
	return func(w http.ResponseWriter, request *http.Request) {
		var validationRequest ValidationRequest
		if err := json.NewDecoder(request.Body).Decode(&validationRequest); err != nil {
			http.Error(w, err.Error(), http.StatusInternalServerError)
			return
		}

		result, err := broker.LockNode(nodeBroker, testModel, func(node *broker.InferenceNode) (ValidationResult, error) {
			return ValidateByInferenceId(validationRequest.Id, node, recorder)
		})

		if err != nil {
			log.Printf("Failed to validate inference. id = %s. err = %v", validationRequest.Id, err)
			http.Error(w, err.Error(), http.StatusInternalServerError)
			return
		}

		msgVal, err := ToMsgValidation(result)
		if err != nil {
			http.Error(w, err.Error(), http.StatusInternalServerError)
			return
		}

		if err = recorder.ReportValidation(msgVal); err != nil {
			log.Printf("Failed to submit MsgValidation. %v", err)
			http.Error(w, err.Error(), http.StatusInternalServerError)
			return
		}

		w.WriteHeader(http.StatusOK)
		w.Write([]byte(msgVal.String()))
	}
}

func wrapSubmitUnfundedNewParticipant(recorder cosmos_client.InferenceCosmosClient) func(w http.ResponseWriter, request *http.Request) {
	slog.Debug("wrapSubmitUnfundedNewParticipant")
	return func(w http.ResponseWriter, request *http.Request) {
		if request.Method == "POST" {
			submitNewUnfundedParticipant(recorder, w, request)
		} else {
			http.Error(w, "Invalid request method", http.StatusMethodNotAllowed)
			return
		}
	}
}

func wrapSubmitNewParticipant(recorder cosmos_client.InferenceCosmosClient) func(w http.ResponseWriter, request *http.Request) {
	return func(w http.ResponseWriter, request *http.Request) {
		if request.Method == "POST" {
			submitNewParticipant(recorder, w, request)
		} else if request.Method == "GET" {
			getParticipants(recorder, w, request)
		} else {
			http.Error(w, "Invalid request method", http.StatusMethodNotAllowed)
			return
		}
	}
}

type SubmitNewParticipantDto struct {
	Url          string   `json:"url"`
	Models       []string `json:"models"`
	ValidatorKey string   `json:"validator_key"`
}

type SubmitUnfundedNewParticipantDto struct {
	Address      string   `json:"address"`
	Url          string   `json:"url"`
	Models       []string `json:"models"`
	ValidatorKey string   `json:"validator_key"`
	PubKey       string   `json:"pub_key"`
}

type ParticipantsDto struct {
	Participants []ParticipantDto `json:"participants"`
}

type ParticipantDto struct {
	Id          string   `json:"id"`
	Url         string   `json:"url"`
	Models      []string `json:"models"`
	CoinsOwed   uint64   `json:"coins_owed"`
	RefundsOwed uint64   `json:"refunds_owed"`
	Balance     int64    `json:"balance"`
	VotingPower int64    `json:"voting_power"`
}

func submitNewUnfundedParticipant(recorder cosmos_client.InferenceCosmosClient, w http.ResponseWriter, request *http.Request) {
	var body SubmitUnfundedNewParticipantDto
	slog.SetLogLoggerLevel(slog.LevelDebug)
	if err := json.NewDecoder(request.Body).Decode(&body); err != nil {
		slog.Error("Failed to decode request body. %v", err)
		http.Error(w, err.Error(), http.StatusBadRequest)
		return
	}
	slog.Debug("SubmitNewUnfundedParticipantDto: %v", body)

	msg := &inference.MsgSubmitNewUnfundedParticipant{
		Address:      body.Address,
		Url:          body.Url,
		Models:       body.Models,
		ValidatorKey: body.ValidatorKey,
		PubKey:       body.PubKey,
	}

	slog.Debug("Message:", msg)

	if err := recorder.SubmitNewUnfundedParticipant(msg); err != nil {
		slog.Error("Failed to submit MsgSubmitNewUnfundedParticipant. %v", err)
		http.Error(w, err.Error(), http.StatusInternalServerError)
		return
	}

}

func submitNewParticipant(recorder cosmos_client.InferenceCosmosClient, w http.ResponseWriter, request *http.Request) {
	// Parse the request body into a SubmitNewParticipantDto
	var body SubmitNewParticipantDto
	if err := json.NewDecoder(request.Body).Decode(&body); err != nil {
		slog.Error("Failed to decode request body. %v", err)
		http.Error(w, err.Error(), http.StatusBadRequest)
		return
	}

	msg := &inference.MsgSubmitNewParticipant{
		Url:          body.Url,
		Models:       body.Models,
		ValidatorKey: body.ValidatorKey,
	}

	slog.Info("ValidatorKey in dapi: %s", body.ValidatorKey)
	if err := recorder.SubmitNewParticipant(msg); err != nil {
		slog.Error("Failed to submit MsgSubmitNewParticipant. %v", err)
		http.Error(w, err.Error(), http.StatusInternalServerError)
		return
	}

	responseBody := ParticipantDto{
		Id:     msg.Creator,
		Url:    msg.Url,
		Models: msg.Models,
	}

	responseJson, err := json.Marshal(responseBody)
	if err != nil {
		slog.Error("Failed to marshal response. %v", err)
		http.Error(w, err.Error(), http.StatusInternalServerError)
		return
	}

	w.WriteHeader(http.StatusOK)
	w.Write(responseJson)
}

func getParticipants(recorder cosmos_client.InferenceCosmosClient, w http.ResponseWriter, request *http.Request) {
	queryClient := recorder.NewInferenceQueryClient()
	r, err := queryClient.ParticipantAll(recorder.Context, &types.QueryAllParticipantRequest{})
	if err != nil {
		http.Error(w, err.Error(), http.StatusInternalServerError)
		return
	}
	validators, err := recorder.Client.Context().Client.Validators(recorder.Context, nil, nil, nil)

	if err != nil {
		http.Error(w, err.Error(), http.StatusInternalServerError)
		return
	}

	list, err := recorder.Client.Context().Keyring.List()
	for _, key := range list {
		log.Printf("KeyRecord: %s", key.String())
		log.Printf("Name: %s", key.Name)
		pubKey, err := key.GetPubKey()
		if err != nil {
			slog.Warn("Failed to get pubkey for key", "key", key, "error", err)
		} else {
			slog.Info("PubKey", "pubkey", pubKey.Address().String(), "keyring", key.String())
		}
		log.Printf("Key: %s", key.PubKey.String())
		log.Printf("Item: %s", key.Item)
	}

	// Index validators by address
	validatorMap := make(map[string]types2.Validator)
	for _, v := range validators.Validators {
		log.Printf("-Validator info:")
		log.Printf("Validator: %s", v.Address)
		// Use public key... account is based on this anyhow
		s := v.PubKey.Address().String()
		log.Printf("PubKey: %s", s)
		log.Printf("VotingPower: %d", v.VotingPower)
		accAddress := sdk.AccAddress(v.PubKey.Address()).String()
		valAddress := sdk.ValAddress(v.PubKey.Address()).String()
		consAdress := sdk.ConsAddress(v.PubKey.Address()).String()
		log.Printf("AccAddress: %s", accAddress)
		log.Printf("ValAddress: %s", valAddress)
		log.Printf("ConsAddress: %s", consAdress)
		log.Printf("-----")
		validatorMap[s] = *v
	}

	participants := make([]ParticipantDto, len(r.Participant))
	for i, p := range r.Participant {
		balances, err := recorder.Client.BankBalances(recorder.Context, p.Address, nil)
		pBalance := int64(0)
		if err == nil {
			for _, balance := range balances {
				// TODO: surely there is a place to get denom from
				if balance.Denom == "icoin" {
					pBalance = balance.Amount.Int64()
				}
			}
			if pBalance == 0 {
				log.Printf("Participant %s has no balance", p.Address)
			}
		} else {
			log.Printf("Failed to get balance for participant %s: %v", p.Address, err)
		}
		power := getVotingPower(recorder, p.Address, validatorMap)
		participants[i] = ParticipantDto{
			Id:          p.Address,
			Url:         p.InferenceUrl,
			Models:      p.Models,
			CoinsOwed:   p.CoinBalance,
			RefundsOwed: p.RefundBalance,
			Balance:     pBalance,
			VotingPower: power,
		}
	}

	responseBody := ParticipantsDto{
		Participants: participants,
	}

	responseJson, err := json.Marshal(responseBody)
	if err != nil {
		http.Error(w, err.Error(), http.StatusInternalServerError)
		return
	}

	w.Header().Set("Content-Type", "application/json")
	w.WriteHeader(http.StatusOK)
	w.Write(responseJson)
}

func getVotingPower(recorder cosmos_client.InferenceCosmosClient, address string, validatorMap map[string]types2.Validator) int64 {
	addr, err := sdk.AccAddressFromBech32(address)
	if err != nil {
		slog.Error("Address is invalid Bech32 format", "address", address, "error", err)
	}
	log.Printf("AccAddressFromBech32: %s", addr.String())
	accounts, err := recorder.Client.AccountRegistry.List()
	if err != nil {
		slog.Error("Failed to get accounts", "error", err)
		return 0
	}
	for _, acc := range accounts {
		key, err2 := acc.PubKey()
		if err2 != nil {
			slog.Warn("Failed to get pubkey for account", "account", acc.Address, "error", err2)
			continue
		}
		slog.Info("Account", "address", acc.Address, "pubKey", key, "name", acc.Name)
	}
	account, err := recorder.Client.Account(address)
	if err != nil {
		slog.Warn("Failed to get account for participant", "address", address, "error", err)
		return 0
	}
	s, err := account.Address("")
	log.Printf("Address: %s", s)
	pubKey, err := account.PubKey()
	log.Printf("PubKey: %s", pubKey)
	log.Printf("Name: %s", account.Name)
	log.Printf("Record: %s", account.Record.String())
	if err != nil {
		log.Printf("Failed to get pubkey for participant %s: %v", address, err)
		return 0
	}
	power := getValueOrDefault(validatorMap, pubKey, types2.Validator{}).VotingPower
	return power
}

// Why u no have this in std lib????
func getValueOrDefault[K comparable, V any](m map[K]V, key K, defaultValue V) V {
	if value, exists := m[key]; exists {
		return value
	}
	return defaultValue
}<|MERGE_RESOLUTION|>--- conflicted
+++ resolved
@@ -3,11 +3,8 @@
 import (
 	"bufio"
 	"bytes"
-<<<<<<< HEAD
 	"context"
 	"crypto/sha256"
-=======
->>>>>>> 6c7f4d82
 	"decentralized-api/apiconfig"
 	"decentralized-api/broker"
 	"decentralized-api/completionapi"
@@ -257,26 +254,17 @@
 			return
 		}
 		if chatRequest.AuthKey == "" && !chatRequest.FundedByTransferNode {
-<<<<<<< HEAD
-=======
 			slog.Warn("Request without authorization", "path", request.URL.Path)
->>>>>>> 6c7f4d82
 			http.Error(w, "Authorization is required", http.StatusUnauthorized)
 			return
 		}
 		// Is this a Transfer request or an Executor call?
 		if (chatRequest.PubKey != "" && chatRequest.InferenceId != "" && chatRequest.Seed != "") || (chatRequest.FundedByTransferNode && chatRequest.InferenceId != "" && chatRequest.Seed != "") {
-<<<<<<< HEAD
-			handleExecutorRequest(w, chatRequest, nodeBroker, recorder, config)
-			return
-		} else if request.Header.Get("X-Requester-Address") != "" || chatRequest.FundedByTransferNode {
-=======
 			slog.Info("Executor request", "inferenceId", chatRequest.InferenceId, "seed", chatRequest.Seed, "pubKey", chatRequest.PubKey)
 			handleExecutorRequest(w, chatRequest, nodeBroker, recorder, config)
 			return
 		} else if request.Header.Get("X-Requester-Address") != "" || chatRequest.FundedByTransferNode {
 			slog.Info("Transfer request", "requesterAddress", chatRequest.RequesterAddress)
->>>>>>> 6c7f4d82
 			handleTransferRequest(w, chatRequest, recorder)
 			return
 		} else {
@@ -315,17 +303,10 @@
 	var pubkey = ""
 	if !request.FundedByTransferNode {
 		queryClient := recorder.NewInferenceQueryClient()
-<<<<<<< HEAD
-		log.Printf("GET inference participant for transfer. address = %s", request.RequesterAddress)
-		client, err := queryClient.InferenceParticipant(recorder.Context, &types.QueryInferenceParticipantRequest{Address: request.RequesterAddress})
-		if err != nil {
-			log.Printf("Failed to get inference participant. address = %s. err = %v", request.RequesterAddress, err)
-=======
 		slog.Debug("GET inference participant for transfer", "address", request.RequesterAddress)
 		client, err := queryClient.InferenceParticipant(recorder.Context, &types.QueryInferenceParticipantRequest{Address: request.RequesterAddress})
 		if err != nil {
 			slog.Error("Failed to get inference participant", "address", request.RequesterAddress, "error", err)
->>>>>>> 6c7f4d82
 			http.Error(w, err.Error(), http.StatusInternalServerError)
 			return true
 		}
@@ -814,10 +795,7 @@
 	go func() {
 		// PRTODO: delete me and probably introduce retries if FinishInference returns not found
 		time.Sleep(10 * time.Second)
-<<<<<<< HEAD
-=======
 		slog.Debug("Submitting MsgFinishInference", "inferenceId", id)
->>>>>>> 6c7f4d82
 		err := recorder.FinishInference(message)
 		if err != nil {
 			slog.Error("Failed to submit MsgFinishInference", "inferenceId", id, "error", err)
