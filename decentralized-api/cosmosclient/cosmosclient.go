--- conflicted
+++ resolved
@@ -257,12 +257,8 @@
 func (icc *InferenceCosmosClient) DecryptBytes(ciphertext []byte) ([]byte, error) {
 	name := icc.apiAccount.SignerAccount.Name
 	// Use the new keyring Decrypt method
-<<<<<<< HEAD
-	bytes, err := icc.manager.GetClientContext().Keyring.Decrypt(name, ciphertext, nil, nil)
-=======
 	kr := *icc.GetKeyring()
 	bytes, err := kr.Decrypt(name, ciphertext, nil, nil)
->>>>>>> 6f55c629
 	if err != nil {
 		return nil, err
 	}
@@ -272,12 +268,8 @@
 func (icc *InferenceCosmosClient) EncryptBytes(plaintext []byte) ([]byte, error) {
 	name := icc.apiAccount.SignerAccount.Name
 	// Use the new keyring Encrypt method with rand.Reader
-<<<<<<< HEAD
-	bytes, err := icc.manager.GetClientContext().Keyring.Encrypt(rand.Reader, name, plaintext, nil, nil)
-=======
 	kr := *icc.GetKeyring()
 	bytes, err := kr.Encrypt(rand.Reader, name, plaintext, nil, nil)
->>>>>>> 6f55c629
 	if err != nil {
 		return nil, err
 	}
