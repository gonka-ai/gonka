package broker

import (
	"decentralized-api/apiconfig"
	"decentralized-api/logging"

	"github.com/productscience/inference/x/inference/types"
)

type Command interface {
	GetResponseChannelCapacity() int
}

type LockAvailableNode struct {
	Model                string
	Version              string
	AcceptEarlierVersion bool
	Response             chan *Node
}

func (g LockAvailableNode) GetResponseChannelCapacity() int {
	return cap(g.Response)
}

type ReleaseNode struct {
	NodeId   string
	Outcome  InferenceResult
	Response chan bool
}

func (r ReleaseNode) GetResponseChannelCapacity() int {
	return cap(r.Response)
}

// GetNodesCommand retrieves all nodes from the broker and returns them as copies
type GetNodesCommand struct {
	Response chan []NodeResponse
}

func NewGetNodesCommand() GetNodesCommand {
	return GetNodesCommand{
		Response: make(chan []NodeResponse, 2),
	}
}

func (c GetNodesCommand) GetResponseChannelCapacity() int {
	return cap(c.Response)
}

func (c GetNodesCommand) Execute(b *Broker) {
	b.mu.RLock()
	defer b.mu.RUnlock()

	nodeResponses := make([]NodeResponse, 0, len(b.nodes))
	for _, nodeWithState := range b.nodes {
		// --- Deep copy Node ---
		nodeCopy := nodeWithState.Node // Start with a shallow copy

		// Deep copy Models map
		if nodeWithState.Node.Models != nil {
			nodeCopy.Models = make(map[string]ModelArgs, len(nodeWithState.Node.Models))
			for model, modelArgs := range nodeWithState.Node.Models {
				newArgs := make([]string, len(modelArgs.Args))
				copy(newArgs, modelArgs.Args)
				nodeCopy.Models[model] = ModelArgs{Args: newArgs}
			}
		}

		// Deep copy Hardware slice
		if nodeWithState.Node.Hardware != nil {
			nodeCopy.Hardware = make([]apiconfig.Hardware, len(nodeWithState.Node.Hardware))
			copy(nodeCopy.Hardware, nodeWithState.Node.Hardware)
		}

		// --- Deep copy NodeState ---
		stateCopy := nodeWithState.State // Start with a shallow copy

		// Nil out internal-only fields
		stateCopy.cancelInFlightTask = nil

		// Deep copy pointer fields
		if nodeWithState.State.ReconcileInfo != nil {
			reconcileInfoCopy := *nodeWithState.State.ReconcileInfo
			stateCopy.ReconcileInfo = &reconcileInfoCopy
		}

		if nodeWithState.State.TrainingTask != nil {
			trainingTaskCopy := *nodeWithState.State.TrainingTask // shallow copy of struct

			if nodeWithState.State.TrainingTask.NodeRanks != nil {
				trainingTaskCopy.NodeRanks = make(map[string]int, len(nodeWithState.State.TrainingTask.NodeRanks))
				for k, v := range nodeWithState.State.TrainingTask.NodeRanks {
					trainingTaskCopy.NodeRanks[k] = v
				}
			}
			stateCopy.TrainingTask = &trainingTaskCopy
		}

		nodeResponses = append(nodeResponses, NodeResponse{
			Node:  nodeCopy,
			State: stateCopy,
		})
	}
	logging.Debug("Got nodes", types.Nodes, "size", len(nodeResponses))
	c.Response <- nodeResponses
}

type InferenceResult interface {
	IsSuccess() bool
	GetMessage() string
}

type InferenceSuccess struct {
	Response interface{}
}

type InferenceError struct {
	Message string
	IsFatal bool
}

func (i InferenceSuccess) IsSuccess() bool {
	return true
}

func (i InferenceSuccess) GetMessage() string {
	return "Success"
}

func (i InferenceError) IsSuccess() bool {
	return false
}

func (i InferenceError) GetMessage() string {
	return i.Message
}

type SyncNodesCommand struct {
	Response chan bool
}

func NewSyncNodesCommand() SyncNodesCommand {
	return SyncNodesCommand{
		Response: make(chan bool, 2),
	}
}

func (s SyncNodesCommand) GetResponseChannelCapacity() int {
	return cap(s.Response)
}

type LockNodesForTrainingCommand struct {
	NodeIds []string
	// FIXME: maybe add description which exact nodes were busy?
	Response chan bool
}

func NewLockNodesForTrainingCommand(nodeIds []string) LockNodesForTrainingCommand {
	return LockNodesForTrainingCommand{
		NodeIds:  nodeIds,
		Response: make(chan bool, 2),
	}
}

func (c LockNodesForTrainingCommand) GetResponseChannelCapacity() int {
	return cap(c.Response)
}

type PocStatus string

const (
	PocStatusIdle       PocStatus = "IDLE"
	PocStatusGenerating PocStatus = "GENERATING"
	PocStatusValidating PocStatus = "VALIDATING"
)

type NodeResult struct {
	Succeeded         bool
	FinalStatus       types.HardwareNodeStatus // The status the node ended up in
	OriginalTarget    types.HardwareNodeStatus // The status it was trying to achieve
	FinalPocStatus    PocStatus
	OriginalPocTarget PocStatus
	Error             string
}

type UpdateNodeResultCommand struct {
	NodeId   string
	Result   NodeResult
	Response chan bool
}

func (c UpdateNodeResultCommand) GetResponseChannelCapacity() int {
	return cap(c.Response)
}

func (c UpdateNodeResultCommand) Execute(b *Broker) {
	b.mu.Lock()
	defer b.mu.Unlock()

	node, exists := b.nodes[c.NodeId]
	if !exists {
		logging.Warn("Received result for unknown node", types.Nodes, "node_id", c.NodeId)
		c.Response <- false
		return
	}

	// For logging and debugging purposes
<<<<<<< HEAD
	blockHeight := b.phaseTracker.GetCurrentEpochState().CurrentBlock.Height
=======
	var blockHeight int64
	epochState := b.phaseTracker.GetCurrentEpochState()
	if epochState != nil {
		blockHeight = epochState.CurrentBlock.Height
	} else {
		logging.Warn("UpdateNodeResultCommand: epochState is nil!", types.Nodes, "node_id", c.NodeId)
	}
>>>>>>> 75f8267d

	// Critical safety check
	if node.State.ReconcileInfo == nil {
		logging.Info("Ignoring stale result for node. node.State.ReconcileInfo is already nil", types.Nodes,
			"node_id", c.NodeId,
			"original_target", c.Result.OriginalTarget,
			"original_poc_target", c.Result.OriginalPocTarget,
			"blockHeight", blockHeight)
		c.Response <- false
		return
	}

	if node.State.ReconcileInfo.Status != c.Result.OriginalTarget ||
		(node.State.ReconcileInfo.Status == types.HardwareNodeStatus_POC && node.State.ReconcileInfo.PocStatus != c.Result.OriginalPocTarget) {
		logging.Info("Ignoring stale result for node", types.Nodes,
			"node_id", c.NodeId,
			"original_target", c.Result.OriginalTarget,
			"original_poc_target", c.Result.OriginalPocTarget,
			"current_reconciling_target", node.State.ReconcileInfo.Status,
			"current_reconciling_poc_target", node.State.ReconcileInfo.PocStatus,
			"blockHeight", blockHeight)
		c.Response <- false
		return
	}

	// Update state
	logging.Info("Finalizing state transition for node", types.Nodes,
		"node_id", c.NodeId,
		"from_status", node.State.CurrentStatus,
		"to_status", c.Result.FinalStatus,
		"from_poc_status", node.State.PocCurrentStatus,
		"to_poc_status", c.Result.FinalPocStatus,
		"succeeded", c.Result.Succeeded,
		"blockHeight", blockHeight)

	node.State.UpdateStatusWithPocStatusNow(c.Result.FinalStatus, c.Result.FinalPocStatus)
	node.State.ReconcileInfo = nil
	node.State.cancelInFlightTask = nil
	if !c.Result.Succeeded {
		node.State.FailureReason = c.Result.Error
	}

	c.Response <- true
}<|MERGE_RESOLUTION|>--- conflicted
+++ resolved
@@ -205,9 +205,6 @@
 	}
 
 	// For logging and debugging purposes
-<<<<<<< HEAD
-	blockHeight := b.phaseTracker.GetCurrentEpochState().CurrentBlock.Height
-=======
 	var blockHeight int64
 	epochState := b.phaseTracker.GetCurrentEpochState()
 	if epochState != nil {
@@ -215,7 +212,6 @@
 	} else {
 		logging.Warn("UpdateNodeResultCommand: epochState is nil!", types.Nodes, "node_id", c.NodeId)
 	}
->>>>>>> 75f8267d
 
 	// Critical safety check
 	if node.State.ReconcileInfo == nil {
