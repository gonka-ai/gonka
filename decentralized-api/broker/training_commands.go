package broker

import (
	"decentralized-api/logging"

	"github.com/productscience/inference/x/inference/types"
)

type StartTrainingCommand struct {
	taskId            uint64
	masterNodeAddress string
	worldSize         int
	nodeRanks         map[string]int // Key is nodeId
	Response          chan bool
}

func NewStartTrainingCommand(taskId uint64, masterNodeAddress string, worldSize int, nodeRanks map[string]int) StartTrainingCommand {
	return StartTrainingCommand{
		taskId:            taskId,
		masterNodeAddress: masterNodeAddress,
		worldSize:         worldSize,
		nodeRanks:         nodeRanks,
		Response:          make(chan bool, 2),
	}
}

func (c StartTrainingCommand) GetResponseChannelCapacity() int {
	return cap(c.Response)
}

func (c StartTrainingCommand) Execute(broker *Broker) {
	epochState := broker.phaseTracker.GetCurrentEpochState()
<<<<<<< HEAD
=======
	if epochState.IsNilOrNotSynced() {
		logging.Error("StartTrainingCommand executed with nil or not synced epoch state", types.Training,
			"epoch_state", epochState)
		c.Response <- false
		return
	}

>>>>>>> 75f8267d
	if epochState.CurrentPhase != types.InferencePhase {
		logging.Error("StartTrainingCommand executed in wrong phase", types.Training,
			"current_phase", epochState.CurrentPhase, "expected_phase", types.InferencePhase)
		c.Response <- false
		return
	}

	broker.mu.Lock()
	defer broker.mu.Unlock()
	for nodeId := range c.nodeRanks {
		node, nodeFound := broker.nodes[nodeId]
		if !nodeFound || node == nil {
			logging.Error("Node not found or nil for training", types.Nodes,
				"node_id", nodeId, "nodeFound", nodeFound, "node == nil", node == nil)
			continue
		}

		if !node.State.ShouldBeOperational(epochState.LatestEpoch.EpochIndex, epochState.CurrentPhase) {
			logging.Error("Selected disabled node for training", types.Nodes,
				"node_id", nodeId,
				"AdminState.Epoch", node.State.AdminState.Epoch,
				"AdminState.Enabled", node.State.AdminState.Enabled,
				"current_epoch", epochState.LatestEpoch.EpochIndex,
				"current_phase", epochState.CurrentPhase)
			continue
		}

		node.State.IntendedStatus = types.HardwareNodeStatus_TRAINING
		node.State.TrainingTask = &TrainingTaskPayload{
			Id:             c.taskId,
			MasterNodeAddr: c.masterNodeAddress,
			NodeRanks:      c.nodeRanks,
			WorldSize:      c.worldSize,
		}
	}

	broker.TriggerReconciliation()

	c.Response <- true
}<|MERGE_RESOLUTION|>--- conflicted
+++ resolved
@@ -30,8 +30,6 @@
 
 func (c StartTrainingCommand) Execute(broker *Broker) {
 	epochState := broker.phaseTracker.GetCurrentEpochState()
-<<<<<<< HEAD
-=======
 	if epochState.IsNilOrNotSynced() {
 		logging.Error("StartTrainingCommand executed with nil or not synced epoch state", types.Training,
 			"epoch_state", epochState)
@@ -39,7 +37,6 @@
 		return
 	}
 
->>>>>>> 75f8267d
 	if epochState.CurrentPhase != types.InferencePhase {
 		logging.Error("StartTrainingCommand executed in wrong phase", types.Training,
 			"current_phase", epochState.CurrentPhase, "expected_phase", types.InferencePhase)
