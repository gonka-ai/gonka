package broker

import (
	"context"
	"decentralized-api/apiconfig"
	"decentralized-api/chainphase"
	"decentralized-api/cosmosclient"
	"decentralized-api/logging"
	"decentralized-api/mlnodeclient"
	"decentralized-api/participant"
	"encoding/json"
	"errors"
	"fmt"
	"reflect"
	"sort"
	"strconv"
<<<<<<< HEAD
	"strings"
=======
>>>>>>> 75f8267d
	"sync"
	"sync/atomic"
	"time"

	"github.com/productscience/inference/x/inference/types"
)

/*
enum HardwareNodeStatus {
UNKNOWN = 0;
INFERENCE = 1;
POC = 2;
TRAINING = 3;
}
*/

// BrokerChainBridge defines the interface for the broker to interact with the blockchain.
// This abstraction allows for easier testing and isolates the broker from the specifics
// of the cosmos client implementation.
type BrokerChainBridge interface {
	GetHardwareNodes() (*types.QueryHardwareNodesResponse, error)
	SubmitHardwareDiff(diff *types.MsgSubmitHardwareDiff) error
	GetBlockHash(height int64) (string, error)
<<<<<<< HEAD
	GetGovernanceModels() (*types.QueryModelsAllResponse, error)
	GetCurrentEpochGroupData() (*types.QueryCurrentEpochGroupDataResponse, error)
	GetEpochGroupDataByModelId(pocHeight uint64, modelId string) (*types.QueryGetEpochGroupDataResponse, error)
=======
>>>>>>> 75f8267d
}

type BrokerChainBridgeImpl struct {
	client       cosmosclient.CosmosMessageClient
	chainNodeUrl string
}

func NewBrokerChainBridgeImpl(client cosmosclient.CosmosMessageClient, chainNodeUrl string) BrokerChainBridge {
	return &BrokerChainBridgeImpl{client: client, chainNodeUrl: chainNodeUrl}
}

func (b *BrokerChainBridgeImpl) GetHardwareNodes() (*types.QueryHardwareNodesResponse, error) {
	queryClient := b.client.NewInferenceQueryClient()
	req := &types.QueryHardwareNodesRequest{
		Participant: b.client.GetAddress(),
	}
	return queryClient.HardwareNodes(*b.client.GetContext(), req)
}

func (b *BrokerChainBridgeImpl) SubmitHardwareDiff(diff *types.MsgSubmitHardwareDiff) error {
	_, err := b.client.SendTransaction(diff)
	return err
}

func (b *BrokerChainBridgeImpl) GetBlockHash(height int64) (string, error) {
	client, err := cosmosclient.NewRpcClient(b.chainNodeUrl)
	if err != nil {
		return "", err
	}

	block, err := client.Block(context.Background(), &height)
	if err != nil {
		return "", err
	}

	return block.Block.Hash().String(), err
}

<<<<<<< HEAD
func (b *BrokerChainBridgeImpl) GetGovernanceModels() (*types.QueryModelsAllResponse, error) {
	queryClient := b.client.NewInferenceQueryClient()
	req := &types.QueryModelsAllRequest{}
	return queryClient.ModelsAll(*b.client.GetContext(), req)
}

func (b *BrokerChainBridgeImpl) GetCurrentEpochGroupData() (*types.QueryCurrentEpochGroupDataResponse, error) {
	queryClient := b.client.NewInferenceQueryClient()
	req := &types.QueryCurrentEpochGroupDataRequest{}
	return queryClient.CurrentEpochGroupData(*b.client.GetContext(), req)
}

func (b *BrokerChainBridgeImpl) GetEpochGroupDataByModelId(pocHeight uint64, modelId string) (*types.QueryGetEpochGroupDataResponse, error) {
	queryClient := b.client.NewInferenceQueryClient()
	req := &types.QueryGetEpochGroupDataRequest{
		PocStartBlockHeight: pocHeight,
		ModelId:             modelId,
	}
	return queryClient.EpochGroupData(*b.client.GetContext(), req)
}

=======
>>>>>>> 75f8267d
type Broker struct {
	highPriorityCommands chan Command
	lowPriorityCommands  chan Command
	nodes                map[string]*NodeWithState
	mu                   sync.RWMutex
	curMaxNodesNum       atomic.Uint64
	chainBridge          BrokerChainBridge
	nodeWorkGroup        *NodeWorkGroup
	phaseTracker         *chainphase.ChainPhaseTracker
	participantInfo      participant.CurrenParticipantInfo
	callbackUrl          string
	mlNodeClientFactory  mlnodeclient.ClientFactory
	reconcileTrigger     chan struct{}
<<<<<<< HEAD
	lastEpochIndex       uint64
	lastEpochPhase       types.EpochPhase
=======
>>>>>>> 75f8267d
}

const (
	PoCBatchesPath = "/v1/poc-batches"
)

func GetPocBatchesCallbackUrl(callbackUrl string) string {
	return fmt.Sprintf("%s"+PoCBatchesPath, callbackUrl)
}

func GetPocValidateCallbackUrl(callbackUrl string) string {
	// For now the URl is the same, the node inference server appends "/validated" to the URL
	//  or "/generated" (in case of init-generate)
	return fmt.Sprintf("%s"+PoCBatchesPath, callbackUrl)
}

type ModelArgs struct {
	Args []string `json:"args"`
}

type Node struct {
	Host             string               `json:"host"`
	InferenceSegment string               `json:"inference_segment"`
	InferencePort    int                  `json:"inference_port"`
	PoCSegment       string               `json:"poc_segment"`
	PoCPort          int                  `json:"poc_port"`
	Models           map[string]ModelArgs `json:"models"`
	Id               string               `json:"id"`
	MaxConcurrent    int                  `json:"max_concurrent"`
	NodeNum          uint64               `json:"node_num"`
	Hardware         []apiconfig.Hardware `json:"hardware"`
	Version          string               `json:"version"`
}

func (n *Node) InferenceUrl() string {
	return fmt.Sprintf("http://%s:%d%s", n.Host, n.InferencePort, n.InferenceSegment)
}

func (n *Node) PoCUrl() string {
	return fmt.Sprintf("http://%s:%d%s", n.Host, n.PoCPort, n.PoCSegment)
}

type NodeWithState struct {
	Node  Node
	State NodeState
}

// AdminState tracks administrative enable/disable status
type AdminState struct {
	Enabled bool   `json:"enabled"`
	Epoch   uint64 `json:"epoch"`
<<<<<<< HEAD
}

type NodeState struct {
	IntendedStatus     types.HardwareNodeStatus `json:"intended_status"`
	CurrentStatus      types.HardwareNodeStatus `json:"current_status"`
	ReconcileInfo      *ReconcileInfo           `json:"reconcile_info,omitempty"`
	cancelInFlightTask func()

	PocIntendedStatus PocStatus `json:"poc_intended_status"`
	PocCurrentStatus  PocStatus `json:"poc_current_status"`

	TrainingTask *TrainingTaskPayload `json:"training_task,omitempty"`

	LockCount       int        `json:"lock_count"`
	FailureReason   string     `json:"failure_reason"`
	StatusTimestamp time.Time  `json:"status_timestamp"`
	AdminState      AdminState `json:"admin_state"`

	// Epoch-specific data, populated from the chain
	EpochModels  map[string]types.Model      `json:"epoch_models"`
	EpochMLNodes map[string]types.MLNodeInfo `json:"epoch_ml_nodes"`
}

=======
}

type NodeState struct {
	IntendedStatus     types.HardwareNodeStatus `json:"intended_status"`
	CurrentStatus      types.HardwareNodeStatus `json:"current_status"`
	ReconcileInfo      *ReconcileInfo           `json:"reconcile_info,omitempty"`
	cancelInFlightTask func()

	PocIntendedStatus PocStatus `json:"poc_intended_status"`
	PocCurrentStatus  PocStatus `json:"poc_current_status"`

	TrainingTask *TrainingTaskPayload `json:"training_task,omitempty"`

	LockCount       int        `json:"lock_count"`
	FailureReason   string     `json:"failure_reason"`
	StatusTimestamp time.Time  `json:"status_timestamp"`
	AdminState      AdminState `json:"admin_state"`
}

>>>>>>> 75f8267d
func (s NodeState) MarshalJSON() ([]byte, error) {
	type Alias NodeState
	return json.Marshal(&struct {
		IntendedStatus string `json:"intended_status"`
		CurrentStatus  string `json:"current_status"`
		Alias
	}{
		IntendedStatus: s.IntendedStatus.String(),
		CurrentStatus:  s.CurrentStatus.String(),
		Alias:          (Alias)(s),
	})
}

type TrainingTaskPayload struct {
	Id             uint64         `json:"id"`
	MasterNodeAddr string         `json:"master_node_addr"`
	NodeRanks      map[string]int `json:"node_ranks"`
	WorldSize      int            `json:"world_size"`
}

type ReconcileInfo struct {
	Status         types.HardwareNodeStatus `json:"status"`
	PocStatus      PocStatus                `json:"poc_status"`
	TrainingTaskId uint64                   `json:"training_task_id"`
}

func (s *NodeState) UpdateStatusAt(time time.Time, status types.HardwareNodeStatus) {
	s.CurrentStatus = status
	s.StatusTimestamp = time
}

func (s *NodeState) UpdateStatusWithPocStatusNow(status types.HardwareNodeStatus, pocStatus PocStatus) {
	s.CurrentStatus = status
	s.PocCurrentStatus = pocStatus
	s.StatusTimestamp = time.Now()
}

func (s *NodeState) UpdateStatusNow(status types.HardwareNodeStatus) {
	s.CurrentStatus = status
	s.StatusTimestamp = time.Now()
}

func (s *NodeState) Failure(reason string) {
	s.FailureReason = reason
	s.UpdateStatusNow(types.HardwareNodeStatus_FAILED)
}

func (s *NodeState) IsOperational() bool {
	return s.CurrentStatus != types.HardwareNodeStatus_FAILED
}

// ShouldBeOperational checks if node should be operational based on admin state and current epoch
func (s *NodeState) ShouldBeOperational(latestEpoch uint64, currentPhase types.EpochPhase) bool {
	return ShouldBeOperational(s.AdminState, latestEpoch, currentPhase)
}

<<<<<<< HEAD
// ShouldContinueInference checks if node should continue inference service
// based on its POC_SLOT timeslot allocation. Returns true if POC_SLOT is set to true
// for any model supported by this node.
func (s *NodeState) ShouldContinueInference() bool {
	// Check if any MLNode for this node has POC_SLOT set to true
	for modelId, mlNodeInfo := range s.EpochMLNodes {
		if len(mlNodeInfo.TimeslotAllocation) > 1 && mlNodeInfo.TimeslotAllocation[1] { // index 1 = POC_SLOT
			logging.Debug("Node should continue inference service based on POC_SLOT allocation", types.PoC,
				"model_id", modelId,
				"poc_slot", mlNodeInfo.TimeslotAllocation[1])
			return true
		}
	}
	return false
}

=======
>>>>>>> 75f8267d
func ShouldBeOperational(adminState AdminState, latestEpoch uint64, currentPhase types.EpochPhase) bool {
	if adminState.Enabled {
		if latestEpoch > adminState.Epoch {
			return true
		} else { // latestEpoch == adminState.Epoch
			return currentPhase == types.InferencePhase
		}
	} else {
		return adminState.Epoch >= latestEpoch
	}
}

type NodeResponse struct {
	Node  Node      `json:"node"`
	State NodeState `json:"state"`
}

func NewBroker(chainBridge BrokerChainBridge, phaseTracker *chainphase.ChainPhaseTracker, participantInfo participant.CurrenParticipantInfo, callbackUrl string, clientFactory mlnodeclient.ClientFactory) *Broker {
	broker := &Broker{
		highPriorityCommands: make(chan Command, 100),
		lowPriorityCommands:  make(chan Command, 10000),
		nodes:                make(map[string]*NodeWithState),
		chainBridge:          chainBridge,
		phaseTracker:         phaseTracker,
		participantInfo:      participantInfo,
		callbackUrl:          callbackUrl,
		mlNodeClientFactory:  clientFactory,
		reconcileTrigger:     make(chan struct{}, 1),
	}

	// Initialize NodeWorkGroup
	broker.nodeWorkGroup = NewNodeWorkGroup()

	go broker.processCommands()
	go nodeSyncWorker(broker)
	// Reconciliation is now triggered by OnNewBlockDispatcher
	// go nodeReconciliationWorker(broker)
	go nodeStatusQueryWorker(broker)
	go broker.reconcilerLoop()
	return broker
}

func (b *Broker) LoadNodeToBroker(node *apiconfig.InferenceNodeConfig) chan *apiconfig.InferenceNodeConfig {
	if node == nil {
		return nil
	}

	responseChan := make(chan *apiconfig.InferenceNodeConfig, 2)
	err := b.QueueMessage(RegisterNode{
		Node:     *node,
		Response: responseChan,
	})
	if err != nil {
		logging.Error("Error loading node to broker", types.Nodes, "error", err)
		panic(err)
		// return nil
	}
<<<<<<< HEAD
=======

>>>>>>> 75f8267d
	return responseChan
}

func nodeSyncWorker(broker *Broker) {
	ticker := time.NewTicker(60 * time.Second)
	defer ticker.Stop()
	for range ticker.C {
		logging.Debug("Syncing nodes", types.Nodes)
		if err := broker.QueueMessage(NewSyncNodesCommand()); err != nil {
			logging.Error("Error syncing nodes", types.Nodes, "error", err)
		}
	}
}

func (b *Broker) processCommands() {
	for {
		select {
		case command := <-b.highPriorityCommands:
			b.executeCommand(command)
		default:
			select {
			case command := <-b.highPriorityCommands:
				b.executeCommand(command)
			case command := <-b.lowPriorityCommands:
				b.executeCommand(command)
			}
		}
	}
}

func (b *Broker) executeCommand(command Command) {
	logging.Debug("Processing command", types.Nodes, "type", reflect.TypeOf(command).String())
	switch command := command.(type) {
	case LockAvailableNode:
		b.lockAvailableNode(command)
	case ReleaseNode:
		b.releaseNode(command)
	case RegisterNode:
		command.Execute(b)
	case RemoveNode:
		command.Execute(b)
	case GetNodesCommand:
		command.Execute(b)
	case SyncNodesCommand:
		b.syncNodes()
	case LockNodesForTrainingCommand:
		b.lockNodesForTraining(command)
	case StartTrainingCommand:
		command.Execute(b)
	case SetNodesActualStatusCommand:
		command.Execute(b)
	case SetNodeAdminStateCommand:
		command.Execute(b)
	case InferenceUpAllCommand:
		command.Execute(b)
	case StartPocCommand:
		command.Execute(b)
	case InitValidateCommand:
		command.Execute(b)
	case UpdateNodeResultCommand:
		command.Execute(b)
	default:
		logging.Error("Unregistered command type", types.Nodes, "type", reflect.TypeOf(command).String())
	}
}

type InvalidCommandError struct {
	Message string
}

func (b *Broker) QueueMessage(command Command) error {
	// Check validity of command. Primarily check all `Response` channels to make sure they
	// support buffering, or else we could end up blocking the broker.
	if command.GetResponseChannelCapacity() == 0 {
		logging.Error("Message queued with unbuffered channel", types.Nodes, "command", reflect.TypeOf(command).String())
		return errors.New("response channel must support buffering")
	}

	switch command.(type) {
	case StartPocCommand, InitValidateCommand, InferenceUpAllCommand, UpdateNodeResultCommand, SetNodesActualStatusCommand, SetNodeAdminStateCommand, RegisterNode, RemoveNode, StartTrainingCommand, LockNodesForTrainingCommand, SyncNodesCommand:
		b.highPriorityCommands <- command
	default:
		b.lowPriorityCommands <- command
	}
	return nil
}

func (b *Broker) NewNodeClient(node *Node) mlnodeclient.MLNodeClient {
	return b.mlNodeClientFactory.CreateClient(node.PoCUrl(), node.InferenceUrl())
}

func (b *Broker) lockAvailableNode(command LockAvailableNode) {
	leastBusyNode := b.getLeastBusyNode(command)

	if leastBusyNode != nil {
		leastBusyNode.State.LockCount++
	}
	logging.Debug("Locked node", types.Nodes, "node", leastBusyNode)
	if leastBusyNode == nil {
		if command.AcceptEarlierVersion {
			b.lockAvailableNode(
				LockAvailableNode{
					Model:                command.Model,
					Response:             command.Response,
					AcceptEarlierVersion: false,
				},
			)
		} else {
			command.Response <- nil
		}
	} else {
		command.Response <- &leastBusyNode.Node
	}
}

func (b *Broker) getLeastBusyNode(command LockAvailableNode) *NodeWithState {
	epochState := b.phaseTracker.GetCurrentEpochState()
<<<<<<< HEAD
=======
	if epochState.IsNilOrNotSynced() {
		logging.Error("getLeastBusyNode. Cannot get least busy node, epoch state is empty", types.Nodes)
		return nil
	}
>>>>>>> 75f8267d

	b.mu.RLock()
	defer b.mu.RUnlock()

	var leastBusyNode *NodeWithState = nil
	for _, node := range b.nodes {
		// TODO: log some kind of a reason as to why the node is not available
		if available, reason := b.nodeAvailable(node, command.Model, command.Version, epochState.LatestEpoch.EpochIndex, epochState.CurrentPhase); available {
			if leastBusyNode == nil || node.State.LockCount < leastBusyNode.State.LockCount {
				leastBusyNode = node
			}
		} else {
			logging.Info("Node not available", types.Nodes, "node_id", node.Node.Id, "reason", reason)
		}
<<<<<<< HEAD
	}

	return leastBusyNode
}

type NodeNotAvailableReason = string

func (b *Broker) nodeAvailable(node *NodeWithState, neededModel string, version string, currentEpoch uint64, currentPhase types.EpochPhase) (bool, NodeNotAvailableReason) {
	if node.State.CurrentStatus != types.HardwareNodeStatus_INFERENCE {
		return false, fmt.Sprintf("Node is not in INFERENCE state: %s", node.State.CurrentStatus)
	}

=======
	}

	return leastBusyNode
}

type NodeNotAvailableReason = string

func (b *Broker) nodeAvailable(node *NodeWithState, neededModel string, version string, currentEpoch uint64, currentPhase types.EpochPhase) (bool, NodeNotAvailableReason) {
	if node.State.CurrentStatus != types.HardwareNodeStatus_INFERENCE {
		return false, fmt.Sprintf("Node is not in INFERENCE state: %s", node.State.CurrentStatus)
	}

>>>>>>> 75f8267d
	if node.State.ReconcileInfo != nil {
		return false, fmt.Sprintf("Node is currently reconciling: %s", node.State.ReconcileInfo.Status)
	}

	if node.State.LockCount >= node.Node.MaxConcurrent {
		return false, fmt.Sprintf("Node is locked too many times: lockCount=%d, maxConcurrent=%d", node.State.LockCount, node.Node.MaxConcurrent)
	}

	// Check admin state using provided epoch and phase
	if !node.State.ShouldBeOperational(currentEpoch, currentPhase) {
		return false, fmt.Sprintf("Node is administratively disabled: currentEpoch=%v, currentPhase=%s, adminState = %v", currentEpoch, currentPhase, node.State.AdminState)
	}

	if version != "" && node.Node.Version != version {
		return false, fmt.Sprintf("Node version mismatch: expected %s, got %s", version, node.Node.Version)
	}

	_, found := node.Node.Models[neededModel]
	if !found {
		logging.Info("Node does not have neededModel", types.Nodes, "node_id", node.Node.Id, "neededModel", neededModel)
		return false, fmt.Sprintf("Node does not have model %s", neededModel)
	} else {
		logging.Info("Node has neededModel", types.Nodes, "node_id", node.Node.Id, "neededModel", neededModel)
		return true, ""
	}
}

func (b *Broker) releaseNode(command ReleaseNode) {
	b.mu.RLock()
	node, ok := b.nodes[command.NodeId]
	b.mu.RUnlock()

	if !ok {
		command.Response <- false
		return
	} else {
		node.State.LockCount--
		if !command.Outcome.IsSuccess() {
			logging.Error("Node failed", types.Nodes, "node_id", command.NodeId, "reason", command.Outcome.GetMessage())
			// FIXME: need a write lock here?
			//  not sure if we should update the state, we have health checks for that
			// node.State.Failure("Inference failed")
		}
	}
	logging.Debug("Released node", types.Nodes, "node_id", command.NodeId)
	command.Response <- true
}

var ErrNoNodesAvailable = errors.New("no nodes available for inference")

func LockNode[T any](
	b *Broker,
	model string,
	version string,
	action func(node *Node) (T, error),
) (T, error) {
	var zero T

	nodeChan := make(chan *Node, 2)
	err := b.QueueMessage(LockAvailableNode{
		Model:                model,
		Response:             nodeChan,
		Version:              version,
		AcceptEarlierVersion: true,
	})
	if err != nil {
		return zero, err
	}
	node := <-nodeChan
	if node == nil {
		return zero, ErrNoNodesAvailable
	}

	defer func() {
		queueError := b.QueueMessage(ReleaseNode{
			NodeId: node.Id,
			Outcome: InferenceSuccess{
				Response: nil,
			},
			Response: make(chan bool, 2),
		})

		if queueError != nil {
			logging.Error("Error releasing node", types.Nodes, "error", queueError)
		}
	}()

	return action(node)
}

// FIXME: Should return a copy! To avoid modifying state outside of the broker
func (b *Broker) GetNodes() ([]NodeResponse, error) {
	command := NewGetNodesCommand()
	err := b.QueueMessage(command)
	if err != nil {
		return nil, err
	}
	nodes := <-command.Response

	if nodes == nil {
		return nil, errors.New("Error getting nodes")
	}
	logging.Debug("Got nodes", types.Nodes, "size", len(nodes))
	return nodes, nil
}

<<<<<<< HEAD
func (b *Broker) GetNodeByNodeNum(nodeNum uint64) (*Node, bool) {
	b.mu.RLock()
	defer b.mu.RUnlock()

	for _, nodeWithState := range b.nodes {
		if nodeWithState.Node.NodeNum == nodeNum {
			return &nodeWithState.Node, true
		}
	}

	return nil, false
}

=======
>>>>>>> 75f8267d
func (b *Broker) syncNodes() {
	resp, err := b.chainBridge.GetHardwareNodes()
	if err != nil {
		logging.Error("[sync nodes]. Error getting nodes", types.Nodes, "error", err)
		return
	}
	logging.Info("[sync nodes] Fetched chain nodes", types.Nodes, "size", len(resp.Nodes.HardwareNodes))

	chainNodesMap := make(map[string]*types.HardwareNode)
	for _, node := range resp.Nodes.HardwareNodes {
		chainNodesMap[node.LocalId] = node
	}

	b.mu.RLock()
	nodesCopy := make(map[string]*NodeWithState, len(b.nodes))
	for id, node := range b.nodes {
		nodesCopy[id] = node
	}
	b.mu.RUnlock()

	logging.Info("[sync nodes] Local nodes", types.Nodes, "size", len(nodesCopy))

	diff := b.calculateNodesDiff(chainNodesMap, nodesCopy)

	logging.Info("[sync nodes] Hardware diff computed", types.Nodes, "diff", diff)

	if (diff.Removed == nil || len(diff.Removed) == 0) && (diff.NewOrModified == nil || len(diff.NewOrModified) == 0) {
		logging.Info("[sync nodes] No diff to submit", types.Nodes)
	} else {
		logging.Info("[sync nodes] Submitting diff", types.Nodes)
		if err = b.chainBridge.SubmitHardwareDiff(&diff); err != nil {
			logging.Error("[sync nodes] Error submitting diff", types.Nodes, "error", err)
		}
	}
}

func (b *Broker) calculateNodesDiff(chainNodesMap map[string]*types.HardwareNode, localNodes map[string]*NodeWithState) types.MsgSubmitHardwareDiff {
	var diff types.MsgSubmitHardwareDiff
	diff.Creator = b.participantInfo.GetAddress()

	for id, localNode := range localNodes {
		localHWNode := convertInferenceNodeToHardwareNode(localNode)

		chainNode, exists := chainNodesMap[id]
		if !exists {
			diff.NewOrModified = append(diff.NewOrModified, localHWNode)
		} else if !areHardwareNodesEqual(localHWNode, chainNode) {
			diff.NewOrModified = append(diff.NewOrModified, localHWNode)
		}
	}

	for id, chainNode := range chainNodesMap {
		if _, exists := localNodes[id]; !exists {
			diff.Removed = append(diff.Removed, chainNode)
		}
	}
	return diff
}

func (b *Broker) lockNodesForTraining(command LockNodesForTrainingCommand) {
	b.mu.Lock()
	defer b.mu.Unlock()
<<<<<<< HEAD
	// PRTODO: implement
=======
	// TODO: implement
>>>>>>> 75f8267d
	command.Response <- true
}

// convertInferenceNodeToHardwareNode converts a local InferenceNode into a HardwareNode.
func convertInferenceNodeToHardwareNode(in *NodeWithState) *types.HardwareNode {
	node := in.Node
	hardware := make([]*types.Hardware, 0, len(node.Hardware))
	for _, hw := range node.Hardware {
		hardware = append(hardware, &types.Hardware{
			Type:  hw.Type,
			Count: hw.Count,
		})
	}

	modelNames := make([]string, 0)
	for model := range node.Models {
		modelNames = append(modelNames, model)
	}

	// sort models names to make sure they will be in same order every time
	sort.Strings(modelNames)

	return &types.HardwareNode{
		LocalId:  node.Id,
		Status:   in.State.CurrentStatus,
		Hardware: hardware,
		Models:   modelNames,
		Host:     node.Host,
		Port:     strconv.Itoa(node.PoCPort),
	}
}

// areHardwareNodesEqual performs a field-by-field comparison between two HardwareNodes.
func areHardwareNodesEqual(a, b *types.HardwareNode) bool {
	// Compare each field that determines whether the node has changed.
	if a.LocalId != b.LocalId {
		return false
	}
	if a.Status != b.Status {
		return false
	}
	if len(a.Hardware) != len(b.Hardware) {
		return false
	}

	if !hardwareEquals(a, b) {
		return false
	}

	return true
}

func hardwareEquals(a *types.HardwareNode, b *types.HardwareNode) bool {
	if len(a.Models) != len(b.Models) {
		return false
	}

	aModels := make([]string, len(a.Models))
	bModels := make([]string, len(b.Models))
	copy(aModels, a.Models)
	copy(bModels, b.Models)
	sort.Strings(aModels)
	sort.Strings(bModels)

	for i := range aModels {
		if aModels[i] != bModels[i] {
			return false
		}
	}

	aHardware := make([]*types.Hardware, len(a.Hardware))
	bHardware := make([]*types.Hardware, len(b.Hardware))
	copy(aHardware, a.Hardware)
	copy(bHardware, b.Hardware)

	sort.Slice(aHardware, func(i, j int) bool {
		if aHardware[i].Type == aHardware[j].Type {
			return aHardware[i].Count < aHardware[j].Count
		}
		return aHardware[i].Type < aHardware[j].Type
	})
	sort.Slice(bHardware, func(i, j int) bool {
		if bHardware[i].Type == bHardware[j].Type {
			return bHardware[i].Count < bHardware[j].Count
		}
		return bHardware[i].Type < bHardware[j].Type
	})

	for i := range aHardware {
		if aHardware[i].Type != bHardware[i].Type || aHardware[i].Count != bHardware[i].Count {
			return false
		}
	}

	return true
}

type pocParams struct {
	startPoCBlockHeight int64
	startPoCBlockHash   string
}
<<<<<<< HEAD

const reconciliationInterval = 30 * time.Second

func (b *Broker) TriggerReconciliation() {
	select {
	case b.reconcileTrigger <- struct{}{}:
	default:
=======

const reconciliationInterval = 30 * time.Second

func (b *Broker) TriggerReconciliation() {
	select {
	case b.reconcileTrigger <- struct{}{}:
	default:
	}
}

func (b *Broker) reconcilerLoop() {
	ticker := time.NewTicker(reconciliationInterval)
	defer ticker.Stop()

	for {
		select {
		case <-b.reconcileTrigger:
			b.reconcileIfSynced("Reconciliation triggered manually")
		case <-ticker.C:
			b.reconcileIfSynced("Reconciliation triggered by timer")
		}
	}
}

func (b *Broker) reconcileIfSynced(triggerMsg string) {
	epochPhaseInfo := b.phaseTracker.GetCurrentEpochState()
	if epochPhaseInfo.IsNilOrNotSynced() {
		logging.Warn("Reconciliation triggered while epoch phase info is not synced. Skipping", types.Nodes)
		return
>>>>>>> 75f8267d
	}

	logging.Info(triggerMsg, types.Nodes, "blockHeight", epochPhaseInfo.CurrentBlock.Height)
	b.reconcile(*epochPhaseInfo)
}

<<<<<<< HEAD
func (b *Broker) reconcilerLoop() {
	ticker := time.NewTicker(reconciliationInterval)
	defer ticker.Stop()

	for {
		select {
		case <-b.reconcileTrigger:
			b.reconcileIfSynced("Reconciliation triggered manually")
		case <-ticker.C:
			b.reconcileIfSynced("Reconciliation triggered by timer")
		}
	}
}

func (b *Broker) reconcileIfSynced(triggerMsg string) {
	epochPhaseInfo := b.phaseTracker.GetCurrentEpochState()
	if !epochPhaseInfo.IsSynced {
		logging.Warn("Reconciliation triggered while epoch phase info is not synced", types.Nodes, "blockHeight", epochPhaseInfo.CurrentBlock.Height)
		return
	}

	logging.Info(triggerMsg, types.Nodes, "blockHeight", epochPhaseInfo.CurrentBlock.Height)
	b.reconcile(*epochPhaseInfo)
}

func (b *Broker) reconcile(epochState chainphase.EpochState) {
	blockHeight := epochState.CurrentBlock.Height

	// Phase 1: Cancel outdated tasks
	nodesToCancel := make(map[string]func())
	b.mu.RLock()
	for id, node := range b.nodes {
		if node.State.ReconcileInfo != nil &&
			(node.State.ReconcileInfo.Status != node.State.IntendedStatus ||
				node.State.ReconcileInfo.PocStatus != node.State.PocIntendedStatus) {
			if node.State.cancelInFlightTask != nil {
				nodesToCancel[id] = node.State.cancelInFlightTask
			}
		}
	}
	b.mu.RUnlock()

=======
func (b *Broker) reconcile(epochState chainphase.EpochState) {
	blockHeight := epochState.CurrentBlock.Height

	// Phase 1: Cancel outdated tasks
	nodesToCancel := make(map[string]func())
	b.mu.RLock()
	for id, node := range b.nodes {
		if node.State.ReconcileInfo != nil &&
			(node.State.ReconcileInfo.Status != node.State.IntendedStatus ||
				node.State.ReconcileInfo.PocStatus != node.State.PocIntendedStatus) {
			if node.State.cancelInFlightTask != nil {
				nodesToCancel[id] = node.State.cancelInFlightTask
			}
		}
	}
	b.mu.RUnlock()

>>>>>>> 75f8267d
	for id, cancel := range nodesToCancel {
		logging.Info("Cancelling outdated task for node", types.Nodes, "node_id", id, "blockHeight", blockHeight)
		cancel()
		b.mu.Lock()
		if node, ok := b.nodes[id]; ok {
			node.State.ReconcileInfo = nil
			node.State.cancelInFlightTask = nil
		}
		b.mu.Unlock()
	}

	nodesToDispatch := make(map[string]*NodeWithState)
	b.mu.RLock()
	for id, node := range b.nodes {
		isStable := node.State.ReconcileInfo == nil
		if !isStable {
			continue
		}

		// Condition: The primary or PoC intended state does not match the current state.
		if node.State.IntendedStatus != node.State.CurrentStatus || node.State.PocIntendedStatus != node.State.PocCurrentStatus {
			nodeCopy := *node
			nodesToDispatch[id] = &nodeCopy
		}
	}
	b.mu.RUnlock()
<<<<<<< HEAD

	currentPoCParams, pocParamsErr := b.prefetchPocParams(epochState, nodesToDispatch, blockHeight)

	for id, node := range nodesToDispatch {
		// Re-check conditions under write lock to prevent races
		b.mu.Lock()
		currentNode, ok := b.nodes[id]
		if !ok ||
			(currentNode.State.IntendedStatus == currentNode.State.CurrentStatus && (currentNode.State.CurrentStatus != types.HardwareNodeStatus_POC || currentNode.State.PocIntendedStatus == currentNode.State.PocCurrentStatus)) ||
			currentNode.State.ReconcileInfo != nil {
			b.mu.Unlock()
			continue
		}

		ctx, cancel := context.WithCancel(context.Background())
		intendedStatusCopy := currentNode.State.IntendedStatus
		pocIntendedStatusCopy := currentNode.State.PocIntendedStatus
		currentNode.State.ReconcileInfo = &ReconcileInfo{
			Status:    intendedStatusCopy,
			PocStatus: pocIntendedStatusCopy,
		}
		currentNode.State.cancelInFlightTask = cancel

		worker, exists := b.nodeWorkGroup.GetWorker(id)
		b.mu.Unlock()

		if !exists {
			logging.Error("Worker not found for reconciliation", types.Nodes, "node_id", id, "blockHeight", blockHeight)
			cancel() // Cancel context if worker doesn't exist
			b.mu.Lock()
			if nodeToClean, ok := b.nodes[id]; ok {
				nodeToClean.State.ReconcileInfo = nil
				nodeToClean.State.cancelInFlightTask = nil
			}
			b.mu.Unlock()
			continue
		}

		// Create and dispatch the command
		cmd := b.getCommandForState(&node.State, currentPoCParams, pocParamsErr, len(nodesToDispatch))
		if cmd != nil {
			logging.Info("Dispatching reconciliation command", types.Nodes,
				"node_id", id, "target_status", node.State.IntendedStatus, "target_poc_status", node.State.PocIntendedStatus, "blockHeight", blockHeight)
			if !worker.Submit(ctx, cmd) {
				logging.Error("Failed to submit reconciliation command", types.Nodes, "node_id", id, "blockHeight", blockHeight)
				cancel()
				b.mu.Lock()
				if nodeToClean, ok := b.nodes[id]; ok {
					nodeToClean.State.ReconcileInfo = nil
					nodeToClean.State.cancelInFlightTask = nil
				}
				b.mu.Unlock()
			}
		} else {
			logging.Info("No valid command for reconciliation, cleaning up", types.Nodes, "node_id", id)
			cancel()
			b.mu.Lock()
			if nodeToClean, ok := b.nodes[id]; ok {
				nodeToClean.State.ReconcileInfo = nil
				nodeToClean.State.cancelInFlightTask = nil
			}
			b.mu.Unlock()
		}
	}
}

func (b *Broker) prefetchPocParams(epochState chainphase.EpochState, nodesToDispatch map[string]*NodeWithState, blockHeight int64) (*pocParams, error) {
	needsPocParams := false
	for _, node := range nodesToDispatch {
		if node.State.IntendedStatus == types.HardwareNodeStatus_POC {
			if node.State.PocIntendedStatus == PocStatusGenerating || node.State.PocIntendedStatus == PocStatusValidating {
				needsPocParams = true
			}
		}
	}

	if needsPocParams {
		currentPoCParams, pocParamsErr := b.queryCurrentPoCParams(int64(epochState.LatestEpoch.PocStartBlockHeight))
		if pocParamsErr != nil {
			logging.Error("Failed to query PoC Generation parameters, skipping PoC reconciliation", types.Nodes, "error", pocParamsErr, "blockHeight", blockHeight)
		}
		return currentPoCParams, pocParamsErr
	} else {
		return nil, nil
	}
}

func (b *Broker) getCommandForState(nodeState *NodeState, pocGenParams *pocParams, pocGenErr error, totalNodes int) NodeWorkerCommand {
	switch nodeState.IntendedStatus {
	case types.HardwareNodeStatus_INFERENCE:
		return InferenceUpNodeCommand{}
	case types.HardwareNodeStatus_POC:
		switch nodeState.PocIntendedStatus {
		case PocStatusGenerating:
			if pocGenParams != nil && pocGenParams.startPoCBlockHeight > 0 {
				return StartPoCNodeCommand{
					BlockHeight: pocGenParams.startPoCBlockHeight,
					BlockHash:   pocGenParams.startPoCBlockHash,
					PubKey:      b.participantInfo.GetPubKey(),
					CallbackUrl: GetPocBatchesCallbackUrl(b.callbackUrl),
					TotalNodes:  totalNodes,
				}
			}
			logging.Error("Cannot create StartPoCNodeCommand: missing PoC parameters", types.Nodes, "error", pocGenErr)
			return nil
		case PocStatusValidating:
			if pocGenParams != nil && pocGenParams.startPoCBlockHeight > 0 {
				return InitValidateNodeCommand{
					BlockHeight: pocGenParams.startPoCBlockHeight,
					BlockHash:   pocGenParams.startPoCBlockHash,
					PubKey:      b.participantInfo.GetPubKey(),
					CallbackUrl: GetPocValidateCallbackUrl(b.callbackUrl),
					TotalNodes:  totalNodes,
				}
			}
			logging.Error("Cannot create InitValidateNodeCommand: missing PoC parameters", types.Nodes, "error", pocGenErr)
			return nil
		default:
			return nil // No action for other phases if status is POC
		}
	case types.HardwareNodeStatus_STOPPED:
		return StopNodeCommand{}
	case types.Training:
		if nodeState.TrainingTask == nil {
			logging.Error("Training task ID is nil, cannot create StartTrainingCommand", types.Nodes)
			return nil
		}
=======

	currentPoCParams, pocParamsErr := b.prefetchPocParams(epochState, nodesToDispatch, blockHeight)

	for id, node := range nodesToDispatch {
		// Re-check conditions under write lock to prevent races
		b.mu.Lock()
		currentNode, ok := b.nodes[id]
		if !ok ||
			(currentNode.State.IntendedStatus == currentNode.State.CurrentStatus && (currentNode.State.CurrentStatus != types.HardwareNodeStatus_POC || currentNode.State.PocIntendedStatus == currentNode.State.PocCurrentStatus)) ||
			currentNode.State.ReconcileInfo != nil {
			b.mu.Unlock()
			continue
		}

		ctx, cancel := context.WithCancel(context.Background())
		intendedStatusCopy := currentNode.State.IntendedStatus
		pocIntendedStatusCopy := currentNode.State.PocIntendedStatus
		currentNode.State.ReconcileInfo = &ReconcileInfo{
			Status:    intendedStatusCopy,
			PocStatus: pocIntendedStatusCopy,
		}
		currentNode.State.cancelInFlightTask = cancel

		worker, exists := b.nodeWorkGroup.GetWorker(id)
		b.mu.Unlock()

		if !exists {
			logging.Error("Worker not found for reconciliation", types.Nodes, "node_id", id, "blockHeight", blockHeight)
			cancel() // Cancel context if worker doesn't exist
			b.mu.Lock()
			if nodeToClean, ok := b.nodes[id]; ok {
				nodeToClean.State.ReconcileInfo = nil
				nodeToClean.State.cancelInFlightTask = nil
			}
			b.mu.Unlock()
			continue
		}

		// Create and dispatch the command
		cmd := b.getCommandForState(&node.State, currentPoCParams, pocParamsErr, len(nodesToDispatch))
		if cmd != nil {
			logging.Info("Dispatching reconciliation command", types.Nodes,
				"node_id", id, "target_status", node.State.IntendedStatus, "target_poc_status", node.State.PocIntendedStatus, "blockHeight", blockHeight)
			if !worker.Submit(ctx, cmd) {
				logging.Error("Failed to submit reconciliation command", types.Nodes, "node_id", id, "blockHeight", blockHeight)
				cancel()
				b.mu.Lock()
				if nodeToClean, ok := b.nodes[id]; ok {
					nodeToClean.State.ReconcileInfo = nil
					nodeToClean.State.cancelInFlightTask = nil
				}
				b.mu.Unlock()
			}
		} else {
			logging.Info("No valid command for reconciliation, cleaning up", types.Nodes, "node_id", id)
			cancel()
			b.mu.Lock()
			if nodeToClean, ok := b.nodes[id]; ok {
				nodeToClean.State.ReconcileInfo = nil
				nodeToClean.State.cancelInFlightTask = nil
			}
			b.mu.Unlock()
		}
	}
}

func (b *Broker) prefetchPocParams(epochState chainphase.EpochState, nodesToDispatch map[string]*NodeWithState, blockHeight int64) (*pocParams, error) {
	needsPocParams := false
	for _, node := range nodesToDispatch {
		if node.State.IntendedStatus == types.HardwareNodeStatus_POC {
			if node.State.PocIntendedStatus == PocStatusGenerating || node.State.PocIntendedStatus == PocStatusValidating {
				needsPocParams = true
			}
		}
	}

	if needsPocParams {
		currentPoCParams, pocParamsErr := b.queryCurrentPoCParams(int64(epochState.LatestEpoch.PocStartBlockHeight))
		if pocParamsErr != nil {
			logging.Error("Failed to query PoC Generation parameters, skipping PoC reconciliation", types.Nodes, "error", pocParamsErr, "blockHeight", blockHeight)
		}
		return currentPoCParams, pocParamsErr
	} else {
		return nil, nil
	}
}

func (b *Broker) getCommandForState(nodeState *NodeState, pocGenParams *pocParams, pocGenErr error, totalNodes int) NodeWorkerCommand {
	switch nodeState.IntendedStatus {
	case types.HardwareNodeStatus_INFERENCE:
		return InferenceUpNodeCommand{}
	case types.HardwareNodeStatus_POC:
		switch nodeState.PocIntendedStatus {
		case PocStatusGenerating:
			if pocGenParams != nil && pocGenParams.startPoCBlockHeight > 0 {
				return StartPoCNodeCommand{
					BlockHeight: pocGenParams.startPoCBlockHeight,
					BlockHash:   pocGenParams.startPoCBlockHash,
					PubKey:      b.participantInfo.GetPubKey(),
					CallbackUrl: GetPocBatchesCallbackUrl(b.callbackUrl),
					TotalNodes:  totalNodes,
				}
			}
			logging.Error("Cannot create StartPoCNodeCommand: missing PoC parameters", types.Nodes, "error", pocGenErr)
			return nil
		case PocStatusValidating:
			if pocGenParams != nil && pocGenParams.startPoCBlockHeight > 0 {
				return InitValidateNodeCommand{
					BlockHeight: pocGenParams.startPoCBlockHeight,
					BlockHash:   pocGenParams.startPoCBlockHash,
					PubKey:      b.participantInfo.GetPubKey(),
					CallbackUrl: GetPocValidateCallbackUrl(b.callbackUrl),
					TotalNodes:  totalNodes,
				}
			}
			logging.Error("Cannot create InitValidateNodeCommand: missing PoC parameters", types.Nodes, "error", pocGenErr)
			return nil
		default:
			return nil // No action for other phases if status is POC
		}
	case types.HardwareNodeStatus_STOPPED:
		return StopNodeCommand{}
	case types.Training:
		if nodeState.TrainingTask == nil {
			logging.Error("Training task ID is nil, cannot create StartTrainingCommand", types.Nodes)
			return nil
		}
>>>>>>> 75f8267d
		return StartTrainingNodeCommand{
			TaskId:         nodeState.TrainingTask.Id,
			Participant:    b.participantInfo.GetAddress(),
			MasterNodeAddr: nodeState.TrainingTask.MasterNodeAddr,
			NodeRanks:      nodeState.TrainingTask.NodeRanks,
			WorldSize:      nodeState.TrainingTask.WorldSize,
		}
	default:
		logging.Info("Reconciliation for state not yet implemented", types.Nodes,
			"intended_state", nodeState.IntendedStatus.String())
		return nil
	}
}

func (b *Broker) queryCurrentPoCParams(epochPoCStartHeight int64) (*pocParams, error) {
	hash, err := b.chainBridge.GetBlockHash(epochPoCStartHeight)
	if err != nil {
		logging.Error("Failed to query PoC start block hash", types.Nodes, "height", epochPoCStartHeight, "error", err)
		return nil, err
	}
	return &pocParams{
		startPoCBlockHeight: epochPoCStartHeight,
		startPoCBlockHash:   hash,
	}, nil
}

func nodeStatusQueryWorker(broker *Broker) {
	ticker := time.NewTicker(60 * time.Second)
	defer ticker.Stop()

	for range ticker.C {
		nodes, err := broker.GetNodes()
		if err != nil {
			logging.Error("nodeStatusQueryWorker. Failed to get nodes for status query", types.Nodes, "error", err)
			continue
		}

		statusUpdates := make([]StatusUpdate, 0)

		for _, nodeResp := range nodes {
			queryStatusResult, err := broker.queryNodeStatus(nodeResp.Node, nodeResp.State)
			timestamp := time.Now()
			if err != nil {
				logging.Error("nodeStatusQueryWorker. Failed to queue status query command", types.Nodes,
					"nodeId", nodeResp.Node.Id, "error", err)
				continue
			}

			if queryStatusResult.PrevStatus != queryStatusResult.CurrentStatus {
				logging.Info("nodeStatusQueryWorker. Node status changed", types.Nodes,
					"nodeId", nodeResp.Node.Id,
					"prevStatus", queryStatusResult.PrevStatus.String(),
					"currentStatus", queryStatusResult.CurrentStatus.String())

				statusUpdates = append(statusUpdates, StatusUpdate{
					NodeId:     nodeResp.Node.Id,
					PrevStatus: queryStatusResult.PrevStatus,
					NewStatus:  queryStatusResult.CurrentStatus,
					Timestamp:  timestamp,
				})
			}
		}

		err = broker.QueueMessage(NewSetNodesActualStatusCommand(statusUpdates))
		if err != nil {
			logging.Error("nodeStatusQueryWorker. Failed to queue status update command", types.Nodes, "error", err)
			continue
		}
	}
}

type statusQueryResult struct {
	PrevStatus    types.HardwareNodeStatus
	CurrentStatus types.HardwareNodeStatus
}

// Pass by value, because this is supposed to be a readonly function
func (b *Broker) queryNodeStatus(node Node, state NodeState) (*statusQueryResult, error) {
	client := b.NewNodeClient(&node)

	status, err := client.NodeState(context.Background())

	nodeId := node.Id
	if err != nil {
		logging.Error("queryNodeStatus. Failed to query node status", types.Nodes,
			"nodeId", nodeId, "error", err)
		return nil, err
	}

	prevStatus := state.CurrentStatus
	currentStatus := toStatus(*status)
	logging.Info("queryNodeStatus. Queried node status", types.Nodes, "nodeId", nodeId, "currentStatus", currentStatus.String(), "prevStatus", prevStatus.String())

	if currentStatus == types.HardwareNodeStatus_INFERENCE {
		ok, err := client.InferenceHealth(context.Background())
		if !ok || err != nil {
			currentStatus = types.HardwareNodeStatus_FAILED
			logging.Info("queryNodeStatus. Node inference health check failed", types.Nodes, "nodeId", nodeId, "currentStatus", currentStatus.String(), "prevStatus", prevStatus.String(), "err", err)
		}
	}

	// TODO: probably should also check PoC sub status here
	//  but before implementing it, need to check we treat them correctly during reconciliation
	//  for example I think we expect IDLE instead of STOPPED for PoC nodes
	//  which is actually wrong

	return &statusQueryResult{
		PrevStatus:    prevStatus,
		CurrentStatus: currentStatus,
	}, nil
}

func toStatus(response mlnodeclient.StateResponse) types.HardwareNodeStatus {
	switch response.State {
	case mlnodeclient.MlNodeState_POW:
		return types.HardwareNodeStatus_POC
	case mlnodeclient.MlNodeState_INFERENCE:
		return types.HardwareNodeStatus_INFERENCE
	case mlnodeclient.MlNodeState_TRAIN:
		return types.HardwareNodeStatus_TRAINING
	case mlnodeclient.MlNodeState_STOPPED:
		return types.HardwareNodeStatus_STOPPED
	default:
		return types.HardwareNodeStatus_UNKNOWN
	}
<<<<<<< HEAD
}

func (b *Broker) updateNodeResult(command UpdateNodeResultCommand) {
	b.mu.Lock()
	defer b.mu.Unlock()

	node, exists := b.nodes[command.NodeId]
	if !exists {
		logging.Warn("Received result for unknown node", types.Nodes, "node_id", command.NodeId)
		command.Response <- false
		return
	}

	// For logging and debugging purposes
	blockHeight := b.phaseTracker.GetCurrentEpochState().CurrentBlock.Height

	// Critical safety check
	if node.State.ReconcileInfo == nil ||
		node.State.ReconcileInfo.Status != command.Result.OriginalTarget ||
		(node.State.ReconcileInfo.Status == types.HardwareNodeStatus_POC && node.State.ReconcileInfo.PocStatus != command.Result.OriginalPocTarget) {
		logging.Info("Ignoring stale result for node", types.Nodes,
			"node_id", command.NodeId,
			"original_target", command.Result.OriginalTarget,
			"original_poc_target", command.Result.OriginalPocTarget,
			"current_reconciling_target", node.State.ReconcileInfo.Status,
			"current_reconciling_poc_target", node.State.ReconcileInfo.PocStatus,
			"blockHeight", blockHeight)
		command.Response <- false
		return
	}

	// Update state
	logging.Info("Finalizing state transition for node", types.Nodes,
		"node_id", command.NodeId,
		"from_status", node.State.CurrentStatus,
		"to_status", command.Result.FinalStatus,
		"from_poc_status", node.State.PocCurrentStatus,
		"to_poc_status", command.Result.FinalPocStatus,
		"succeeded", command.Result.Succeeded,
		"blockHeight", blockHeight)

	node.State.UpdateStatusWithPocStatusNow(command.Result.FinalStatus, command.Result.FinalPocStatus)
	node.State.ReconcileInfo = nil
	node.State.cancelInFlightTask = nil
	if !command.Result.Succeeded {
		node.State.FailureReason = command.Result.Error
	}

	command.Response <- true
}

// UpdateNodeWithEpochData queries the current epoch group data from the chain
// and populates the NodeState with the epoch-specific model and MLNode info.
// It only performs the update if the epoch index or phase has changed.
func (b *Broker) UpdateNodeWithEpochData(epochState *chainphase.EpochState) error {
	b.mu.Lock()
	defer b.mu.Unlock()

	if epochState.LatestEpoch.EpochIndex == b.lastEpochIndex && epochState.CurrentPhase == b.lastEpochPhase {
		return nil // No change, no need to update
	}

	// Update the broker's last known state
	b.lastEpochIndex = epochState.LatestEpoch.EpochIndex
	b.lastEpochPhase = epochState.CurrentPhase

	logging.Info("Epoch or phase change detected, updating node data with epoch info.", types.Nodes,
		"old_epoch", b.lastEpochIndex, "new_epoch", epochState.LatestEpoch.EpochIndex,
		"old_phase", b.lastEpochPhase, "new_phase", epochState.CurrentPhase)

	// 1. Get the parent epoch group to find all subgroup models
	parentGroupResp, err := b.chainBridge.GetEpochGroupDataByModelId(uint64(epochState.LatestEpoch.PocStartBlockHeight), "")
	if err != nil {
		logging.Error("Failed to get parent epoch group", types.Nodes, "error", err)
		return err
	}
	if parentGroupResp == nil || parentGroupResp.EpochGroupData.SubGroupModels == nil {
		logging.Warn("Parent epoch group data or its models are nil", types.Nodes, "epoch_index", epochState.LatestEpoch.EpochIndex, "epoch_poc_start_block_height", epochState.LatestEpoch.PocStartBlockHeight, "epoch_group_data_poc_start_block_height", parentGroupResp.EpochGroupData.PocStartBlockHeight)
		return nil
	}

	parentEpochData := parentGroupResp.GetEpochGroupData()

	// Clear existing epoch data for all nodes first
	for _, node := range b.nodes {
		node.State.EpochModels = make(map[string]types.Model)
		node.State.EpochMLNodes = make(map[string]types.MLNodeInfo)
	}

	// 2. Iterate through each model subgroup
	for _, modelId := range parentEpochData.SubGroupModels {
		subgroupResp, err := b.chainBridge.GetEpochGroupDataByModelId(parentEpochData.PocStartBlockHeight, modelId)
		if err != nil {
			logging.Error("Failed to get subgroup epoch data", types.Nodes, "model_id", modelId, "error", err)
			continue
		}
		if subgroupResp == nil {
			logging.Warn("Subgroup epoch data response is nil", types.Nodes, "model_id", modelId)
			continue
		}

		subgroup := subgroupResp.EpochGroupData
		if subgroup.ModelSnapshot == nil {
			logging.Error("ModelSnapshot is nil in subgroup", types.Nodes, "model_id", modelId)
			continue
		}

		// 3. Iterate through participants in the subgroup
		for _, weightInfo := range subgroup.ValidationWeights {
			// Check if the participant is the one this broker is managing
			if weightInfo.MemberAddress == b.participantInfo.GetAddress() {
				// 4. Iterate through the ML nodes for this participant in the epoch data
				for _, mlNodeInfo := range weightInfo.MlNodes {
					// 5. Find the corresponding local node and update its state
					if node, ok := b.nodes[mlNodeInfo.NodeId]; ok {
						node.State.EpochModels[modelId] = *subgroup.ModelSnapshot
						node.State.EpochMLNodes[modelId] = *mlNodeInfo
						logging.Info("Updated epoch data for node", types.Nodes, "node_id", node.Node.Id, "model_id", modelId)
					}
				}
			}
		}
	}

	return nil
}

// MergeModelArgs combines model arguments from the epoch snapshot with locally
// configured arguments, with epoch arguments taking precedence.
// It understands arguments as --key or --key value pairs.
func (b *Broker) MergeModelArgs(epochArgs []string, localArgs []string) []string {
	// The final merged arguments, preserving the order from epochArgs, then localArgs.
	mergedArgs := make([]string, 0, len(epochArgs)+len(localArgs))
	// A set to store the keys from epochArgs to check for precedence.
	epochKeys := make(map[string]struct{})

	// 1. Process epochArgs first. They all go into the result and populate epochKeys.
	for i := 0; i < len(epochArgs); i++ {
		arg := epochArgs[i]
		if strings.HasPrefix(arg, "--") {
			key := arg
			epochKeys[key] = struct{}{}
			mergedArgs = append(mergedArgs, key)

			// Check if the next element is a value for this key.
			if i+1 < len(epochArgs) && !strings.HasPrefix(epochArgs[i+1], "--") {
				// It's a value, add it to mergedArgs and skip it in the next iteration.
				mergedArgs = append(mergedArgs, epochArgs[i+1])
				i++
			}
		} else {
			// This case handles a value without a preceding key in epochArgs,
			// which is unlikely but we add it to be safe.
			mergedArgs = append(mergedArgs, arg)
		}
	}

	// 2. Process localArgs and add only the ones with keys not present in epochArgs.
	for i := 0; i < len(localArgs); i++ {
		arg := localArgs[i]
		if strings.HasPrefix(arg, "--") {
			key := arg
			if _, exists := epochKeys[key]; !exists {
				// This key is not in epochArgs, so we can add it.
				mergedArgs = append(mergedArgs, key)

				// Check if it has a value.
				if i+1 < len(localArgs) && !strings.HasPrefix(localArgs[i+1], "--") {
					// It has a value, add it and skip.
					mergedArgs = append(mergedArgs, localArgs[i+1])
					i++
				}
			} else {
				// Key already exists in epoch args, so we skip it.
				// If it has a value, we need to skip that too.
				if i+1 < len(localArgs) && !strings.HasPrefix(localArgs[i+1], "--") {
					i++ // Skip the value of the overridden key.
				}
			}
		}
		// Non-key arguments are ignored here as they are considered values
		// of keys, which are handled within the loop.
	}

	return mergedArgs
=======
>>>>>>> 75f8267d
}<|MERGE_RESOLUTION|>--- conflicted
+++ resolved
@@ -14,10 +14,7 @@
 	"reflect"
 	"sort"
 	"strconv"
-<<<<<<< HEAD
 	"strings"
-=======
->>>>>>> 75f8267d
 	"sync"
 	"sync/atomic"
 	"time"
@@ -41,12 +38,9 @@
 	GetHardwareNodes() (*types.QueryHardwareNodesResponse, error)
 	SubmitHardwareDiff(diff *types.MsgSubmitHardwareDiff) error
 	GetBlockHash(height int64) (string, error)
-<<<<<<< HEAD
 	GetGovernanceModels() (*types.QueryModelsAllResponse, error)
 	GetCurrentEpochGroupData() (*types.QueryCurrentEpochGroupDataResponse, error)
 	GetEpochGroupDataByModelId(pocHeight uint64, modelId string) (*types.QueryGetEpochGroupDataResponse, error)
-=======
->>>>>>> 75f8267d
 }
 
 type BrokerChainBridgeImpl struct {
@@ -85,7 +79,6 @@
 	return block.Block.Hash().String(), err
 }
 
-<<<<<<< HEAD
 func (b *BrokerChainBridgeImpl) GetGovernanceModels() (*types.QueryModelsAllResponse, error) {
 	queryClient := b.client.NewInferenceQueryClient()
 	req := &types.QueryModelsAllRequest{}
@@ -107,8 +100,6 @@
 	return queryClient.EpochGroupData(*b.client.GetContext(), req)
 }
 
-=======
->>>>>>> 75f8267d
 type Broker struct {
 	highPriorityCommands chan Command
 	lowPriorityCommands  chan Command
@@ -122,11 +113,8 @@
 	callbackUrl          string
 	mlNodeClientFactory  mlnodeclient.ClientFactory
 	reconcileTrigger     chan struct{}
-<<<<<<< HEAD
 	lastEpochIndex       uint64
 	lastEpochPhase       types.EpochPhase
-=======
->>>>>>> 75f8267d
 }
 
 const (
@@ -178,7 +166,6 @@
 type AdminState struct {
 	Enabled bool   `json:"enabled"`
 	Epoch   uint64 `json:"epoch"`
-<<<<<<< HEAD
 }
 
 type NodeState struct {
@@ -202,27 +189,6 @@
 	EpochMLNodes map[string]types.MLNodeInfo `json:"epoch_ml_nodes"`
 }
 
-=======
-}
-
-type NodeState struct {
-	IntendedStatus     types.HardwareNodeStatus `json:"intended_status"`
-	CurrentStatus      types.HardwareNodeStatus `json:"current_status"`
-	ReconcileInfo      *ReconcileInfo           `json:"reconcile_info,omitempty"`
-	cancelInFlightTask func()
-
-	PocIntendedStatus PocStatus `json:"poc_intended_status"`
-	PocCurrentStatus  PocStatus `json:"poc_current_status"`
-
-	TrainingTask *TrainingTaskPayload `json:"training_task,omitempty"`
-
-	LockCount       int        `json:"lock_count"`
-	FailureReason   string     `json:"failure_reason"`
-	StatusTimestamp time.Time  `json:"status_timestamp"`
-	AdminState      AdminState `json:"admin_state"`
-}
-
->>>>>>> 75f8267d
 func (s NodeState) MarshalJSON() ([]byte, error) {
 	type Alias NodeState
 	return json.Marshal(&struct {
@@ -279,7 +245,6 @@
 	return ShouldBeOperational(s.AdminState, latestEpoch, currentPhase)
 }
 
-<<<<<<< HEAD
 // ShouldContinueInference checks if node should continue inference service
 // based on its POC_SLOT timeslot allocation. Returns true if POC_SLOT is set to true
 // for any model supported by this node.
@@ -296,8 +261,6 @@
 	return false
 }
 
-=======
->>>>>>> 75f8267d
 func ShouldBeOperational(adminState AdminState, latestEpoch uint64, currentPhase types.EpochPhase) bool {
 	if adminState.Enabled {
 		if latestEpoch > adminState.Epoch {
@@ -355,10 +318,6 @@
 		panic(err)
 		// return nil
 	}
-<<<<<<< HEAD
-=======
-
->>>>>>> 75f8267d
 	return responseChan
 }
 
@@ -476,14 +435,10 @@
 
 func (b *Broker) getLeastBusyNode(command LockAvailableNode) *NodeWithState {
 	epochState := b.phaseTracker.GetCurrentEpochState()
-<<<<<<< HEAD
-=======
 	if epochState.IsNilOrNotSynced() {
 		logging.Error("getLeastBusyNode. Cannot get least busy node, epoch state is empty", types.Nodes)
 		return nil
 	}
->>>>>>> 75f8267d
-
 	b.mu.RLock()
 	defer b.mu.RUnlock()
 
@@ -497,7 +452,6 @@
 		} else {
 			logging.Info("Node not available", types.Nodes, "node_id", node.Node.Id, "reason", reason)
 		}
-<<<<<<< HEAD
 	}
 
 	return leastBusyNode
@@ -510,20 +464,6 @@
 		return false, fmt.Sprintf("Node is not in INFERENCE state: %s", node.State.CurrentStatus)
 	}
 
-=======
-	}
-
-	return leastBusyNode
-}
-
-type NodeNotAvailableReason = string
-
-func (b *Broker) nodeAvailable(node *NodeWithState, neededModel string, version string, currentEpoch uint64, currentPhase types.EpochPhase) (bool, NodeNotAvailableReason) {
-	if node.State.CurrentStatus != types.HardwareNodeStatus_INFERENCE {
-		return false, fmt.Sprintf("Node is not in INFERENCE state: %s", node.State.CurrentStatus)
-	}
-
->>>>>>> 75f8267d
 	if node.State.ReconcileInfo != nil {
 		return false, fmt.Sprintf("Node is currently reconciling: %s", node.State.ReconcileInfo.Status)
 	}
@@ -630,7 +570,6 @@
 	return nodes, nil
 }
 
-<<<<<<< HEAD
 func (b *Broker) GetNodeByNodeNum(nodeNum uint64) (*Node, bool) {
 	b.mu.RLock()
 	defer b.mu.RUnlock()
@@ -644,8 +583,6 @@
 	return nil, false
 }
 
-=======
->>>>>>> 75f8267d
 func (b *Broker) syncNodes() {
 	resp, err := b.chainBridge.GetHardwareNodes()
 	if err != nil {
@@ -708,11 +645,7 @@
 func (b *Broker) lockNodesForTraining(command LockNodesForTrainingCommand) {
 	b.mu.Lock()
 	defer b.mu.Unlock()
-<<<<<<< HEAD
 	// PRTODO: implement
-=======
-	// TODO: implement
->>>>>>> 75f8267d
 	command.Response <- true
 }
 
@@ -814,15 +747,6 @@
 	startPoCBlockHeight int64
 	startPoCBlockHash   string
 }
-<<<<<<< HEAD
-
-const reconciliationInterval = 30 * time.Second
-
-func (b *Broker) TriggerReconciliation() {
-	select {
-	case b.reconcileTrigger <- struct{}{}:
-	default:
-=======
 
 const reconciliationInterval = 30 * time.Second
 
@@ -851,33 +775,6 @@
 	epochPhaseInfo := b.phaseTracker.GetCurrentEpochState()
 	if epochPhaseInfo.IsNilOrNotSynced() {
 		logging.Warn("Reconciliation triggered while epoch phase info is not synced. Skipping", types.Nodes)
-		return
->>>>>>> 75f8267d
-	}
-
-	logging.Info(triggerMsg, types.Nodes, "blockHeight", epochPhaseInfo.CurrentBlock.Height)
-	b.reconcile(*epochPhaseInfo)
-}
-
-<<<<<<< HEAD
-func (b *Broker) reconcilerLoop() {
-	ticker := time.NewTicker(reconciliationInterval)
-	defer ticker.Stop()
-
-	for {
-		select {
-		case <-b.reconcileTrigger:
-			b.reconcileIfSynced("Reconciliation triggered manually")
-		case <-ticker.C:
-			b.reconcileIfSynced("Reconciliation triggered by timer")
-		}
-	}
-}
-
-func (b *Broker) reconcileIfSynced(triggerMsg string) {
-	epochPhaseInfo := b.phaseTracker.GetCurrentEpochState()
-	if !epochPhaseInfo.IsSynced {
-		logging.Warn("Reconciliation triggered while epoch phase info is not synced", types.Nodes, "blockHeight", epochPhaseInfo.CurrentBlock.Height)
 		return
 	}
 
@@ -902,25 +799,6 @@
 	}
 	b.mu.RUnlock()
 
-=======
-func (b *Broker) reconcile(epochState chainphase.EpochState) {
-	blockHeight := epochState.CurrentBlock.Height
-
-	// Phase 1: Cancel outdated tasks
-	nodesToCancel := make(map[string]func())
-	b.mu.RLock()
-	for id, node := range b.nodes {
-		if node.State.ReconcileInfo != nil &&
-			(node.State.ReconcileInfo.Status != node.State.IntendedStatus ||
-				node.State.ReconcileInfo.PocStatus != node.State.PocIntendedStatus) {
-			if node.State.cancelInFlightTask != nil {
-				nodesToCancel[id] = node.State.cancelInFlightTask
-			}
-		}
-	}
-	b.mu.RUnlock()
-
->>>>>>> 75f8267d
 	for id, cancel := range nodesToCancel {
 		logging.Info("Cancelling outdated task for node", types.Nodes, "node_id", id, "blockHeight", blockHeight)
 		cancel()
@@ -947,7 +825,6 @@
 		}
 	}
 	b.mu.RUnlock()
-<<<<<<< HEAD
 
 	currentPoCParams, pocParamsErr := b.prefetchPocParams(epochState, nodesToDispatch, blockHeight)
 
@@ -1075,135 +952,6 @@
 			logging.Error("Training task ID is nil, cannot create StartTrainingCommand", types.Nodes)
 			return nil
 		}
-=======
-
-	currentPoCParams, pocParamsErr := b.prefetchPocParams(epochState, nodesToDispatch, blockHeight)
-
-	for id, node := range nodesToDispatch {
-		// Re-check conditions under write lock to prevent races
-		b.mu.Lock()
-		currentNode, ok := b.nodes[id]
-		if !ok ||
-			(currentNode.State.IntendedStatus == currentNode.State.CurrentStatus && (currentNode.State.CurrentStatus != types.HardwareNodeStatus_POC || currentNode.State.PocIntendedStatus == currentNode.State.PocCurrentStatus)) ||
-			currentNode.State.ReconcileInfo != nil {
-			b.mu.Unlock()
-			continue
-		}
-
-		ctx, cancel := context.WithCancel(context.Background())
-		intendedStatusCopy := currentNode.State.IntendedStatus
-		pocIntendedStatusCopy := currentNode.State.PocIntendedStatus
-		currentNode.State.ReconcileInfo = &ReconcileInfo{
-			Status:    intendedStatusCopy,
-			PocStatus: pocIntendedStatusCopy,
-		}
-		currentNode.State.cancelInFlightTask = cancel
-
-		worker, exists := b.nodeWorkGroup.GetWorker(id)
-		b.mu.Unlock()
-
-		if !exists {
-			logging.Error("Worker not found for reconciliation", types.Nodes, "node_id", id, "blockHeight", blockHeight)
-			cancel() // Cancel context if worker doesn't exist
-			b.mu.Lock()
-			if nodeToClean, ok := b.nodes[id]; ok {
-				nodeToClean.State.ReconcileInfo = nil
-				nodeToClean.State.cancelInFlightTask = nil
-			}
-			b.mu.Unlock()
-			continue
-		}
-
-		// Create and dispatch the command
-		cmd := b.getCommandForState(&node.State, currentPoCParams, pocParamsErr, len(nodesToDispatch))
-		if cmd != nil {
-			logging.Info("Dispatching reconciliation command", types.Nodes,
-				"node_id", id, "target_status", node.State.IntendedStatus, "target_poc_status", node.State.PocIntendedStatus, "blockHeight", blockHeight)
-			if !worker.Submit(ctx, cmd) {
-				logging.Error("Failed to submit reconciliation command", types.Nodes, "node_id", id, "blockHeight", blockHeight)
-				cancel()
-				b.mu.Lock()
-				if nodeToClean, ok := b.nodes[id]; ok {
-					nodeToClean.State.ReconcileInfo = nil
-					nodeToClean.State.cancelInFlightTask = nil
-				}
-				b.mu.Unlock()
-			}
-		} else {
-			logging.Info("No valid command for reconciliation, cleaning up", types.Nodes, "node_id", id)
-			cancel()
-			b.mu.Lock()
-			if nodeToClean, ok := b.nodes[id]; ok {
-				nodeToClean.State.ReconcileInfo = nil
-				nodeToClean.State.cancelInFlightTask = nil
-			}
-			b.mu.Unlock()
-		}
-	}
-}
-
-func (b *Broker) prefetchPocParams(epochState chainphase.EpochState, nodesToDispatch map[string]*NodeWithState, blockHeight int64) (*pocParams, error) {
-	needsPocParams := false
-	for _, node := range nodesToDispatch {
-		if node.State.IntendedStatus == types.HardwareNodeStatus_POC {
-			if node.State.PocIntendedStatus == PocStatusGenerating || node.State.PocIntendedStatus == PocStatusValidating {
-				needsPocParams = true
-			}
-		}
-	}
-
-	if needsPocParams {
-		currentPoCParams, pocParamsErr := b.queryCurrentPoCParams(int64(epochState.LatestEpoch.PocStartBlockHeight))
-		if pocParamsErr != nil {
-			logging.Error("Failed to query PoC Generation parameters, skipping PoC reconciliation", types.Nodes, "error", pocParamsErr, "blockHeight", blockHeight)
-		}
-		return currentPoCParams, pocParamsErr
-	} else {
-		return nil, nil
-	}
-}
-
-func (b *Broker) getCommandForState(nodeState *NodeState, pocGenParams *pocParams, pocGenErr error, totalNodes int) NodeWorkerCommand {
-	switch nodeState.IntendedStatus {
-	case types.HardwareNodeStatus_INFERENCE:
-		return InferenceUpNodeCommand{}
-	case types.HardwareNodeStatus_POC:
-		switch nodeState.PocIntendedStatus {
-		case PocStatusGenerating:
-			if pocGenParams != nil && pocGenParams.startPoCBlockHeight > 0 {
-				return StartPoCNodeCommand{
-					BlockHeight: pocGenParams.startPoCBlockHeight,
-					BlockHash:   pocGenParams.startPoCBlockHash,
-					PubKey:      b.participantInfo.GetPubKey(),
-					CallbackUrl: GetPocBatchesCallbackUrl(b.callbackUrl),
-					TotalNodes:  totalNodes,
-				}
-			}
-			logging.Error("Cannot create StartPoCNodeCommand: missing PoC parameters", types.Nodes, "error", pocGenErr)
-			return nil
-		case PocStatusValidating:
-			if pocGenParams != nil && pocGenParams.startPoCBlockHeight > 0 {
-				return InitValidateNodeCommand{
-					BlockHeight: pocGenParams.startPoCBlockHeight,
-					BlockHash:   pocGenParams.startPoCBlockHash,
-					PubKey:      b.participantInfo.GetPubKey(),
-					CallbackUrl: GetPocValidateCallbackUrl(b.callbackUrl),
-					TotalNodes:  totalNodes,
-				}
-			}
-			logging.Error("Cannot create InitValidateNodeCommand: missing PoC parameters", types.Nodes, "error", pocGenErr)
-			return nil
-		default:
-			return nil // No action for other phases if status is POC
-		}
-	case types.HardwareNodeStatus_STOPPED:
-		return StopNodeCommand{}
-	case types.Training:
-		if nodeState.TrainingTask == nil {
-			logging.Error("Training task ID is nil, cannot create StartTrainingCommand", types.Nodes)
-			return nil
-		}
->>>>>>> 75f8267d
 		return StartTrainingNodeCommand{
 			TaskId:         nodeState.TrainingTask.Id,
 			Participant:    b.participantInfo.GetAddress(),
@@ -1329,56 +1077,6 @@
 	default:
 		return types.HardwareNodeStatus_UNKNOWN
 	}
-<<<<<<< HEAD
-}
-
-func (b *Broker) updateNodeResult(command UpdateNodeResultCommand) {
-	b.mu.Lock()
-	defer b.mu.Unlock()
-
-	node, exists := b.nodes[command.NodeId]
-	if !exists {
-		logging.Warn("Received result for unknown node", types.Nodes, "node_id", command.NodeId)
-		command.Response <- false
-		return
-	}
-
-	// For logging and debugging purposes
-	blockHeight := b.phaseTracker.GetCurrentEpochState().CurrentBlock.Height
-
-	// Critical safety check
-	if node.State.ReconcileInfo == nil ||
-		node.State.ReconcileInfo.Status != command.Result.OriginalTarget ||
-		(node.State.ReconcileInfo.Status == types.HardwareNodeStatus_POC && node.State.ReconcileInfo.PocStatus != command.Result.OriginalPocTarget) {
-		logging.Info("Ignoring stale result for node", types.Nodes,
-			"node_id", command.NodeId,
-			"original_target", command.Result.OriginalTarget,
-			"original_poc_target", command.Result.OriginalPocTarget,
-			"current_reconciling_target", node.State.ReconcileInfo.Status,
-			"current_reconciling_poc_target", node.State.ReconcileInfo.PocStatus,
-			"blockHeight", blockHeight)
-		command.Response <- false
-		return
-	}
-
-	// Update state
-	logging.Info("Finalizing state transition for node", types.Nodes,
-		"node_id", command.NodeId,
-		"from_status", node.State.CurrentStatus,
-		"to_status", command.Result.FinalStatus,
-		"from_poc_status", node.State.PocCurrentStatus,
-		"to_poc_status", command.Result.FinalPocStatus,
-		"succeeded", command.Result.Succeeded,
-		"blockHeight", blockHeight)
-
-	node.State.UpdateStatusWithPocStatusNow(command.Result.FinalStatus, command.Result.FinalPocStatus)
-	node.State.ReconcileInfo = nil
-	node.State.cancelInFlightTask = nil
-	if !command.Result.Succeeded {
-		node.State.FailureReason = command.Result.Error
-	}
-
-	command.Response <- true
 }
 
 // UpdateNodeWithEpochData queries the current epoch group data from the chain
@@ -1515,6 +1213,4 @@
 	}
 
 	return mergedArgs
-=======
->>>>>>> 75f8267d
 }