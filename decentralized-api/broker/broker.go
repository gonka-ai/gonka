--- conflicted
+++ resolved
@@ -9,11 +9,8 @@
 	"github.com/productscience/inference/x/inference/types"
 	"reflect"
 	"sort"
-<<<<<<< HEAD
 	"strconv"
-=======
 	"sync/atomic"
->>>>>>> 0f2b9ab9
 	"time"
 )
 
@@ -108,15 +105,11 @@
 		case GetNodesCommand:
 			b.getNodes(command)
 		case SyncNodesCommand:
-<<<<<<< HEAD
 			b.syncNodes(command)
 		case LockNodesForTrainingCommand:
 			b.lockNodesForTraining(command)
 		case StartTrainingCommand:
 			b.startTraining(command)
-=======
-			b.syncNodes()
->>>>>>> 0f2b9ab9
 		default:
 			logging.Error("Unregistered command type", types.Nodes, "type", reflect.TypeOf(command).String())
 		}
@@ -155,16 +148,6 @@
 	curNum := b.curMaxNodesNum.Load()
 
 	b.nodes[command.Node.Id] = &NodeWithState{
-<<<<<<< HEAD
-		Node: command.Node,
-		State: NodeState{
-			LockCount:     0,
-			Operational:   true,
-			FailureReason: "",
-			// FIXME
-			// 	PRTODO: !!! it can be different!, query the node for it's status
-			Status: types.HardwareNodeStatus_INFERENCE,
-=======
 		Node: Node{
 			Host:          command.Node.Host,
 			InferencePort: command.Node.InferencePort,
@@ -174,9 +157,16 @@
 			MaxConcurrent: command.Node.MaxConcurrent,
 			NodeNum:       curNum,
 			Hardware:      command.Node.Hardware,
->>>>>>> 0f2b9ab9
 		},
-		State: NodeState{Operational: true},
+		State: NodeState{
+			LockCount:     0,
+			// PRTODO: !!! remove operational? now you have statuses!
+			Operational:   true,
+			FailureReason: "",
+			// FIXME
+			// 	PRTODO: !!! it can be different!, query the node for it's status
+			Status: types.HardwareNodeStatus_INFERENCE,
+		},
 	}
 	logging.Debug("Registered node", types.Nodes, "node", command.Node)
 	command.Response <- command.Node
