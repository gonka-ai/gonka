--- conflicted
+++ resolved
@@ -183,16 +183,23 @@
 	b.curMaxNodesNum.Add(1)
 	curNum := b.curMaxNodesNum.Load()
 
-<<<<<<< HEAD
+	models := make(map[string]ModelArgs)
+	for model, config := range command.Node.Models {
+		models[model] = ModelArgs{Args: config.Args}
+	}
+
 	node := Node{
 		Host:          command.Node.Host,
+		InferenceSegment: command.Node.InferenceSegment,
 		InferencePort: command.Node.InferencePort,
+		PoCSegment:       command.Node.PoCSegment,
 		PoCPort:       command.Node.PoCPort,
-		Models:        command.Node.Models,
+		Models:        models,
 		Id:            command.Node.Id,
 		MaxConcurrent: command.Node.MaxConcurrent,
 		NodeNum:       curNum,
 		Hardware:      command.Node.Hardware,
+		Version:          command.Node.Version,
 	}
 
 	b.nodes[command.Node.Id] = &NodeWithState{
@@ -203,39 +210,14 @@
 			Status:          types.HardwareNodeStatus_UNKNOWN,
 			StatusTimestamp: time.Now(),
 			IntendedStatus:  types.HardwareNodeStatus_UNKNOWN,
-=======
-	models := make(map[string]ModelArgs)
-	for model, config := range command.Node.Models {
-		models[model] = ModelArgs{Args: config.Args}
-	}
-
-	b.nodes[command.Node.Id] = &NodeWithState{
-		Node: Node{
-			Host:             command.Node.Host,
-			InferenceSegment: command.Node.InferenceSegment,
-			InferencePort:    command.Node.InferencePort,
-			PoCSegment:       command.Node.PoCSegment,
-			PoCPort:          command.Node.PoCPort,
-			Models:           models,
-			Id:               command.Node.Id,
-			MaxConcurrent:    command.Node.MaxConcurrent,
-			NodeNum:          curNum,
-			Hardware:         command.Node.Hardware,
-			Version:          command.Node.Version,
->>>>>>> b43978bd
 		},
 	}
-<<<<<<< HEAD
 	logging.Debug("Registered node", types.Nodes, "node", command.Node)
 	command.Response <- &command.Node
 }
 
 func newNodeClient(node *Node) *mlnodeclient.InferenceNodeClient {
 	return mlnodeclient.NewNodeClient(node.PoCUrl(), node.InferenceUrl())
-=======
-	logging.Debug("Registered node", types.Nodes, "node", b.nodes[command.Node.Id])
-	command.Response <- command.Node
->>>>>>> b43978bd
 }
 
 func (b *Broker) removeNode(command RemoveNode) {
@@ -280,13 +262,8 @@
 	}
 }
 
-<<<<<<< HEAD
-func nodeAvailable(node *NodeWithState, neededModel string) bool {
+func nodeAvailable(node *NodeWithState, neededModel string, version string) bool {
 	available := node.State.IsOperational() && node.State.LockCount < node.Node.MaxConcurrent
-=======
-func nodeAvailable(node *NodeWithState, neededModel string, version string) bool {
-	available := node.State.Operational && node.State.LockCount < node.Node.MaxConcurrent
->>>>>>> b43978bd
 	if !available {
 		return false
 	}
@@ -489,12 +466,9 @@
 		LocalId:  node.Id,
 		Status:   in.State.Status,
 		Hardware: hardware,
-<<<<<<< HEAD
+		Models:   modelsNames,
 		Host:     node.Host,
 		Port:     strconv.Itoa(node.PoCPort),
-=======
-		Models:   modelsNames,
->>>>>>> b43978bd
 	}
 }
 
