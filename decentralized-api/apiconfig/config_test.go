package apiconfig_test

import (
	"bytes"
	"decentralized-api/apiconfig"
<<<<<<< HEAD
	"decentralized-api/logging"
=======
>>>>>>> df408a89
	"fmt"
	"github.com/knadh/koanf/providers/rawbytes"
	"github.com/stretchr/testify/require"
	"golang.org/x/exp/slog"
	"os"
	"testing"
)

func TestConfigLoad(t *testing.T) {
	testManager := &apiconfig.ConfigManager{
		KoanProvider: rawbytes.Provider([]byte(testYaml)),
	}
	err := testManager.Load()
	require.NoError(t, err)
	require.Equal(t, 8080, testManager.GetConfig().Api.Port)
	require.Equal(t, "http://join1-node:26657", testManager.GetConfig().ChainNode.Url)
	require.Equal(t, "join1", testManager.GetConfig().ChainNode.AccountName)
	require.Equal(t, "test", testManager.GetConfig().ChainNode.KeyringBackend)
	require.Equal(t, "/root/.inference", testManager.GetConfig().ChainNode.KeyringDir)
}

func TestConfigLoadEnvOverride(t *testing.T) {
	testManager := &apiconfig.ConfigManager{
		KoanProvider: rawbytes.Provider([]byte(testYaml)),
	}

	os.Setenv("DAPI_API__PORT", "9000")
	os.Setenv("KEY_NAME", "join2")
	os.Setenv("DAPI_CHAIN_NODE__URL", "http://join1-node:26658")
	os.Setenv("DAPI_API__POC_CALLBACK_URL", "http://callback")
	os.Setenv("DAPI_API__PUBLIC_URL", "http://public")
	err := testManager.Load()
	require.NoError(t, err)
	require.Equal(t, 9000, testManager.GetConfig().Api.Port)
	require.Equal(t, "http://join1-node:26658", testManager.GetConfig().ChainNode.Url)
	require.Equal(t, "join2", testManager.GetConfig().ChainNode.AccountName)
	require.Equal(t, "http://callback", testManager.GetConfig().Api.PoCCallbackUrl)
	require.Equal(t, "http://public", testManager.GetConfig().Api.PublicUrl)
	require.Equal(t, "test", testManager.GetConfig().ChainNode.KeyringBackend)
	require.Equal(t, "/root/.inference", testManager.GetConfig().ChainNode.KeyringDir)

}

type CaptureWriterProvider struct {
	CapturedData string
}

func (c *CaptureWriterProvider) Write(data []byte) (int, error) {
	c.CapturedData += string(data)
	return len(data), nil
}

func (c *CaptureWriterProvider) Close() error {
	return nil
}

func (c *CaptureWriterProvider) GetWriter() apiconfig.WriteCloser {
	return c
}

func TestConfigRoundTrip(t *testing.T) {
	os.Unsetenv("DAPI_API__PORT")
	os.Unsetenv("KEY_NAME")
	os.Unsetenv("DAPI_CHAIN_NODE__URL")
	os.Unsetenv("DAPI_API__POC_CALLBACK_URL")
	os.Unsetenv("DAPI_API__PUBLIC_URL")
	writeCapture := &CaptureWriterProvider{}
	testManager := &apiconfig.ConfigManager{
		KoanProvider:   rawbytes.Provider([]byte(testYaml)),
		WriterProvider: writeCapture,
	}
	err := testManager.Load()
	require.NoError(t, err)

	err = testManager.Write()
	require.NoError(t, err)

	t.Log("\n")
	t.Log(writeCapture.CapturedData)
	testManager2 := &apiconfig.ConfigManager{
		KoanProvider: rawbytes.Provider([]byte(writeCapture.CapturedData)),
	}
	err = testManager2.Load()

	require.NoError(t, err)
	require.Equal(t, 8080, testManager2.GetConfig().Api.Port)
	require.Equal(t, "http://join1-node:26657", testManager2.GetConfig().ChainNode.Url)
	require.Equal(t, "join1", testManager2.GetConfig().ChainNode.AccountName)
	require.Equal(t, "test", testManager2.GetConfig().ChainNode.KeyringBackend)
	require.Equal(t, "/root/.inference", testManager2.GetConfig().ChainNode.KeyringDir)
}

func loadManager(t *testing.T, err error) error {
	testManager := &apiconfig.ConfigManager{
		KoanProvider: rawbytes.Provider([]byte(testYaml)),
	}
	os.Setenv("DAPI_API__PORT", "9000")
	os.Setenv("DAPI_CHAIN_NODE__URL", "http://join1-node:26658")
	os.Setenv("KEY_NAME", "join2")
	defer func() {
		// Clean up environment variables
		os.Unsetenv("DAPI_API__PORT")
		os.Unsetenv("DAPI_CHAIN_NODE__URL")
		os.Unsetenv("KEY_NAME")
	}()

	err = testManager.Load()
	require.NoError(t, err)
	return err
}

// We cannot write anything to stdout when loading config or we break cosmovisor!
func TestNoLoggingToStdout(t *testing.T) {
	// Save the original stdout
	originalStdout := os.Stdout
	defer func() { os.Stdout = originalStdout }() // Restore it after the test

	// Create a pipe to capture stdout
	r, w, err := os.Pipe()
	if err != nil {
		t.Fatalf("Failed to create pipe: %v", err)
	}
	os.Stdout = w

	// Buffer to capture log output
	var buf bytes.Buffer

<<<<<<< HEAD
	// Load config with overrides
	_, err = logging.WithNoopLogger(func() (interface{}, error) {
		err := loadManager(t, err)
		return nil, err
	})
=======
	// Set up a logger to write to stdout
	logger := slog.New(slog.NewTextHandler(w, nil)) // Logs go to `w` (stdout)
	slog.SetDefault(logger)

	// Load config with overrides
	err = loadManager(t, err)
>>>>>>> df408a89

	// Close the pipe and reset stdout
	_ = w.Close()
	os.Stdout = originalStdout

	// Read captured output
	_, _ = buf.ReadFrom(r)

	// Fail if anything is written to stdout
	if buf.Len() > 0 {
		t.Errorf("Unexpected logging to stdout: %q", buf.String())
	}
}

// Example function in the library
func LibraryFunctionThatShouldNotLog() {
	// Simulate a log that should not reach stdout
	//slog.Info("Oops, this log should fail the test")
	fmt.Println("This should fail the test")
}

var testYaml = `
api:
    port: 8080
chain_node:
    url: http://join1-node:26657
    account_name: join1
    keyring_backend: test
    keyring_dir: /root/.inference
current_height: 393
current_seed:
    seed: 3898730504561900192
    height: 380
    signature: 815794b7bbb414900a84c8a543ffc96a3ebb5fbbd0175648eaf5f60897b786df5a0be5bc6047ee2ac3c8c2444510fcb9a1f565a6359927226f619dd534035bb7
nodes:
    - url: http://34.171.235.205:8080/
      models:
        - unsloth/llama-3-8b-Instruct
      id: node1
      max_concurrent: 500
previous_seed:
    seed: 1370553182438852893
    height: 370
    signature: 1d1f9fc6f44840af03368ce24e0335834181e42a9a45c81d7a17e14866729fa81a08c14d3397e00d4b16da3ab708e284650f8b14b33b318820ae0524b6ead6db
upcoming_seed:
    seed: 254929314898674592
    height: 390
    signature: 75296c164d43e5570c44c88176c7988e7d52d3e44be6c43e8e6c8f07327279510092f429addc401665d6ed128725f2181a95c7aba66c89ea77209c55ef2ce342
upgrade_plan:
    name: ""
    height: 0
    binaries: {}
`<|MERGE_RESOLUTION|>--- conflicted
+++ resolved
@@ -3,10 +3,7 @@
 import (
 	"bytes"
 	"decentralized-api/apiconfig"
-<<<<<<< HEAD
 	"decentralized-api/logging"
-=======
->>>>>>> df408a89
 	"fmt"
 	"github.com/knadh/koanf/providers/rawbytes"
 	"github.com/stretchr/testify/require"
@@ -134,20 +131,11 @@
 	// Buffer to capture log output
 	var buf bytes.Buffer
 
-<<<<<<< HEAD
 	// Load config with overrides
 	_, err = logging.WithNoopLogger(func() (interface{}, error) {
 		err := loadManager(t, err)
 		return nil, err
 	})
-=======
-	// Set up a logger to write to stdout
-	logger := slog.New(slog.NewTextHandler(w, nil)) // Logs go to `w` (stdout)
-	slog.SetDefault(logger)
-
-	// Load config with overrides
-	err = loadManager(t, err)
->>>>>>> df408a89
 
 	// Close the pipe and reset stdout
 	_ = w.Close()
