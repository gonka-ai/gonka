--- conflicted
+++ resolved
@@ -87,16 +87,6 @@
 }
 
 type ApiConfig struct {
-<<<<<<< HEAD
-	Port             int    `koanf:"port"`
-	PoCCallbackUrl   string `koanf:"poc_callback_url"`
-	PublicUrl        string `koanf:"public_url"`
-	PublicServerPort int    `koanf:"public_server_port"`
-	MLServerPort     int    `koanf:"ml_server_port"`
-	AdminServerPort  int    `koanf:"admin_server_port"`
-	ExplorerUrl      string `koanf:"explorer_url"`
-	TestMode         bool   `koanf:"test_mode"`
-=======
 	Port                  int    `koanf:"port"`
 	PoCCallbackUrl        string `koanf:"poc_callback_url"`
 	MlGrpcCallbackAddress string `koanf:"ml_grpc_callback_address"`
@@ -105,8 +95,8 @@
 	MLServerPort          int    `koanf:"ml_server_port"`
 	AdminServerPort       int    `koanf:"admin_server_port"`
 	MlGrpcServerPort      int    `koanf:"ml_grpc_server_port"`
+	ExplorerUrl      string `koanf:"explorer_url"`
 	TestMode              bool   `koanf:"test_mode"`
->>>>>>> 005235fe
 }
 
 type ChainNodeConfig struct {
