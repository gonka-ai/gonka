--- conflicted
+++ resolved
@@ -159,13 +159,7 @@
 	o.stopChan <- StopPoCEvent{action: action}
 }
 
-<<<<<<< HEAD
-var CurrentHeight = int64(0)
-
-func ProcessNewBlockEvent(orchestrator *PoCOrchestrator, nodePoCOrchestrator *NodePoCOrchestrator, event *chainevents.JSONRPCResponse, transactionRecorder cosmosclient.InferenceCosmosClient) {
-=======
 func ProcessNewBlockEvent(nodePoCOrchestrator *NodePoCOrchestrator, event *chainevents.JSONRPCResponse, transactionRecorder cosmosclient.InferenceCosmosClient, configManager *apiconfig.ConfigManager) {
->>>>>>> dbc59bf3
 	if event.Result.Data.Type != "tendermint/event/NewBlock" {
 		log.Fatalf("Expected tendermint/event/NewBlock event, got %s", event.Result.Data.Type)
 		return
@@ -213,11 +207,7 @@
 
 		nodePoCOrchestrator.Start(blockHeight, blockHash)
 
-<<<<<<< HEAD
-		GenerateSeed(blockHeight, &transactionRecorder)
-=======
 		GenerateSeed(blockHeight, &transactionRecorder, configManager)
->>>>>>> dbc59bf3
 
 		return
 	}
@@ -228,16 +218,6 @@
 
 		nodePoCOrchestrator.MoveToValidationStage(blockHeight)
 
-<<<<<<< HEAD
-		return
-	}
-
-	if proofofcompute.IsStartOfPoCValidationStage(blockHeight) {
-		slog.Info("IsStartOfPoCValidationStage")
-
-		go func() {
-			nodePoCOrchestrator.ValidateReceivedBatches(blockHeight)
-=======
 		return
 	}
 
@@ -262,23 +242,8 @@
 	if proofofcompute.IsSetNewValidatorsStage(blockHeight) {
 		go func() {
 			ChangeCurrentSeed(configManager)
-			RequestMoney(&transactionRecorder, configManager)
->>>>>>> dbc59bf3
+			RequestMoney(&transactionRecorder)
 		}()
-
-		return
-	}
-
-	if proofofcompute.IsEndOfPoCValidationStage(blockHeight) {
-		slog.Info("IsEndOfPoCValidationStage")
-
-		nodePoCOrchestrator.Stop()
-
-		return
-	}
-
-	if proofofcompute.IsSetNewValidatorsStage(blockHeight) {
-		go func() { RequestMoney(&transactionRecorder) }()
 	}
 }
 
@@ -320,41 +285,6 @@
 	return hash, nil
 }
 
-<<<<<<< HEAD
-func createSubmitPoCCallback(transactionRecorder cosmosclient.InferenceCosmosClient) func(proofs *ProofOfComputeResults) {
-	return func(proofs *ProofOfComputeResults) {
-		nonce := make([]string, len(proofs.Results))
-		for i, p := range proofs.Results {
-			nonce[i] = p.Nonce
-		}
-
-		// Deprecated
-		slog.Debug("Old Seed Signature", "seed", CurrentSeed)
-		seedInfo, err := getNextSeedSignature(proofs.BlockHeight, &transactionRecorder)
-		if err != nil {
-			slog.Error("Failed to get next seed signature", "error", err)
-			return
-		}
-		UpcomingSeed = *seedInfo
-		slog.Debug("New Seed Signature", "seed", UpcomingSeed)
-
-		message := inference.MsgSubmitPoC{
-			BlockHeight:   proofs.BlockHeight,
-			Nonce:         nonce,
-			SeedSignature: UpcomingSeed.Signature,
-		}
-
-		log.Printf("Submitting PoC transaction. BlockHeight = %d. len(Nonce) = %d", message.BlockHeight, len(message.Nonce))
-
-		err = transactionRecorder.SubmitPoC(&message)
-		if err != nil {
-			log.Printf("Failed to send SubmitPoC transaction. %v", err)
-		}
-	}
-}
-
-=======
->>>>>>> dbc59bf3
 func incrementBytes(nonce []byte) {
 	for i := len(nonce) - 1; i >= 0; i-- {
 		nonce[i]++
