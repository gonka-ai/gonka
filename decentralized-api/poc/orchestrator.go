--- conflicted
+++ resolved
@@ -159,13 +159,9 @@
 	o.stopChan <- StopPoCEvent{action: action}
 }
 
-<<<<<<< HEAD
+var CurrentHeight = int64(0)
+
 func ProcessNewBlockEvent(orchestrator *PoCOrchestrator, nodePoCOrchestrator *NodePoCOrchestrator, event *chainevents.JSONRPCResponse, transactionRecorder cosmosclient.InferenceCosmosClient) {
-=======
-var CurrentHeight = int64(0)
-
-func ProcessNewBlockEvent(orchestrator *PoCOrchestrator, event *chainevents.JSONRPCResponse, transactionRecorder cosmosclient.InferenceCosmosClient) {
->>>>>>> f6726db5
 	if event.Result.Data.Type != "tendermint/event/NewBlock" {
 		log.Fatalf("Expected tendermint/event/NewBlock event, got %s", event.Result.Data.Type)
 		return
@@ -189,32 +185,22 @@
 	slog.Debug("New block event received", "blockHeight", blockHeight, "blockHash", blockHash)
 
 	if proofofcompute.IsStartOfPoCStage(blockHeight) {
-<<<<<<< HEAD
-		log.Printf("IsStartOfPocStagre: sending StartPoCEvent to the PoC orchestrator")
+		slog.Info("IsStartOfPocStagre: sending StartPoCEvent to the PoC orchestrator")
 		//pocEvent := StartPoCEvent{blockHash: blockHash, blockHeight: blockHeight}
 		//orchestrator.StartProcessing(pocEvent)
 
 		nodePoCOrchestrator.Start(blockHeight, blockHash)
 
-=======
-		slog.Info("IsStartOfPoCStage: sending StartPoCEvent to the PoC orchestrator")
-		pocEvent := StartPoCEvent{blockHash: blockHash, blockHeight: blockHeight}
-		orchestrator.StartProcessing(pocEvent)
->>>>>>> f6726db5
+
 		return
 	}
 
 	if proofofcompute.IsEndOfPoCStage(blockHeight) {
-<<<<<<< HEAD
-		log.Printf("IsEndOfPoCStage: sending StopPoCEvent to the PoC orchestrator")
+		slog.Info("IsEndOfPoCStage: sending StopPoCEvent to the PoC orchestrator")
 		//orchestrator.StopProcessing(createSubmitPoCCallback(transactionRecorder))
 
 		nodePoCOrchestrator.Stop()
 
-=======
-		slog.Info("IsEndOfPoCStage: sending StopPoCEvent to the PoC orchestrator")
-		orchestrator.StopProcessing(createSubmitPoCCallback(transactionRecorder))
->>>>>>> f6726db5
 		return
 	}
 }
