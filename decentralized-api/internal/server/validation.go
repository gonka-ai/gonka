--- conflicted
+++ resolved
@@ -539,21 +539,12 @@
 		simVal = -1
 	case *DifferentTokensValidationResult:
 		log.Printf("Different tokens validation result")
-<<<<<<< HEAD
 		simVal = -1
 	case *SimilarityValidationResult:
 		simVal = result.(*SimilarityValidationResult).Value
 		logging.Info("Cosine similarity validation result", types.Validation, "cosineSimValue", simVal)
 	case ModelNotSupportedValidationResult:
 		simVal = 1
-=======
-		cosineSimVal = -1
-	case *CosineSimilarityValidationResult:
-		cosineSimVal = result.(*CosineSimilarityValidationResult).Value
-		logging.Info("Cosine similarity validation result", types.Validation, "cosineSimValue", cosineSimVal)
-	case ModelNotSupportedValidationResult:
-		cosineSimVal = 1
->>>>>>> 588bfa38
 		logging.Info("Model not supported validation result. Assuming is valid", types.Validation, "inference_id", result.GetInferenceId())
 	default:
 		logging.Error("Unknown validation result type", types.Validation, "type", fmt.Sprintf("%T", result), "result", result)
