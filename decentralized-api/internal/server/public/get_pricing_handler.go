package public

import (
<<<<<<< HEAD
	"context"
	"decentralized-api/logging"
	"net/http"
	"time"
=======
	"net/http"
>>>>>>> 6608e56b

	"github.com/labstack/echo/v4"
	"github.com/productscience/inference/x/inference/types"
)

func (s *Server) getPricing(ctx echo.Context) error {
	queryClient := s.recorder.NewInferenceQueryClient()
	context := *s.recorder.GetContext()
	req := &types.QueryCurrentEpochGroupDataRequest{}
	response, err := queryClient.CurrentEpochGroupData(context, req)
	// FIXME: handle epoch 0, there's a default price specifically for that,
	// 	but at the moment you just return 0 (since when epoch == 0 you get empty struct from CurrentEpochGroupData)
	if err != nil {
		return err
	}
	unitOfComputePrice := response.EpochGroupData.UnitOfComputePrice

	parentEpochData := response.GetEpochGroupData()
	models := make([]ModelPriceDto, 0, len(parentEpochData.SubGroupModels))

	for _, modelId := range parentEpochData.SubGroupModels {
		req := &types.QueryGetEpochGroupDataRequest{
			PocStartBlockHeight: parentEpochData.PocStartBlockHeight,
			ModelId:             modelId,
		}
		modelEpochData, err := queryClient.EpochGroupData(context, req)
		if err != nil {
			continue
		}

		if modelEpochData.EpochGroupData.ModelSnapshot != nil {
			m := modelEpochData.EpochGroupData.ModelSnapshot
			pricePerToken := m.UnitsOfComputePerToken * uint64(unitOfComputePrice)
			models = append(models, ModelPriceDto{
				Id:                     m.Id,
				UnitsOfComputePerToken: m.UnitsOfComputePerToken,
				PricePerToken:          pricePerToken,
			})
		}
	}

	return ctx.JSON(http.StatusOK, &PricingDto{
		Price:  uint64(unitOfComputePrice),
		Models: models,
	})
}

func (s *Server) getGovernancePricing(ctx echo.Context) error {
	queryClient := s.recorder.NewInferenceQueryClient()
	context := *s.recorder.GetContext()

	// Get the unit of compute price from the latest epoch data, as this is always the most current price.
	response, err := queryClient.CurrentEpochGroupData(context, &types.QueryCurrentEpochGroupDataRequest{})
	if err != nil {
		// In case of an error (e.g., first epoch), we might not have a price yet. Default to 0.
		return err
	}
	unitOfComputePrice := response.EpochGroupData.UnitOfComputePrice

	// Get all governance models to calculate their pricing.
	modelsResponse, err := queryClient.ModelsAll(context, &types.QueryModelsAllRequest{})
	if err != nil {
		return err
	}

	// Check if dynamic pricing is enabled and get dynamic pricing data
	dynamicPricingEnabled, dynamicPrices, err := s.getDynamicPricingData()
	if err != nil {
		logging.Warn("Failed to get dynamic pricing data, falling back to legacy pricing", types.Pricing, "error", err)
		dynamicPricingEnabled = false
	}

	// Get utilization data if dynamic pricing is enabled
	var modelMetrics map[string]ModelMetrics
	if dynamicPricingEnabled {
		modelMetrics = s.getModelMetrics(queryClient, context)
	}

	models := make([]ModelPriceDto, len(modelsResponse.Model))
	for i, m := range modelsResponse.Model {
		// Legacy price calculation
		legacyPricePerToken := m.UnitsOfComputePerToken * uint64(unitOfComputePrice)

		modelDto := ModelPriceDto{
			Id:                     m.Id,
			UnitsOfComputePerToken: m.UnitsOfComputePerToken,
			PricePerToken:          legacyPricePerToken,
		}

		// Use dynamic pricing if available, otherwise keep legacy price
		if dynamicPricingEnabled {
			if dynamicPrice, exists := dynamicPrices[m.Id]; exists {
				// Override with current dynamic price
				modelDto.PricePerToken = dynamicPrice
			}

			// Add capacity and utilization information from preloaded data
			if metrics, exists := modelMetrics[m.Id]; exists {
				capacity := int64(metrics.Capacity)
				modelDto.Capacity = &capacity
				modelDto.Utilization = &metrics.Utilization
			}
		}

		models[i] = modelDto
	}

	return ctx.JSON(http.StatusOK, &PricingDto{
		Price:                 uint64(unitOfComputePrice),
		Models:                models,
		DynamicPricingEnabled: dynamicPricingEnabled,
	})
}

// ModelMetrics contains utilization and capacity data for a model
type ModelMetrics struct {
	Utilization float64
	Capacity    uint64
}

// getModelMetrics calculates utilization and gets capacity for all models in one go
func (s *Server) getModelMetrics(queryClient types.QueryClient, context context.Context) map[string]ModelMetrics {
	metricsData := make(map[string]ModelMetrics)

	// Get all model capacities in one request
	capacitiesResponse, err := queryClient.GetAllModelCapacities(context, &types.QueryGetAllModelCapacitiesRequest{})
	if err != nil {
		logging.Warn("Failed to get model capacities", types.Pricing, "error", err)
		return metricsData
	}

	// Create capacity lookup map
	capacityMap := make(map[string]uint64)
	for _, modelCapacity := range capacitiesResponse.ModelCapacities {
		capacityMap[modelCapacity.ModelId] = modelCapacity.Capacity
		// Initialize metrics with capacity (utilization will be calculated next)
		metricsData[modelCapacity.ModelId] = ModelMetrics{
			Capacity:    modelCapacity.Capacity,
			Utilization: 0.0, // Default to 0, will be updated if stats available
		}
	}

	// Get dynamic pricing parameters for time window
	params, err := queryClient.Params(context, &types.QueryParamsRequest{})
	if err != nil || params.Params.DynamicPricingParams == nil {
		return metricsData // Return with capacity data only
	}

	// Calculate time window (similar to BeginBlocker logic)
	currentTime := time.Now().Unix()
	timeWindowStart := currentTime - int64(params.Params.DynamicPricingParams.UtilizationWindowDuration)

	// Get stats for all models in time window
	statsResponse, err := queryClient.InferencesAndTokensStatsByModels(context, &types.QueryInferencesAndTokensStatsByModelsRequest{
		TimeFrom: timeWindowStart,
		TimeTo:   currentTime,
	})
	if err != nil {
		logging.Warn("Failed to get model stats for utilization", types.Pricing, "error", err)
		return metricsData // Return with capacity data only
	}

	// Calculate utilization for each model and update metrics
	for _, modelStat := range statsResponse.StatsModels {
		if capacity, exists := capacityMap[modelStat.Model]; exists && capacity > 0 {
			// Calculate utilization = tokens_used / capacity
			utilization := float64(modelStat.AiTokens) / float64(capacity)

			// Update the metrics with calculated utilization
			metricsData[modelStat.Model] = ModelMetrics{
				Capacity:    capacity,
				Utilization: utilization,
			}
		}
	}

	return metricsData
}

// getDynamicPricingData queries dynamic pricing information from the chain
func (s *Server) getDynamicPricingData() (bool, map[string]uint64, error) {
	queryClient := s.recorder.NewInferenceQueryClient()
	context := *s.recorder.GetContext()

	// Get all model prices directly from the chain's KV storage
	pricesResponse, err := queryClient.GetAllModelPerTokenPrices(context, &types.QueryGetAllModelPerTokenPricesRequest{})
	if err != nil {
		return false, nil, err
	}

	// Convert to map format
	modelPrices := make(map[string]uint64)
	for _, modelPrice := range pricesResponse.ModelPrices {
		modelPrices[modelPrice.ModelId] = modelPrice.Price
	}

	// If no prices returned, dynamic pricing is not enabled/working
	if len(modelPrices) == 0 {
		return false, nil, nil
	}

	return true, modelPrices, nil
}<|MERGE_RESOLUTION|>--- conflicted
+++ resolved
@@ -1,14 +1,10 @@
 package public
 
 import (
-<<<<<<< HEAD
 	"context"
 	"decentralized-api/logging"
 	"net/http"
 	"time"
-=======
-	"net/http"
->>>>>>> 6608e56b
 
 	"github.com/labstack/echo/v4"
 	"github.com/productscience/inference/x/inference/types"
