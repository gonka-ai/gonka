--- conflicted
+++ resolved
@@ -7,7 +7,6 @@
 	"decentralized-api/internal/server/middleware"
 	"decentralized-api/logging"
 	"decentralized-api/training"
-<<<<<<< HEAD
 	"github.com/labstack/echo/v4"
 	"github.com/productscience/inference/x/inference/types"
 	"net/http"
@@ -15,26 +14,13 @@
 )
 
 type Server struct {
-	e                 *echo.Echo
-	explorerTargetUrl *url.URL
-	nodeBroker        *broker.Broker
-	configManager     *apiconfig.ConfigManager
-	recorder          cosmosclient.CosmosMessageClient
-	trainingExecutor  *training.Executor
-=======
-	"net/http"
-
-	"github.com/labstack/echo/v4"
-)
-
-type Server struct {
 	e                *echo.Echo
 	nodeBroker       *broker.Broker
+	explorerTargetUrl *url.URL
 	configManager    *apiconfig.ConfigManager
 	recorder         cosmosclient.CosmosMessageClient
 	trainingExecutor *training.Executor
 	blockQueue       *BridgeQueue
->>>>>>> 005235fe
 }
 
 // TODO: think about rate limits
@@ -90,15 +76,13 @@
 	g.GET("debug/pubkey-to-addr/:pubkey", s.debugPubKeyToAddr)
 	g.GET("debug/verify/:height", s.debugVerify)
 
-<<<<<<< HEAD
-	g.GET("epochs/:epoch/participants", s.getParticipantsByEpoch)
-=======
 	g.GET("versions", s.getVersions)
 
 	g.POST("bridge/block", s.postBlock)
 	g.GET("bridge/status", s.getBridgeStatus)
 
->>>>>>> 005235fe
+
+	g.GET("epochs/:epoch/participants", s.getParticipantsByEpoch)
 	return s
 }
 
