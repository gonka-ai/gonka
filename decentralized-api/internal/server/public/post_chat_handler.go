package public

import (
	"bytes"
	"context"
	"decentralized-api/apiconfig"
	"decentralized-api/broker"
	"decentralized-api/completionapi"
	"decentralized-api/logging"
	"decentralized-api/utils"
	"encoding/json"
	"fmt"
	coretypes "github.com/cometbft/cometbft/rpc/core/types"
	sdk "github.com/cosmos/cosmos-sdk/types"
	"github.com/labstack/echo/v4"
	"github.com/productscience/inference/api/inference/inference"
	"github.com/productscience/inference/cmd/inferenced/cmd"
	"github.com/productscience/inference/x/inference/calculations"
	"github.com/productscience/inference/x/inference/keeper"
	"github.com/productscience/inference/x/inference/types"
	"io"
	"math/rand"
	"net/http"
	"net/url"
	"strconv"
	"sync"
	"time"
)

<<<<<<< HEAD
// AuthKeyContext represents the context in which an AuthKey was used
type AuthKeyContext int

const (
	// TransferContext indicates the AuthKey was used for a transfer request
	TransferContext AuthKeyContext = 1
	// ExecutorContext indicates the AuthKey was used for an executor request
	ExecutorContext AuthKeyContext = 2
	// BothContexts indicates the AuthKey was used for both transfer and executor requests
	BothContexts = TransferContext | ExecutorContext
)

// Package-level variables for AuthKey reuse prevention
var (
	// Map for O(1) lookup of existing AuthKeys and their contexts
	usedAuthKeys = make(map[string]AuthKeyContext)

	// Map for O(1) lookup of what to remove, organized by block height
	authKeysByBlock = make(map[int64][]string)

	// Track the oldest block height we're storing
	oldestBlockHeight int64

	// Mutex for thread safety
	authKeysMutex sync.RWMutex

	// Reference to the config manager for accessing validation parameters
	configManagerRef *apiconfig.ConfigManager
)

=======
	coretypes "github.com/cometbft/cometbft/rpc/core/types"
	sdk "github.com/cosmos/cosmos-sdk/types"
	"github.com/labstack/echo/v4"
	"github.com/productscience/inference/api/inference/inference"
	"github.com/productscience/inference/cmd/inferenced/cmd"
	"github.com/productscience/inference/x/inference/calculations"
	"github.com/productscience/inference/x/inference/keeper"
	"github.com/productscience/inference/x/inference/types"
)

// AuthKeyContext represents the context in which an AuthKey was used
type AuthKeyContext int

const (
	// TransferContext indicates the AuthKey was used for a transfer request
	TransferContext AuthKeyContext = 1
	// ExecutorContext indicates the AuthKey was used for an executor request
	ExecutorContext AuthKeyContext = 2
	// BothContexts indicates the AuthKey was used for both transfer and executor requests
	BothContexts = TransferContext | ExecutorContext
)

// Package-level variables for AuthKey reuse prevention
var (
	// Map for O(1) lookup of existing AuthKeys and their contexts
	usedAuthKeys = make(map[string]AuthKeyContext)

	// Map for O(1) lookup of what to remove, organized by block height
	authKeysByBlock = make(map[int64][]string)

	// Track the oldest block height we're storing
	oldestBlockHeight int64

	// Mutex for thread safety
	authKeysMutex sync.RWMutex

	// Reference to the config manager for accessing validation parameters
	configManagerRef *apiconfig.ConfigManager
)

>>>>>>> 167e5385
// checkAndRecordAuthKey checks if an AuthKey has been used before and records it if not
// Returns true if the key has been used before in the specified context, false otherwise
func checkAndRecordAuthKey(authKey string, currentBlockHeight int64, context AuthKeyContext) bool {
	authKeysMutex.RLock()
	existingContext, exists := usedAuthKeys[authKey]
	authKeysMutex.RUnlock()

	if exists {
		// If the key exists, check if it's been used in the current context
		if existingContext&context != 0 {
			return true // Key was used before in this context
		}

		// Key exists but hasn't been used in this context, update the context
		authKeysMutex.Lock()
		defer authKeysMutex.Unlock()

		// Update the context to include the new context
		usedAuthKeys[authKey] = existingContext | context
		return false // Key wasn't used before in this context
	}

	// Key doesn't exist, add it with the current context
	authKeysMutex.Lock()
	defer authKeysMutex.Unlock()

	usedAuthKeys[authKey] = context

	authKeysByBlock[currentBlockHeight] = append(authKeysByBlock[currentBlockHeight], authKey)

	if oldestBlockHeight == 0 {
		oldestBlockHeight = currentBlockHeight
	}

	cleanupExpiredAuthKeys(currentBlockHeight)

	return false // Key wasn't used before
}

// cleanupExpiredAuthKeys removes auth keys from block heights based on timestamp_expiration parameter
func cleanupExpiredAuthKeys(currentBlockHeight int64) {
	// Default expiration is 4 blocks if configManager is not set
	expirationBlocks := int64(4)

	// If configManager is available, use twice the timestamp_expiration value
	if configManagerRef != nil {
		validationParams := configManagerRef.GetValidationParams()
		timestampExpiration := validationParams.TimestampExpiration

		// Use default value if parameter is not set
		if timestampExpiration == 0 {
			timestampExpiration = 10 // Default 10 seconds
		}

		// Use twice the timestamp_expiration value (converted to blocks)
		// Assuming average block time of 5 seconds
<<<<<<< HEAD
		expirationBlocks = (timestampExpiration * 2) / 5
=======
		expirationBlocks = (timestampExpiration * 2) / 4
>>>>>>> 167e5385

		// Ensure we keep at least 4 blocks for safety
		if expirationBlocks < 4 {
			expirationBlocks = 4
		}

		logging.Debug("Auth key expiration", types.Inferences,
			"timestampExpiration", timestampExpiration,
			"expirationBlocks", expirationBlocks)
	}

	expirationHeight := currentBlockHeight - expirationBlocks

	for height := oldestBlockHeight; height < expirationHeight; height++ {
		keys, exists := authKeysByBlock[height]
		if !exists {
			continue
		}

		for _, key := range keys {
			delete(usedAuthKeys, key)
		}

		delete(authKeysByBlock, height)
	}

	if oldestBlockHeight < expirationHeight {
		oldestBlockHeight = expirationHeight
	}
}

func (s *Server) postChat(ctx echo.Context) error {
	logging.Debug("PostChat. Received request", types.Inferences, "path", ctx.Request().URL.Path)

	chatRequest, err := readRequest(ctx.Request(), s.recorder.GetAddress())
	if err != nil {
		return err
	}

	if chatRequest.AuthKey == "" {
		logging.Warn("Request without authorization", types.Server, "path", ctx.Request().URL.Path)
		return ErrRequestAuth
	}

	if chatRequest.InferenceId != "" && chatRequest.Seed != "" {
		logging.Info("Executor request", types.Inferences, "inferenceId", chatRequest.InferenceId, "seed", chatRequest.Seed)
		return s.handleExecutorRequest(ctx, chatRequest, ctx.Response().Writer)
	} else {
		logging.Info("Transfer request", types.Inferences, "requesterAddress", chatRequest.RequesterAddress)
		return s.handleTransferRequest(ctx, chatRequest)
	}
}

func (s *Server) handleTransferRequest(ctx echo.Context, request *ChatRequest) error {
	logging.Debug("GET inference requester for transfer", types.Inferences, "address", request.RequesterAddress)

	queryClient := s.recorder.NewInferenceQueryClient()
	requester, err := queryClient.InferenceParticipant(ctx.Request().Context(), &types.QueryInferenceParticipantRequest{Address: request.RequesterAddress})
	if err != nil {
		logging.Error("Failed to get inference requester", types.Inferences, "address", request.RequesterAddress, "error", err)
		return err
	}

	promptText := ""
	for _, message := range request.OpenAiRequest.Messages {
		promptText += message.Content + "\n"
	}

	promptTokenCount, err := s.getPromptTokenEstimation(promptText, request.OpenAiRequest.Model)

	if err != nil {
		logging.Error("Failed to get prompt token estimation", types.Inferences, "error", err)
		return err
	}

	logging.Info("Prompt token estimation", types.Inferences, "count", promptTokenCount, "model", request.OpenAiRequest.Model)

	if err := validateRequester(request, requester, promptTokenCount); err != nil {
		return err
	}

	status, err := s.recorder.GetCosmosClient().Status(context.Background())
	if err != nil {
		logging.Error("Failed to get status", types.Inferences, "error", err)
		return err
	}

	if err := validateRequest(request, status, s.configManager); err != nil {
		return err
	}

	executor, err := s.getExecutorForRequest(ctx.Request().Context(), request.OpenAiRequest.Model)
	if err != nil {
		logging.Error("Failed to get executor", types.Inferences, "error", err)
		return err
	}

	seed := rand.Int31()
	inferenceUUID := request.AuthKey
	inferenceRequest, err := createInferenceStartRequest(s, request, seed, request.AuthKey, executor, s.configManager.GetCurrentNodeVersion(), promptTokenCount)
	if err != nil {
		logging.Error("Failed to create inference start request", types.Inferences, "error", err)
		return err
	}

	go func() {
		logging.Debug("Starting inference", types.Inferences, "id", inferenceRequest.InferenceId)
		if s.configManager.GetApiConfig().TestMode && request.OpenAiRequest.Seed == 8675309 {
			time.Sleep(10 * time.Second)
		}
		err := s.recorder.StartInference(inferenceRequest)
		if err != nil {
			logging.Error("Failed to submit MsgStartInference", types.Inferences, "id", inferenceRequest.InferenceId, "error", err)
		} else {
			logging.Debug("Submitted MsgStartInference", types.Inferences, "id", inferenceRequest.InferenceId)
		}
	}()

	// It's important here to send the ORIGINAL body, not the finalRequest body. The executor will AGAIN go through
	// the same process to create the same final request body
	logging.Debug("Sending request to executor", types.Inferences, "url", executor.Url, "seed", seed, "inferenceId", inferenceUUID)

	if s.configManager.GetApiConfig().PublicUrl == executor.Url {
		// node found itself as executor

		request.InferenceId = inferenceUUID
		request.Seed = strconv.Itoa(int(seed))
		request.TransferAddress = s.recorder.GetAddress()
		request.TransferSignature = inferenceRequest.TransferSignature

		logging.Info("Execute request on same node, fill request with extra data", types.Inferences, "inferenceId", request.InferenceId, "seed", request.Seed)
		return s.handleExecutorRequest(ctx, request, ctx.Response().Writer)
	}

	req, err := http.NewRequest(http.MethodPost, executor.Url+"/v1/chat/completions", bytes.NewReader(request.Body))
	if err != nil {
		return err
	}

	// TODO use echo.Redirect?
	req.Header.Set(utils.XInferenceIdHeader, inferenceUUID)
	req.Header.Set(utils.XSeedHeader, strconv.Itoa(int(seed)))
	req.Header.Set(utils.AuthorizationHeader, request.AuthKey)
	req.Header.Set(utils.XTimestampHeader, strconv.FormatInt(request.Timestamp, 10))
	req.Header.Set(utils.XTransferAddressHeader, request.TransferAddress)
	req.Header.Set(utils.XRequesterAddressHeader, request.RequesterAddress)
	req.Header.Set(utils.XTASignatureHeader, inferenceRequest.TransferSignature)
	req.Header.Set("Content-Type", request.Request.Header.Get("Content-Type"))

	resp, err := http.DefaultClient.Do(req)
	if err != nil {
		logging.Error("Failed to make http request to executor", types.Inferences, "error", err, "url", executor.Url)
		return err
	}
	defer resp.Body.Close()

	logging.Info("Proxying response from executor", types.Inferences, "inferenceId", inferenceUUID)
	proxyResponse(resp, ctx.Response().Writer, false, nil)
	return nil
}

func (s *Server) getPromptTokenEstimation(text string, model string) (int, error) {
	return len(text), nil
}

func validateRequest(request *ChatRequest, status *coretypes.ResultStatus, configManager *apiconfig.ConfigManager) error {
	lastHeightTime := status.SyncInfo.LatestBlockTime.UnixNano()
	currentBlockHeight := status.SyncInfo.LatestBlockHeight

	// Get validation parameters from config
	validationParams := configManager.GetValidationParams()
	timestampExpirationNs := validationParams.TimestampExpiration * int64(time.Second)
	timestampAdvanceNs := validationParams.TimestampAdvance * int64(time.Second)

	// Use default values if parameters are not set
	if timestampExpirationNs == 0 {
		timestampExpirationNs = 10 * int64(time.Second)
	}
	if timestampAdvanceNs == 0 {
		timestampAdvanceNs = 10 * int64(time.Second)
	}

	requestOffset := lastHeightTime - request.Timestamp
	logging.Info("Request offset", types.Inferences,
		"offset", time.Duration(requestOffset).String(),
		"lastHeightTime", lastHeightTime,
		"requestTimestamp", request.Timestamp)

	if requestOffset > timestampExpirationNs {
		return echo.NewHTTPError(http.StatusBadRequest, "Request timestamp is too old")
	}

	if requestOffset < -timestampAdvanceNs {
		return echo.NewHTTPError(http.StatusBadRequest, "Request timestamp is in the future")
	}

	// Check if AuthKey has been used before for a transfer request
	if checkAndRecordAuthKey(request.AuthKey, currentBlockHeight, TransferContext) {
		logging.Warn("AuthKey reuse detected for transfer request", types.Inferences, "authKey", request.AuthKey)
		return echo.NewHTTPError(http.StatusBadRequest, "AuthKey has already been used for a transfer request")
	}

	return nil
}

func (s *Server) getPromptTokenCount(text string, model string) (int, error) {
	type tokenizeRequest struct {
		Model  string `json:"model"`
		Prompt string `json:"prompt"`
	}
	type tokenizeResponse struct {
		TokenCount int `json:"count"`
	}

	response, err := broker.LockNode(s.nodeBroker, model, s.configManager.GetCurrentNodeVersion(), func(node *broker.Node) (*http.Response, error) {
		tokenizeUrl, err := url.JoinPath(node.InferenceUrl(), "/tokenize")
		if err != nil {
			return nil, err
		}

		reqBody := tokenizeRequest{
			Model:  model,
			Prompt: text,
		}
		jsonData, err := json.Marshal(reqBody)
		if err != nil {
			return nil, err
		}

		return http.Post(
			tokenizeUrl,
			"application/json",
			bytes.NewReader(jsonData),
		)
	})

	if err != nil {
		return 0, err
	}
	defer response.Body.Close()

	if response.StatusCode != http.StatusOK {
		return 0, fmt.Errorf("tokenize request failed with status: %d", response.StatusCode)
	}

	var result tokenizeResponse
	if err := json.NewDecoder(response.Body).Decode(&result); err != nil {
		return 0, err
	}

	return result.TokenCount, nil
}

func (s *Server) extractPromptTextFromRequest(requestBytes []byte) (string, error) {
	var openAiRequest OpenAiRequest
	err := json.Unmarshal(requestBytes, &openAiRequest)
	if err != nil {
		return "", err
	}

	promptText := ""
	for _, message := range openAiRequest.Messages {
		promptText += message.Content + "\n"
	}
	return promptText, nil
}

func (s *Server) handleExecutorRequest(ctx echo.Context, request *ChatRequest, w http.ResponseWriter) error {
	inferenceId := request.InferenceId
	err := s.validateFullRequest(ctx, request)
	if err != nil {
		return err
	}

	seed, err := strconv.Atoi(request.Seed)
	if err != nil {
		logging.Warn("Unable to parse seed", types.Inferences, "seed", request.Seed)
		return echo.ErrBadRequest
	}

	modifiedRequestBody, err := completionapi.ModifyRequestBody(request.Body, int32(seed))
	if err != nil {
		logging.Warn("Unable to modify request body", types.Inferences, "error", err)
		return err
	}

	logging.Info("Attempting to lock node for inference", types.Inferences,
		"inferenceId", inferenceId, "nodeVersion", s.configManager.GetCurrentNodeVersion())
	resp, err := broker.LockNode(s.nodeBroker, request.OpenAiRequest.Model, s.configManager.GetCurrentNodeVersion(), func(node *broker.Node) (*http.Response, error) {
		logging.Info("Successfully acquired node lock for inference", types.Inferences,
			"inferenceId", inferenceId, "node", node.Id, "url", node.InferenceUrl())

		completionsUrl, err := url.JoinPath(node.InferenceUrl(), "/v1/chat/completions")
		if err != nil {
			return nil, err
		}
		return http.Post(
			completionsUrl,
			request.Request.Header.Get("Content-Type"),
			bytes.NewReader(modifiedRequestBody.NewBody),
		)
	})
	if err != nil {
		logging.Error("Failed to get response from inference node", types.Inferences,
			"inferenceId", inferenceId, "error", err)
		return err
	}
	defer resp.Body.Close()

	logging.Info("Node lock released for inference", types.Inferences, "inferenceId", inferenceId)

	if resp.StatusCode < 200 || resp.StatusCode >= 300 {
		msg := getInferenceErrorMessage(resp)
		logging.Warn("Inference node response with an error", types.Inferences, "code", resp.StatusCode, "msg", msg)
		return echo.NewHTTPError(http.StatusInternalServerError, msg)
	}

	responseProcessor := completionapi.NewExecutorResponseProcessor(request.InferenceId)
	logging.Debug("Proxying response from inference node", types.Inferences, "inferenceId", request.InferenceId)
	proxyResponse(resp, w, true, responseProcessor)

	logging.Debug("Processing response from inference node", types.Inferences, "inferenceId", request.InferenceId)
	completionResponse, err := responseProcessor.GetResponse()

	if err != nil || completionResponse == nil {
		logging.Error("Failed to parse response data into CompletionResponse", types.Inferences, "error", err)
		return err
	}

	err = s.sendInferenceTransaction(request.InferenceId, completionResponse, request.Body, s.recorder.GetAddress(), request)
	if err != nil {
		// Not http.Error, because we assume we already returned everything to the client during proxyResponse execution
		logging.Error("Failed to send inference transaction", types.Inferences, "error", err)
		return nil
	}
	return nil
}

func (s *Server) validateFullRequest(ctx echo.Context, request *ChatRequest) error {
	queryClient := s.recorder.NewInferenceQueryClient()
	dev, err := queryClient.InferenceParticipant(ctx.Request().Context(), &types.QueryInferenceParticipantRequest{Address: request.RequesterAddress})
	if err != nil {
		logging.Error("Failed to get inference requester", types.Inferences, "address", request.RequesterAddress, "error", err)
		return err
	}

	transfer, err := queryClient.InferenceParticipant(ctx.Request().Context(), &types.QueryInferenceParticipantRequest{Address: request.TransferAddress})
	if err != nil {
		logging.Error("Failed to get transfer participant", types.Inferences, "address", request.TransferAddress, "error", err)
		return err
	}

	if err := validateTransferRequest(request, dev.Pubkey); err != nil {
		logging.Error("Unable to validate request against PubKey", types.Inferences, "error", err)
		return echo.NewHTTPError(http.StatusUnauthorized, "Unable to validate request against PubKey:"+err.Error())
	}

	if err = validateExecuteRequest(request, transfer.Pubkey, s.recorder.GetAddress(), request.TransferSignature); err != nil {
		logging.Error("Unable to validate request against TransferSignature", types.Inferences, "error", err)
		return echo.NewHTTPError(http.StatusUnauthorized, "Unable to validate request against TransferSignature:"+err.Error())
	}

	err = s.validateTimestampNonce(err, request)
	if err != nil {
		return err
	}
	return nil
}

func (s *Server) validateTimestampNonce(err error, request *ChatRequest) error {
	status, err := s.recorder.GetCosmosClient().Status(context.Background())
	if err != nil {
		logging.Error("Failed to get status", types.Inferences, "error", err)
		return err
	}

	currentBlockHeight := status.SyncInfo.LatestBlockHeight
	lastHeightTime := status.SyncInfo.LatestBlockTime.UnixNano()

	// Get validation parameters from config
	validationParams := s.configManager.GetValidationParams()
	timestampExpirationNs := validationParams.TimestampExpiration * int64(time.Second)
	timestampAdvanceNs := validationParams.TimestampAdvance * int64(time.Second)

	// Use default values if parameters are not set
	if timestampExpirationNs == 0 {
		timestampExpirationNs = 10 * int64(time.Second)
	}
	if timestampAdvanceNs == 0 {
		timestampAdvanceNs = 10 * int64(time.Second)
	}

	requestOffset := lastHeightTime - request.Timestamp
	logging.Info("Request offset for executor", types.Inferences,
		"offset", time.Duration(requestOffset).String(),
		"lastHeightTime", lastHeightTime,
		"requestTimestamp", request.Timestamp)

	if requestOffset > timestampExpirationNs {
		logging.Warn("Request timestamp is too old", types.Inferences,
			"inferenceId", request.InferenceId,
			"offset", time.Duration(requestOffset).String())
		return echo.NewHTTPError(http.StatusBadRequest, "Request timestamp is too old")
	}

	if requestOffset < -timestampAdvanceNs {
		logging.Warn("Request timestamp is in the future", types.Inferences,
			"inferenceId", request.InferenceId,
			"offset", time.Duration(requestOffset).String())
		return echo.NewHTTPError(http.StatusBadRequest, "Request timestamp is in the future")
	}

	if checkAndRecordAuthKey(request.AuthKey, currentBlockHeight, ExecutorContext) {
		logging.Warn("AuthKey reuse detected for executor request", types.Inferences, "authKey", request.AuthKey)
		return echo.NewHTTPError(http.StatusBadRequest, "AuthKey has already been used for an executor request")
	}
	return nil
}

func (s *Server) getExecutorForRequest(ctx context.Context, model string) (*ExecutorDestination, error) {
	queryClient := s.recorder.NewInferenceQueryClient()
	response, err := queryClient.GetRandomExecutor(ctx, &types.QueryGetRandomExecutorRequest{
		Model: model,
	})
	if err != nil {
		return nil, err
	}
	executor := response.Executor
	logging.Info("Executor selected", types.Inferences, "address", executor.Address, "url", executor.InferenceUrl)
	return &ExecutorDestination{
		Url:     executor.InferenceUrl,
		Address: executor.Address,
	}, nil
}

// calculateSignature calculates a signature for the given components and agent type
func (s *Server) calculateSignature(payload string, timestamp int64, transferAddress string, executorAddress string, agentType calculations.SignatureType) (string, error) {
	components := calculations.SignatureComponents{
		Payload:         payload,
		Timestamp:       timestamp,
		TransferAddress: transferAddress,
		ExecutorAddress: executorAddress,
	}

	address, err := sdk.AccAddressFromBech32(s.recorder.GetAddress())
	if err != nil {
		logging.Error("Failed to parse address", types.Inferences, "address", s.recorder.GetAddress(), "error", err)
		return "", err
<<<<<<< HEAD
	}

	accountSigner := &cmd.AccountSigner{
		Addr:    address,
		Context: s.recorder.GetCosmosClient().Context(),
	}

	signature, err := calculations.Sign(accountSigner, components, agentType)
	if err != nil {
		logging.Error("Failed to sign signature", types.Inferences, "error", err, "agentType", agentType)
		return "", err
	}

=======
	}

	accountSigner := &cmd.AccountSigner{
		Addr:    address,
		Context: s.recorder.GetCosmosClient().Context(),
	}

	signature, err := calculations.Sign(accountSigner, components, agentType)
	if err != nil {
		logging.Error("Failed to sign signature", types.Inferences, "error", err, "agentType", agentType)
		return "", err
	}

>>>>>>> 167e5385
	return signature, nil
}

func (s *Server) sendInferenceTransaction(inferenceId string, response completionapi.CompletionResponse, requestBody []byte, executorAddress string, request *ChatRequest) error {
	responseHash, err := response.GetHash()
	if err != nil || responseHash == "" {
		logging.Error("Failed to get responseHash from response", types.Inferences, "error", err)
		return err
	}
	model, err := response.GetModel()
	if err != nil || model == "" {
		logging.Error("Failed to get model from response", types.Inferences, "error", err)
		return err
	}
	id, err := response.GetInferenceId()
	if err != nil || id == "" {
		logging.Error("Failed to get id from response", types.Inferences, "error", err)
		return err
	}
	usage, err := response.GetUsage()
	if err != nil {
		logging.Warn("Failed to get usage from response", types.Inferences, "error", err)
		return err
	}

	// If streaming response doesn't have prompt tokens, get accurate count via tokenization
	if usage.PromptTokens == 0 {
		logging.Info("Streaming response missing prompt tokens, using tokenization", types.Inferences, "inferenceId", inferenceId)
		promptText, err := s.extractPromptTextFromRequest(requestBody)
		if err != nil {
			logging.Warn("Failed to extract prompt text for tokenization", types.Inferences, "error", err)
		} else {
			model, _ := response.GetModel()
			actualPromptTokens, err := s.getPromptTokenCount(promptText, model)
			if err != nil {
				logging.Warn("Failed to get actual prompt token count", types.Inferences, "error", err)
			} else {
				logging.Info("Updated prompt tokens via tokenization", types.Inferences, "inferenceId", inferenceId, "tokens", actualPromptTokens)
				usage.PromptTokens = uint64(actualPromptTokens)
			}
		}
	}

	logging.Debug("Usage from response", types.Inferences, "usage", usage)
	bodyBytes, err := response.GetBodyBytes()
	if err != nil || bodyBytes == nil {
		logging.Error("Failed to get body bytes from response", types.Inferences, "error", err)
		return err
	}

	if s.recorder != nil {
		// Calculate executor signature
		executorSignature, err := s.calculateSignature(string(request.Body), request.Timestamp, request.TransferAddress, executorAddress, calculations.ExecutorAgent)
		if err != nil {
			return err
		}

		message := &inference.MsgFinishInference{
			Creator:              executorAddress,
			InferenceId:          inferenceId,
			ResponseHash:         responseHash,
			ResponsePayload:      string(bodyBytes),
			PromptTokenCount:     usage.PromptTokens,
			CompletionTokenCount: usage.CompletionTokens,
			ExecutedBy:           executorAddress,
			TransferredBy:        request.TransferAddress,
			TransferSignature:    request.TransferSignature,
			ExecutorSignature:    executorSignature,
			RequestTimestamp:     request.Timestamp,
			RequestedBy:          request.RequesterAddress,
			OriginalPrompt:       string(request.Body),
		}

		logging.Info("Submitting MsgFinishInference", types.Inferences, "inferenceId", inferenceId)
		err = s.recorder.FinishInference(message)
		if err != nil {
			logging.Error("Failed to submit MsgFinishInference", types.Inferences, "inferenceId", inferenceId, "error", err)
		} else {
			logging.Debug("Submitted MsgFinishInference", types.Inferences, "inferenceId", inferenceId)
		}
	}
	return nil
}

func getPromptHash(requestBytes []byte) (string, string, error) {
	canonicalJSON, err := utils.CanonicalizeJSON(requestBytes)
	if err != nil {
		return "", "", err
	}

	promptHash := utils.GenerateSHA256Hash(canonicalJSON)
	return promptHash, canonicalJSON, nil
}

func createInferenceStartRequest(s *Server, request *ChatRequest, seed int32, inferenceId string, executor *ExecutorDestination, nodeVersion string, promptTokenCount int) (*inference.MsgStartInference, error) {
	finalRequest, err := completionapi.ModifyRequestBody(request.Body, seed)
	if err != nil {
		return nil, err
	}
	promptHash, promptPayload, err := getPromptHash(finalRequest.NewBody)
	if err != nil {
		return nil, err
	}
	maxTokens := 0
	if request.OpenAiRequest.MaxCompletionTokens > 0 {
		maxTokens = int(request.OpenAiRequest.MaxCompletionTokens)
	} else if request.OpenAiRequest.MaxTokens > 0 {
		maxTokens = int(request.OpenAiRequest.MaxTokens)
	}
	transaction := &inference.MsgStartInference{
		InferenceId:      inferenceId,
		PromptHash:       promptHash,
		PromptPayload:    promptPayload,
		RequestedBy:      request.RequesterAddress,
		Model:            request.OpenAiRequest.Model,
		AssignedTo:       executor.Address,
		NodeVersion:      nodeVersion,
		MaxTokens:        uint64(maxTokens),
		PromptTokenCount: uint64(promptTokenCount),
		RequestTimestamp: request.Timestamp,
		OriginalPrompt:   string(request.Body),
	}

	signature, err := s.calculateSignature(string(request.Body), request.Timestamp, request.TransferAddress, executor.Address, calculations.TransferAgent)
	if err != nil {
		return nil, err
	}
	transaction.TransferSignature = signature

	logging.Debug("Prompt token count for inference", types.Inferences, "inferenceId", inferenceId, "count", promptTokenCount)
	return transaction, nil
}

func getInferenceErrorMessage(resp *http.Response) string {
	msg := fmt.Sprintf("Inference node response with an error. code = %d.", resp.StatusCode)
	bodyBytes, err := io.ReadAll(resp.Body)
	if err == nil {
		return msg + fmt.Sprintf(" error = %s.", string(bodyBytes))
	} else {
		return msg
	}
}

func readRequest(request *http.Request, transferAddress string) (*ChatRequest, error) {
	body, err := readRequestBody(request)
	if err != nil {
		logging.Error("Unable to read request body", types.Server, "error", err)
		return nil, err
	}

	openAiRequest := OpenAiRequest{}
	err = json.Unmarshal(body, &openAiRequest)
	if err != nil {
		return nil, err
	}

	timestamp, err := strconv.ParseInt(request.Header.Get(utils.XTimestampHeader), 10, 64)
	if err != nil {
		timestamp = 0
	}
	if request.Header.Get(utils.XTransferAddressHeader) != "" {
		transferAddress = request.Header.Get(utils.XTransferAddressHeader)
	}

	return &ChatRequest{
		Body:              body,
		Request:           request,
		OpenAiRequest:     openAiRequest,
		AuthKey:           request.Header.Get(utils.AuthorizationHeader),
		Seed:              request.Header.Get(utils.XSeedHeader),
		InferenceId:       request.Header.Get(utils.XInferenceIdHeader),
		RequesterAddress:  request.Header.Get(utils.XRequesterAddressHeader),
		Timestamp:         timestamp,
		TransferAddress:   transferAddress,
		TransferSignature: request.Header.Get(utils.XTASignatureHeader),
	}, nil
}

func readRequestBody(r *http.Request) ([]byte, error) {
	var buf bytes.Buffer
	if _, err := io.Copy(&buf, r.Body); err != nil {
		return nil, err
	}
	defer r.Body.Close()
	return buf.Bytes(), nil
}

// Check signature and available balance.
func validateRequester(request *ChatRequest, requester *types.QueryInferenceParticipantResponse, promptTokenCount int) error {
	if requester == nil {
		logging.Error("Inference participant not found", types.Inferences, "address", request.RequesterAddress)
		return ErrInferenceParticipantNotFound
	}

	err := validateTransferRequest(request, requester.Pubkey)
	if err != nil {
		logging.Error("Unable to validate request against PubKey", types.Inferences, "error", err)
		return echo.NewHTTPError(http.StatusUnauthorized, "Unable to validate request against PubKey:"+err.Error())
	}

	if request.OpenAiRequest.MaxTokens == 0 {
		request.OpenAiRequest.MaxTokens = keeper.DefaultMaxTokens
	}

	// Calculate escrow needed based on both max tokens and prompt token estimation
	maxTokensCost := uint64(request.OpenAiRequest.MaxTokens) * uint64(calculations.PerTokenCost)

	// Use the promptTokenCount parameter that was passed in (estimation for escrow)
	promptTokensCost := uint64(promptTokenCount) * uint64(calculations.PerTokenCost)

	escrowNeeded := maxTokensCost + promptTokensCost
	logging.Debug("Escrow needed (using estimation)", types.Inferences, "escrowNeeded", escrowNeeded, "maxTokensCost", maxTokensCost, "promptTokensCost", promptTokensCost)
	logging.Debug("Client balance", types.Inferences, "balance", requester.Balance)
	if requester.Balance < int64(escrowNeeded) {
		return ErrInsufficientBalance
	}
	return nil
}<|MERGE_RESOLUTION|>--- conflicted
+++ resolved
@@ -10,14 +10,6 @@
 	"decentralized-api/utils"
 	"encoding/json"
 	"fmt"
-	coretypes "github.com/cometbft/cometbft/rpc/core/types"
-	sdk "github.com/cosmos/cosmos-sdk/types"
-	"github.com/labstack/echo/v4"
-	"github.com/productscience/inference/api/inference/inference"
-	"github.com/productscience/inference/cmd/inferenced/cmd"
-	"github.com/productscience/inference/x/inference/calculations"
-	"github.com/productscience/inference/x/inference/keeper"
-	"github.com/productscience/inference/x/inference/types"
 	"io"
 	"math/rand"
 	"net/http"
@@ -25,40 +17,7 @@
 	"strconv"
 	"sync"
 	"time"
-)
-
-<<<<<<< HEAD
-// AuthKeyContext represents the context in which an AuthKey was used
-type AuthKeyContext int
-
-const (
-	// TransferContext indicates the AuthKey was used for a transfer request
-	TransferContext AuthKeyContext = 1
-	// ExecutorContext indicates the AuthKey was used for an executor request
-	ExecutorContext AuthKeyContext = 2
-	// BothContexts indicates the AuthKey was used for both transfer and executor requests
-	BothContexts = TransferContext | ExecutorContext
-)
-
-// Package-level variables for AuthKey reuse prevention
-var (
-	// Map for O(1) lookup of existing AuthKeys and their contexts
-	usedAuthKeys = make(map[string]AuthKeyContext)
-
-	// Map for O(1) lookup of what to remove, organized by block height
-	authKeysByBlock = make(map[int64][]string)
-
-	// Track the oldest block height we're storing
-	oldestBlockHeight int64
-
-	// Mutex for thread safety
-	authKeysMutex sync.RWMutex
-
-	// Reference to the config manager for accessing validation parameters
-	configManagerRef *apiconfig.ConfigManager
-)
-
-=======
+
 	coretypes "github.com/cometbft/cometbft/rpc/core/types"
 	sdk "github.com/cosmos/cosmos-sdk/types"
 	"github.com/labstack/echo/v4"
@@ -99,7 +58,6 @@
 	configManagerRef *apiconfig.ConfigManager
 )
 
->>>>>>> 167e5385
 // checkAndRecordAuthKey checks if an AuthKey has been used before and records it if not
 // Returns true if the key has been used before in the specified context, false otherwise
 func checkAndRecordAuthKey(authKey string, currentBlockHeight int64, context AuthKeyContext) bool {
@@ -156,11 +114,7 @@
 
 		// Use twice the timestamp_expiration value (converted to blocks)
 		// Assuming average block time of 5 seconds
-<<<<<<< HEAD
-		expirationBlocks = (timestampExpiration * 2) / 5
-=======
 		expirationBlocks = (timestampExpiration * 2) / 4
->>>>>>> 167e5385
 
 		// Ensure we keep at least 4 blocks for safety
 		if expirationBlocks < 4 {
@@ -609,7 +563,6 @@
 	if err != nil {
 		logging.Error("Failed to parse address", types.Inferences, "address", s.recorder.GetAddress(), "error", err)
 		return "", err
-<<<<<<< HEAD
 	}
 
 	accountSigner := &cmd.AccountSigner{
@@ -623,21 +576,6 @@
 		return "", err
 	}
 
-=======
-	}
-
-	accountSigner := &cmd.AccountSigner{
-		Addr:    address,
-		Context: s.recorder.GetCosmosClient().Context(),
-	}
-
-	signature, err := calculations.Sign(accountSigner, components, agentType)
-	if err != nil {
-		logging.Error("Failed to sign signature", types.Inferences, "error", err, "agentType", agentType)
-		return "", err
-	}
-
->>>>>>> 167e5385
 	return signature, nil
 }
 
