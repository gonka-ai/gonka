--- conflicted
+++ resolved
@@ -240,7 +240,10 @@
 	return nil
 }
 
-<<<<<<< HEAD
+func (s *Server) getPromptTokenEstimation(text string, model string) (int, error) {
+	return len(text), nil
+}
+
 func validateRequest(request *ChatRequest, status *coretypes.ResultStatus) error {
 	lastHeightTime := status.SyncInfo.LatestBlockTime.UnixNano()
 	currentBlockHeight := status.SyncInfo.LatestBlockHeight
@@ -261,10 +264,6 @@
 	}
 
 	return nil
-=======
-func (s *Server) getPromptTokenEstimation(text string, model string) (int, error) {
-	return len(text), nil
->>>>>>> 77b438e0
 }
 
 func (s *Server) getPromptTokenCount(text string, model string) (int, error) {
@@ -315,9 +314,6 @@
 	return result.TokenCount, nil
 }
 
-<<<<<<< HEAD
-func (s *Server) handleExecutorRequest(ctx echo.Context, request *ChatRequest, w http.ResponseWriter) error {
-=======
 func (s *Server) extractPromptTextFromRequest(requestBytes []byte) (string, error) {
 	var openAiRequest OpenAiRequest
 	err := json.Unmarshal(requestBytes, &openAiRequest)
@@ -332,8 +328,7 @@
 	return promptText, nil
 }
 
-func (s *Server) handleExecutorRequest(request *ChatRequest, w http.ResponseWriter) error {
->>>>>>> 77b438e0
+func (s *Server) handleExecutorRequest(ctx echo.Context, request *ChatRequest, w http.ResponseWriter) error {
 	inferenceId := request.InferenceId
 	err := s.validateFullRequest(ctx, request)
 	if err != nil {
@@ -533,7 +528,7 @@
 	// If streaming response doesn't have prompt tokens, get accurate count via tokenization
 	if usage.PromptTokens == 0 {
 		logging.Info("Streaming response missing prompt tokens, using tokenization", types.Inferences, "inferenceId", inferenceId)
-		promptText, err := s.extractPromptTextFromRequest(modifiedRequestBodyBytes)
+		promptText, err := s.extractPromptTextFromRequest(requestBody)
 		if err != nil {
 			logging.Warn("Failed to extract prompt text for tokenization", types.Inferences, "error", err)
 		} else {
