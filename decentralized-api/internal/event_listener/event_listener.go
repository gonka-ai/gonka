--- conflicted
+++ resolved
@@ -21,45 +21,6 @@
 	"time"
 )
 
-<<<<<<< HEAD
-// TODO idea for refactoring: create EventListener struct, which will contain this global vars and all params passed to StartEventListener as fields fields
-var (
-	syncStatusMu sync.RWMutex
-	nodeCaughtUp bool
-)
-
-func isNodeSynced() bool {
-	syncStatusMu.RLock()
-	defer syncStatusMu.RUnlock()
-	return nodeCaughtUp
-}
-
-func updateNodeSyncStatus(status bool) {
-	syncStatusMu.Lock()
-	defer syncStatusMu.Unlock()
-	nodeCaughtUp = status
-}
-
-func startSyncStatusChecker(chainNodeUrl string) {
-	tendermintClint := cosmosclient.TendermintClient{
-		ChainNodeUrl: chainNodeUrl,
-	}
-	ticker := time.NewTicker(5 * time.Second)
-	defer ticker.Stop()
-	for range ticker.C {
-		status, err := tendermintClint.Status()
-		if err != nil {
-			logging.Error("Error getting node status", types.EventProcessing, "error", err)
-			continue
-		}
-		// The node is "synced" if it's NOT catching up.
-		updateNodeSyncStatus(!status.SyncInfo.CatchingUp)
-		logging.Debug("Updated sync status", types.EventProcessing, "caughtUp", !status.SyncInfo.CatchingUp, "height", status.SyncInfo.LatestBlockHeight)
-	}
-}
-
-=======
->>>>>>> b43978bd
 const (
 	finishInferenceAction      = "/inference.inference.MsgFinishInference"
 	validationAction           = "/inference.inference.MsgValidation"
@@ -84,16 +45,13 @@
 
 func NewEventListener(
 	configManager *apiconfig.ConfigManager,
-<<<<<<< HEAD
-	params *types.Params,
-	trainingExecutor *training.Executor,
-) {
-	websocketUrl := getWebsocketUrl(configManager.GetConfig())
-=======
 	nodePocOrchestrator *poc.NodePoCOrchestrator,
 	nodeBroker *broker.Broker,
 	validator *validation.InferenceValidator,
-	transactionRecorder cosmosclient.InferenceCosmosClient) *EventListener {
+	transactionRecorder cosmosclient.InferenceCosmosClient,
+	params *types.Params,
+	trainingExecutor *training.Executor,
+) *EventListener {
 	return &EventListener{
 		nodeBroker:          nodeBroker,
 		transactionRecorder: transactionRecorder,
@@ -105,7 +63,6 @@
 
 func (el *EventListener) openWsConnAndSubscribe() {
 	websocketUrl := getWebsocketUrl(el.configManager.GetChainNodeConfig().Url)
->>>>>>> b43978bd
 	logging.Info("Connecting to websocket at", types.EventProcessing, "url", websocketUrl)
 
 	ws, _, err := websocket.DefaultDialer.Dial(websocketUrl, nil)
@@ -115,20 +72,12 @@
 	}
 	el.ws = ws
 
-<<<<<<< HEAD
-	// Subscribe to custom events
-	subscribeToEvents(ws, "tm.event='Tx' AND message.action='"+finishInferenceAction+"'")
-	subscribeToEvents(ws, "tm.event='NewBlock'")
-	subscribeToEvents(ws, "tm.event='Tx' AND inference_validation.needs_revalidation='true'")
-	subscribeToEvents(ws, "tm.event='Tx' AND message.action='"+submitGovProposalAction+"'")
-	subscribeToEvents(ws, "tm.event='Tx' AND message.action='"+trainingTaskAssignedAction+"'")
-=======
 	subscribeToEvents(el.ws, "tm.event='Tx' AND message.action='"+finishInferenceAction+"'")
 	subscribeToEvents(el.ws, "tm.event='NewBlock'")
 	subscribeToEvents(el.ws, "tm.event='Tx' AND inference_validation.needs_revalidation='true'")
 	subscribeToEvents(el.ws, "tm.event='Tx' AND message.action='"+submitGovProposalAction+"'")
-}
->>>>>>> b43978bd
+	subscribeToEvents(ws, "tm.event='Tx' AND message.action='"+trainingTaskAssignedAction+"'")
+}
 
 func (el *EventListener) Start(ctx context.Context) {
 	el.openWsConnAndSubscribe()
@@ -137,25 +86,9 @@
 	go el.startSyncStatusChecker()
 
 	eventChan := make(chan *chainevents.JSONRPCResponse, 100)
-<<<<<<< HEAD
-	numWorkers := 10
-	for i := 0; i < numWorkers; i++ {
-		go func() {
-			for event := range eventChan {
-				if event == nil {
-					logging.Error("Go worker received nil chain event", types.System)
-					continue
-				}
-				processEvent(event, nodeBroker, transactionRecorder, configManager, nodePocOrchestrator, trainingExecutor)
-			}
-		}()
-	}
-	// TODO: We should probably extract out the channels and handlers into a class
-=======
 	defer close(eventChan)
 	el.processEvents(ctx, eventChan)
 
->>>>>>> b43978bd
 	blockEventChan := make(chan *chainevents.JSONRPCResponse, 100)
 	defer close(blockEventChan)
 	el.processBlockEvents(ctx, blockEventChan)
@@ -184,11 +117,6 @@
 					processEvent(event)
 				}
 			}
-<<<<<<< HEAD
-
-			processEvent(event, nodeBroker, transactionRecorder, configManager, nodePocOrchestrator, trainingExecutor)
-=======
->>>>>>> b43978bd
 		}
 	}()
 }
@@ -283,18 +211,7 @@
 }
 
 // processEvent is the worker function that processes a JSONRPCResponse event.
-<<<<<<< HEAD
-func processEvent(
-	event *chainevents.JSONRPCResponse,
-	nodeBroker *broker.Broker,
-	transactionRecorder cosmosclient.InferenceCosmosClient,
-	configManager *apiconfig.ConfigManager,
-	nodePocOrchestrator *poc.NodePoCOrchestrator,
-	trainingExecutor *training.Executor,
-) {
-=======
 func (el *EventListener) processEvent(event *chainevents.JSONRPCResponse) {
->>>>>>> b43978bd
 	switch event.Result.Data.Type {
 	case newBlockEventType:
 		logging.Debug("New block event received", types.EventProcessing, "type", event.Result.Data.Type)
@@ -303,29 +220,14 @@
 		}
 		upgrade.ProcessNewBlockEvent(event, el.transactionRecorder, el.configManager)
 	case txEventType:
-<<<<<<< HEAD
-		handleMessage(nodeBroker, transactionRecorder, event, configManager.GetConfig(), trainingExecutor)
-=======
 		el.handleMessage(event)
->>>>>>> b43978bd
 	default:
 		logging.Warn("Unexpected event type received", types.EventProcessing, "type", event.Result.Data.Type)
 	}
 }
 
-<<<<<<< HEAD
-func handleMessage(
-	nodeBroker *broker.Broker,
-	transactionRecorder cosmosclient.InferenceCosmosClient,
-	event *chainevents.JSONRPCResponse,
-	currentConfig *apiconfig.Config,
-	executor *training.Executor,
-) {
-	if waitForEventHeight(event, currentConfig) {
-=======
 func (el *EventListener) handleMessage(event *chainevents.JSONRPCResponse) {
 	if waitForEventHeight(event, el.configManager) {
->>>>>>> b43978bd
 		return
 	}
 
