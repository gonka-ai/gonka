package poc

import (
	"context"
	"decentralized-api/broker"
	cosmos_client "decentralized-api/cosmosclient"
	"decentralized-api/logging"
	"decentralized-api/mlnodeclient"
	"decentralized-api/utils"
	"fmt"
	"net/http"
	"net/url"
	"sync"
	"time"

	"github.com/productscience/inference/x/inference/types"
)

const (
	StopAllPath       = "/api/v1/stop"
	InitValidatePath  = "/api/v1/pow/init/validate"
	ValidateBatchPath = "/api/v1/pow/validate"
	PoCStopPath       = "/api/v1/pow/stop"
	InferenceUpPath   = "/api/v1/inference/up"
	InferenceDownPath = "/api/v1/inference/down"
	PoCBatchesPath    = "/v1/poc-batches"
)

type NodePoCOrchestrator struct {
	pubKey       string
	HTTPClient   *http.Client
	nodeBroker   *broker.Broker
	callbackUrl  string
	chainNodeUrl string
	cosmosClient *cosmos_client.InferenceCosmosClient
	noOp         bool
	parameters   *types.Params
	sync         sync.Mutex
}

func NewNodePoCOrchestrator(pubKey string, nodeBroker *broker.Broker, callbackUrl string, chainNodeUrl string, cosmosClient *cosmos_client.InferenceCosmosClient, parameters *types.Params) *NodePoCOrchestrator {
	return &NodePoCOrchestrator{
		pubKey: pubKey,
		HTTPClient: &http.Client{
			Timeout: 180 * time.Second,
		},
		nodeBroker:   nodeBroker,
		callbackUrl:  callbackUrl,
		chainNodeUrl: chainNodeUrl,
		cosmosClient: cosmosClient,
		parameters:   parameters,
	}
}

func (o *NodePoCOrchestrator) GetParams() *types.Params {
	o.sync.Lock()
	defer o.sync.Unlock()
	return o.parameters
}

func (o *NodePoCOrchestrator) SetParams(params *types.Params) {
	o.sync.Lock()
	defer o.sync.Unlock()
	o.parameters = params
}

func (o *NodePoCOrchestrator) getPocBatchesCallbackUrl() string {
	return fmt.Sprintf("%s"+PoCBatchesPath, o.callbackUrl)
}

func (o *NodePoCOrchestrator) getPocValidateCallbackUrl() string {
	// For now the URl is the same, the node inference server appends "/validated" to the URL
	//  or "/generated" (in case of init-generate)
	return fmt.Sprintf("%s"+PoCBatchesPath, o.callbackUrl)
}

var DefaultParams = Params{
	Dim:              512,
	NLayers:          64,
	NHeads:           128,
	NKVHeads:         128,
	VocabSize:        8192,
	FFNDimMultiplier: 16.0,
	MultipleOf:       1024,
	NormEps:          1e-05,
	RopeTheta:        500000.0,
	UseScaledRope:    true,
	SeqLen:           4,
}

var DevTestParams = Params{
	Dim:              512,
	NLayers:          16,
	NHeads:           16,
	NKVHeads:         16,
	VocabSize:        8192,
	FFNDimMultiplier: 1.3,
	MultipleOf:       1024,
	NormEps:          1e-05,
	RopeTheta:        500000.0,
	UseScaledRope:    true,
	SeqLen:           4,
}

var TestNetParams = Params{
	Dim:              2048,
	NLayers:          16,
	NHeads:           16,
	NKVHeads:         16,
	VocabSize:        8192,
	FFNDimMultiplier: 1.3,
	MultipleOf:       1024,
	NormEps:          1e-5,
	RopeTheta:        500000.0,
	UseScaledRope:    true,
	SeqLen:           16,
}

func (o *NodePoCOrchestrator) StartPoC(blockHeight int64, blockHash string) {
	if o.noOp {
		logging.Info("NodePoCOrchestrator.Start. NoOp is set. Skipping start.", types.PoC)
		return
	}

	command := broker.StartPocCommand{
		BlockHeight: blockHeight,
		BlockHash:   blockHash,
		PubKey:      o.pubKey,
		CallbackUrl: o.getPocBatchesCallbackUrl(),
		Response:    make(chan bool, 2),
	}
	err := o.nodeBroker.QueueMessage(command)
	if err != nil {
		logging.Error("Failed to send start PoC command", types.PoC, "error", err)
		return
	}

<<<<<<< HEAD
	success := <-command.Response
	logging.Info("NodePoCOrchestrator.Start. Start PoC command response", types.PoC, "success", success)
=======
	logging.Info("Sending init-generate request to node.", types.PoC, "url", initUrl, "initDto", initDto)

	return sendPostRequest(o.HTTPClient, initUrl, initDto)
}

func (o *NodePoCOrchestrator) buildInitDto(blockHeight, totalNodes, nodeNum int64, blockHash, callbackUrl string) InitDto {
	return InitDto{
		BlockHeight:    blockHeight,
		BlockHash:      blockHash,
		PublicKey:      o.pubKey,
		BatchSize:      DefaultBatchSize,
		RTarget:        DefaultRTarget,
		FraudThreshold: DefaultFraudThreshold,
		Params:         &TestNetParams,
		URL:            callbackUrl,
		TotalNodes:     totalNodes,
		NodeNum:        nodeNum,
	}
>>>>>>> b43978bd
}

func (o *NodePoCOrchestrator) StopPoC() {
	if o.noOp {
		logging.Info("NodePoCOrchestrator.Stop. NoOp is set. Skipping stop.", types.PoC)
		return
	}

	command := broker.NewInferenceUpAllCommand()
	err := o.nodeBroker.QueueMessage(command)
	if err != nil {
		logging.Error("Failed to send inference up command", types.PoC, "error", err)
		return
	}

	success := <-command.Response
	logging.Info("NodePoCOrchestrator.Stop. Inference up command response", types.PoC, "success", success)
}

func (o *NodePoCOrchestrator) sendStopRequest(node *broker.Node) (*http.Response, error) {
	stopUrl, err := url.JoinPath(node.PoCUrl(), PoCStopPath)
	if err != nil {
		return nil, err
	}

	logging.Info("Sending stop request to node", types.PoC, "stopUrl", stopUrl)

	return utils.SendPostJsonRequest(o.HTTPClient, stopUrl, nil)
}

func (o *NodePoCOrchestrator) sendStopAllRequest(node *broker.Node) (*http.Response, error) {
	stopUrl, err := url.JoinPath(node.PoCUrl(), StopAllPath)
	if err != nil {
		return nil, err
	}

	logging.Info("Sending stop all request to node", types.Nodes, stopUrl)
	return utils.SendPostJsonRequest(o.HTTPClient, stopUrl, nil)
}

// TODO choose model, instead of pick any model
func (o *NodePoCOrchestrator) sendInferenceUpRequest(node *broker.Node) (*http.Response, error) {
	inferenceUpUrl, err := url.JoinPath(node.PoCUrl(), InferenceUpPath)
	if err != nil {
		return nil, err
	}

	var anyModel string
	var anyModelArgs []string

	for model, args := range node.Models {
		anyModel = model
		anyModelArgs = args.Args
		break
	}

	inferenceUpDto := InferenceUpDto{
		Model: anyModel,
		Dtype: "float16",
		Args:  anyModelArgs,
	}

	logging.Info("Sending inference/up request to node", types.PoC, "inferenceUpUrl", inferenceUpUrl, "inferenceUpDto", inferenceUpDto)

	return utils.SendPostJsonRequest(o.HTTPClient, inferenceUpUrl, inferenceUpDto)
}

func (o *NodePoCOrchestrator) sendInferenceDownRequest(node *broker.Node) (*http.Response, error) {
	inferenceDownUrl, err := url.JoinPath(node.PoCUrl(), InferenceDownPath)
	if err != nil {
		return nil, err
	}

	logging.Info("Sending inference/down request to node", types.Nodes, inferenceDownUrl)
	return utils.SendPostJsonRequest(o.HTTPClient, inferenceDownUrl, nil)
}

func (o *NodePoCOrchestrator) sendInitValidateRequest(node *broker.Node, totalNodes, blockHeight int64, blockHash string) (*http.Response, error) {
	initDto := mlnodeclient.BuildInitDto(blockHeight, o.pubKey, totalNodes, int64(node.NodeNum), blockHash, o.getPocValidateCallbackUrl())
	initUrl, err := url.JoinPath(node.PoCUrl(), InitValidatePath)
	if err != nil {
		return nil, err
	}

	return utils.SendPostJsonRequest(o.HTTPClient, initUrl, initDto)
}

func (o *NodePoCOrchestrator) MoveToValidationStage(encOfPoCBlockHeight int64) {
	if o.noOp {
		logging.Info("NodePoCOrchestrator.MoveToValidationStage. NoOp is set. Skipping move to validation stage.", types.PoC)
		return
	}
	epochParams := o.GetParams().EpochParams

	startOfPoCBlockHeight := epochParams.GetStartBlockHeightFromEndOfPocStage(encOfPoCBlockHeight)
	blockHash, err := o.getBlockHash(startOfPoCBlockHeight)
	if err != nil {
		logging.Error("MoveToValidationStage. Failed to get block hash", types.PoC, "error", err)
		return
	}

	logging.Info("Moving to PoC Validation Stage", types.PoC, "startOfPoCBlockHeight", startOfPoCBlockHeight, "blockHash", blockHash)

	logging.Info("Starting PoC Validation on nodes", types.PoC)
	nodes, err := o.nodeBroker.GetNodes()
	if err != nil {
		logging.Error("Failed to get nodes", types.PoC, "error", err)
		return
	}

	totalNodes := int64(len(nodes))
	for _, n := range nodes {
		_, err := o.sendInitValidateRequest(n.Node, totalNodes, startOfPoCBlockHeight, blockHash)
		if err != nil {
			logging.Error("Failed to send init-generate request to node", types.PoC, "node", n.Node.Host, "error", err)
			continue
		}
		// TODO: analyze response somehow?
	}
}

func (o *NodePoCOrchestrator) ValidateReceivedBatches(startOfValStageHeight int64) {
	if o.noOp {
		logging.Info("NodePoCOrchestrator.ValidateReceivedBatches. NoOp is set. Skipping validation.", types.PoC)
		return
	}

	epochParams := o.GetParams().EpochParams
	startOfPoCBlockHeight := epochParams.GetStartBlockHeightFromStartOfPocValidationStage(startOfValStageHeight)
	blockHash, err := o.getBlockHash(startOfPoCBlockHeight)
	if err != nil {
		logging.Error("ValidateReceivedBatches. Failed to get block hash", types.PoC, "error", err)
		return
	}

	// 1. GET ALL SUBMITTED BATCHES!
	// batches, err := o.cosmosClient.GetPoCBatchesByStage(startOfPoCBlockHeight)
	// FIXME: might be too long of a transaction, paging might be needed
	queryClient := o.cosmosClient.NewInferenceQueryClient()
	batches, err := queryClient.PocBatchesForStage(o.cosmosClient.Context, &types.QueryPocBatchesForStageRequest{BlockHeight: startOfPoCBlockHeight})
	if err != nil {
		logging.Error("Failed to get PoC batches", types.PoC, "error", err)
		return
	}

	nodes, err := o.nodeBroker.GetNodes()
	if err != nil {
		logging.Error("Failed to get nodes", types.PoC, "error", err)
		return
	}

	if len(nodes) == 0 {
		logging.Error("No nodes available to validate PoC batches", types.PoC)
		return
	}

	for i, batch := range batches.PocBatch {
		joinedBatch := ProofBatch{
			PublicKey:   batch.HexPubKey,
			BlockHash:   blockHash,
			BlockHeight: startOfPoCBlockHeight,
		}

		for _, b := range batch.PocBatch {
			joinedBatch.Dist = append(joinedBatch.Dist, b.Dist...)
			joinedBatch.Nonces = append(joinedBatch.Nonces, b.Nonces...)
		}
		node := nodes[i%len(nodes)]

		logging.Debug("ValidateReceivedBatches. pubKey", types.PoC, "pubKey", batch.HexPubKey)
		logging.Debug("ValidateReceivedBatches. sending batch", types.PoC, "node", node.Node.Host, "batch", joinedBatch)
		_, err := o.sendValidateBatchRequest(node.Node, joinedBatch)
		if err != nil {
			logging.Error("Failed to send validate batch request to node", types.PoC, "node", node.Node.Host, "error", err)
			continue
		}
	}
}

// FIXME: copying ;( doesn't look good for large PoCBatch structures
func (o *NodePoCOrchestrator) sendValidateBatchRequest(node *broker.Node, batch ProofBatch) (*http.Response, error) {
	validateBatchUrl, err := url.JoinPath(node.PoCUrl(), ValidateBatchPath)
	if err != nil {
		return nil, err
	}

	return utils.SendPostJsonRequest(o.HTTPClient, validateBatchUrl, batch)
}

func (o *NodePoCOrchestrator) getBlockHash(height int64) (string, error) {
	client, err := cosmos_client.NewRpcClient(o.chainNodeUrl)
	if err != nil {
		return "", err
	}

	block, err := client.Block(context.Background(), &height)
	if err != nil {
		return "", err
	}

	return block.Block.Hash().String(), err
}<|MERGE_RESOLUTION|>--- conflicted
+++ resolved
@@ -135,29 +135,8 @@
 		return
 	}
 
-<<<<<<< HEAD
 	success := <-command.Response
 	logging.Info("NodePoCOrchestrator.Start. Start PoC command response", types.PoC, "success", success)
-=======
-	logging.Info("Sending init-generate request to node.", types.PoC, "url", initUrl, "initDto", initDto)
-
-	return sendPostRequest(o.HTTPClient, initUrl, initDto)
-}
-
-func (o *NodePoCOrchestrator) buildInitDto(blockHeight, totalNodes, nodeNum int64, blockHash, callbackUrl string) InitDto {
-	return InitDto{
-		BlockHeight:    blockHeight,
-		BlockHash:      blockHash,
-		PublicKey:      o.pubKey,
-		BatchSize:      DefaultBatchSize,
-		RTarget:        DefaultRTarget,
-		FraudThreshold: DefaultFraudThreshold,
-		Params:         &TestNetParams,
-		URL:            callbackUrl,
-		TotalNodes:     totalNodes,
-		NodeNum:        nodeNum,
-	}
->>>>>>> b43978bd
 }
 
 func (o *NodePoCOrchestrator) StopPoC() {
