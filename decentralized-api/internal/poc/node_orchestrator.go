package poc

import (
	"bytes"
	"context"
	"decentralized-api/broker"
	cosmos_client "decentralized-api/cosmosclient"
	"decentralized-api/logging"
	"encoding/json"
	"fmt"
	"net/http"
	"net/url"
	"sync"
	"time"

	"github.com/productscience/inference/x/inference/types"
)

const (
	StopAllPath       = "/api/v1/stop"
	InitGeneratePath  = "/api/v1/pow/init/generate"
	InitValidatePath  = "/api/v1/pow/init/validate"
	ValidateBatchPath = "/api/v1/pow/validate"
	PoCStopPath       = "/api/v1/pow/stop"
	InferenceUpPath   = "/api/v1/inference/up"
	InferenceDownPath = "/api/v1/inference/down"
	PoCBatchesPath    = "/v1/poc-batches"

	DefaultRTarget        = 1.390051443
	DefaultBatchSize      = 8000
	DefaultFraudThreshold = 0.01
)

type NodePoCOrchestrator struct {
	pubKey       string
	HTTPClient   *http.Client
	nodeBroker   *broker.Broker
	callbackUrl  string
	chainNodeUrl string
	cosmosClient *cosmos_client.InferenceCosmosClient
	noOp         bool
	parameters   *types.Params
	sync         sync.Mutex
}

func NewNodePoCOrchestrator(pubKey string, nodeBroker *broker.Broker, callbackUrl string, chainNodeUrl string, cosmosClient *cosmos_client.InferenceCosmosClient, parameters *types.Params) *NodePoCOrchestrator {
	return &NodePoCOrchestrator{
		pubKey: pubKey,
		HTTPClient: &http.Client{
			Timeout: 180 * time.Second,
		},
		nodeBroker:   nodeBroker,
		callbackUrl:  callbackUrl,
		chainNodeUrl: chainNodeUrl,
		cosmosClient: cosmosClient,
		parameters:   parameters,
	}
}

func (o *NodePoCOrchestrator) GetParams() *types.Params {
	o.sync.Lock()
	defer o.sync.Unlock()
	return o.parameters
}

func (o *NodePoCOrchestrator) SetParams(params *types.Params) {
	o.sync.Lock()
	defer o.sync.Unlock()
	o.parameters = params
}

func (o *NodePoCOrchestrator) getPocBatchesCallbackUrl() string {
	return fmt.Sprintf("%s"+PoCBatchesPath, o.callbackUrl)
}

func (o *NodePoCOrchestrator) getPocValidateCallbackUrl() string {
	// For now the URl is the same, the node inference server appends "/validated" to the URL
	//  or "/generated" (in case of init-generate)
	return fmt.Sprintf("%s"+PoCBatchesPath, o.callbackUrl)
}

var DefaultParams = Params{
	Dim:              512,
	NLayers:          64,
	NHeads:           128,
	NKVHeads:         128,
	VocabSize:        8192,
	FFNDimMultiplier: 16.0,
	MultipleOf:       1024,
	NormEps:          1e-05,
	RopeTheta:        500000.0,
	UseScaledRope:    true,
	SeqLen:           4,
}

var DevTestParams = Params{
	Dim:              512,
	NLayers:          16,
	NHeads:           16,
	NKVHeads:         16,
	VocabSize:        8192,
	FFNDimMultiplier: 1.3,
	MultipleOf:       1024,
	NormEps:          1e-05,
	RopeTheta:        500000.0,
	UseScaledRope:    true,
	SeqLen:           4,
}

var TestNetParams = Params{
	Dim:              2048,
	NLayers:          16,
	NHeads:           16,
	NKVHeads:         16,
	VocabSize:        8192,
	FFNDimMultiplier: 1.3,
	MultipleOf:       1024,
	NormEps:          1e-5,
	RopeTheta:        500000.0,
	UseScaledRope:    true,
	SeqLen:           16,
}

func (o *NodePoCOrchestrator) StartPoC(blockHeight int64, blockHash string) {
	if o.noOp {
		logging.Info("NodePoCOrchestrator.Start. NoOp is set. Skipping start.", types.PoC)
		return
	}

	logging.Info("Starting PoC on nodes", types.PoC, "blockHeight", blockHeight, "blockHash", blockHash)
	nodes, err := o.nodeBroker.GetNodes()
	if err != nil {
		logging.Error("NodePoCOrchestrator.Start. Failed to get nodes", types.PoC, "error", err)
		return
	}

	totalNodes := len(nodes)
	for _, n := range nodes {
		_, err := o.sendStopAllRequest(n.Node)
		if err != nil {
			logging.Error("Failed to send init-generate request to node", types.PoC, "node", n.Node.Host, "error", err)
			continue
		}

		// PRTODO: analyze response somehow?
		_, err = o.sendInitGenerateRequest(n.Node, int64(totalNodes), blockHeight, blockHash)
		if err != nil {
			logging.Error("Failed to send init-generate request to node", types.Nodes, n.Node.Host, "error", err)
			continue
		}
	}
}

func (o *NodePoCOrchestrator) sendInitGenerateRequest(node *broker.Node, totalNodes, blockHeight int64, blockHash string) (*http.Response, error) {
	initDto := o.buildInitDto(blockHeight, totalNodes, int64(node.NodeNum), blockHash, o.getPocBatchesCallbackUrl())

	initUrl, err := url.JoinPath(node.PoCUrl(), InitGeneratePath)
	if err != nil {
		return nil, err
	}

	logging.Info("Sending init-generate request to node.", types.PoC, "url", initUrl, "initDto", initDto)

	return sendPostRequest(o.HTTPClient, initUrl, initDto)
}

func (o *NodePoCOrchestrator) buildInitDto(blockHeight, totalNodes, nodeNum int64, blockHash, callbackUrl string) InitDto {
	return InitDto{
		BlockHeight:    blockHeight,
		BlockHash:      blockHash,
		PublicKey:      o.pubKey,
		BatchSize:      DefaultBatchSize,
		RTarget:        DefaultRTarget,
		FraudThreshold: DefaultFraudThreshold,
		Params:         &TestNetParams,
		URL:            callbackUrl,
		TotalNodes:     totalNodes,
		NodeNum:        nodeNum,
	}
}

func (o *NodePoCOrchestrator) StopPoC() {
	if o.noOp {
		logging.Info("NodePoCOrchestrator.Stop. NoOp is set. Skipping stop.", types.PoC)
		return
	}

	nodes, err := o.nodeBroker.GetNodes()
	if err != nil {
		// PRTODO: log error
		return
	}

	for _, n := range nodes {
		_, err := o.sendStopRequest(n.Node)
		if err != nil {
			logging.Error("Failed to send stop request to node", types.PoC, "node", n.Node.Host, "error", err)
			continue
		}

		_, err = o.sendInferenceUpRequest(n.Node)
		if err != nil {
			logging.Error("Failed to send inference/up request to node", types.PoC, "node", n.Node.Host, "error", err)
			continue
		}
	}
}

func (o *NodePoCOrchestrator) sendStopRequest(node *broker.Node) (*http.Response, error) {
	stopUrl, err := url.JoinPath(node.PoCUrl(), PoCStopPath)
	if err != nil {
		return nil, err
	}

	logging.Info("Sending stop request to node", types.PoC, "stopUrl", stopUrl)

	return sendPostRequest(o.HTTPClient, stopUrl, nil)
}

func (o *NodePoCOrchestrator) sendStopAllRequest(node *broker.Node) (*http.Response, error) {
	stopUrl, err := url.JoinPath(node.PoCUrl(), StopAllPath)
	if err != nil {
		return nil, err
	}

	logging.Info("Sending stop all request to node", types.Nodes, stopUrl)
	return sendPostRequest(o.HTTPClient, stopUrl, nil)
}

// TODO choose model, instead of pick any model
func (o *NodePoCOrchestrator) sendInferenceUpRequest(node *broker.Node) (*http.Response, error) {
	inferenceUpUrl, err := url.JoinPath(node.PoCUrl(), InferenceUpPath)
	if err != nil {
		return nil, err
	}

	var anyModel string
	var anyModelArgs []string

	for model, args := range node.Models {
		anyModel = model
		anyModelArgs = args.Args
		break
	}

	inferenceUpDto := InferenceUpDto{
		Model: anyModel,
		Dtype: "float16",
<<<<<<< HEAD
		Args:  []string{"--quantization", "fp8"},
=======
		Args:  anyModelArgs,
>>>>>>> 522e6c0d
	}

	logging.Info("Sending inference/up request to node", types.PoC, "inferenceUpUrl", inferenceUpUrl, "inferenceUpDto", inferenceUpDto)

	return sendPostRequest(o.HTTPClient, inferenceUpUrl, inferenceUpDto)
}

func (o *NodePoCOrchestrator) sendInferenceDownRequest(node *broker.Node) (*http.Response, error) {
	inferenceDownUrl, err := url.JoinPath(node.PoCUrl(), InferenceDownPath)
	if err != nil {
		return nil, err
	}

	logging.Info("Sending inference/down request to node", types.Nodes, inferenceDownUrl)
	return sendPostRequest(o.HTTPClient, inferenceDownUrl, nil)
}

func (o *NodePoCOrchestrator) sendInitValidateRequest(node *broker.Node, totalNodes, blockHeight int64, blockHash string) (*http.Response, error) {
	initDto := o.buildInitDto(blockHeight, totalNodes, int64(node.NodeNum), blockHash, o.getPocValidateCallbackUrl())
	initUrl, err := url.JoinPath(node.PoCUrl(), InitValidatePath)
	if err != nil {
		return nil, err
	}

	return sendPostRequest(o.HTTPClient, initUrl, initDto)
}

func sendPostRequest(client *http.Client, url string, payload any) (*http.Response, error) {
	var req *http.Request
	var err error

	if payload == nil {
		// Create a POST request with no body if payload is nil.
		req, err = http.NewRequest(http.MethodPost, url, nil)
	} else {
		// Marshal the payload to JSON.
		jsonData, err := json.Marshal(payload)
		if err != nil {
			return nil, err
		}
		req, err = http.NewRequest(http.MethodPost, url, bytes.NewBuffer(jsonData))
	}

	if err != nil {
		return nil, err
	}

	return client.Do(req)
}

func (o *NodePoCOrchestrator) MoveToValidationStage(encOfPoCBlockHeight int64) {
	if o.noOp {
		logging.Info("NodePoCOrchestrator.MoveToValidationStage. NoOp is set. Skipping move to validation stage.", types.PoC)
		return
	}
	epochParams := o.GetParams().EpochParams

	startOfPoCBlockHeight := epochParams.GetStartBlockHeightFromEndOfPocStage(encOfPoCBlockHeight)
	blockHash, err := o.getBlockHash(startOfPoCBlockHeight)
	if err != nil {
		logging.Error("MoveToValidationStage. Failed to get block hash", types.PoC, "error", err)
		return
	}

	logging.Info("Moving to PoC Validation Stage", types.PoC, "startOfPoCBlockHeight", startOfPoCBlockHeight, "blockHash", blockHash)

	logging.Info("Starting PoC Validation on nodes", types.PoC)
	nodes, err := o.nodeBroker.GetNodes()
	if err != nil {
		// PRTODO: log error
		return
	}

	totalNodes := int64(len(nodes))
	for _, n := range nodes {
		_, err := o.sendInitValidateRequest(n.Node, totalNodes, startOfPoCBlockHeight, blockHash)
		if err != nil {
			logging.Error("Failed to send init-generate request to node", types.PoC, "node", n.Node.Host, "error", err)
			continue
		}
	}
}

func (o *NodePoCOrchestrator) ValidateReceivedBatches(startOfValStageHeight int64) {
	if o.noOp {
		logging.Info("NodePoCOrchestrator.ValidateReceivedBatches. NoOp is set. Skipping validation.", types.PoC)
		return
	}

	epochParams := o.GetParams().EpochParams
	startOfPoCBlockHeight := epochParams.GetStartBlockHeightFromStartOfPocValidationStage(startOfValStageHeight)
	blockHash, err := o.getBlockHash(startOfPoCBlockHeight)
	if err != nil {
		logging.Error("ValidateReceivedBatches. Failed to get block hash", types.PoC, "error", err)
		return
	}

	// 1. GET ALL SUBMITTED BATCHES!
	// batches, err := o.cosmosClient.GetPoCBatchesByStage(startOfPoCBlockHeight)
	// FIXME: might be too long of a transaction, paging might be needed
	queryClient := o.cosmosClient.NewInferenceQueryClient()
	batches, err := queryClient.PocBatchesForStage(o.cosmosClient.Context, &types.QueryPocBatchesForStageRequest{BlockHeight: startOfPoCBlockHeight})
	if err != nil {
		logging.Error("Failed to get PoC batches", types.PoC, "error", err)
		return
	}

	nodes, err := o.nodeBroker.GetNodes()
	if err != nil {
		logging.Error("Failed to get nodes", types.PoC, "error", err)
		return
	}

	if len(nodes) == 0 {
		logging.Error("No nodes available to validate PoC batches", types.PoC)
		return
	}

	for i, batch := range batches.PocBatch {
		joinedBatch := ProofBatch{
			PublicKey:   batch.HexPubKey,
			BlockHash:   blockHash,
			BlockHeight: startOfPoCBlockHeight,
		}

		for _, b := range batch.PocBatch {
			joinedBatch.Dist = append(joinedBatch.Dist, b.Dist...)
			joinedBatch.Nonces = append(joinedBatch.Nonces, b.Nonces...)
		}
		node := nodes[i%len(nodes)]

		logging.Debug("ValidateReceivedBatches. pubKey", types.PoC, "pubKey", batch.HexPubKey)
		logging.Debug("ValidateReceivedBatches. sending batch", types.PoC, "node", node.Node.Host, "batch", joinedBatch)
		_, err := o.sendValidateBatchRequest(node.Node, joinedBatch)
		if err != nil {
			logging.Error("Failed to send validate batch request to node", types.PoC, "node", node.Node.Host, "error", err)
			continue
		}
	}
}

// FIXME: copying ;( doesn't look good for large PoCBatch structures
func (o *NodePoCOrchestrator) sendValidateBatchRequest(node *broker.Node, batch ProofBatch) (*http.Response, error) {
	validateBatchUrl, err := url.JoinPath(node.PoCUrl(), ValidateBatchPath)
	if err != nil {
		return nil, err
	}
	return sendPostRequest(o.HTTPClient, validateBatchUrl, batch)
}

func (o *NodePoCOrchestrator) getBlockHash(height int64) (string, error) {
	client, err := cosmos_client.NewRpcClient(o.chainNodeUrl)
	if err != nil {
		return "", err
	}

	block, err := client.Block(context.Background(), &height)
	if err != nil {
		return "", err
	}

	return block.Block.Hash().String(), err
}<|MERGE_RESOLUTION|>--- conflicted
+++ resolved
@@ -246,11 +246,7 @@
 	inferenceUpDto := InferenceUpDto{
 		Model: anyModel,
 		Dtype: "float16",
-<<<<<<< HEAD
-		Args:  []string{"--quantization", "fp8"},
-=======
 		Args:  anyModelArgs,
->>>>>>> 522e6c0d
 	}
 
 	logging.Info("Sending inference/up request to node", types.PoC, "inferenceUpUrl", inferenceUpUrl, "inferenceUpDto", inferenceUpDto)
