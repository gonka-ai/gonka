--- conflicted
+++ resolved
@@ -17,12 +17,8 @@
     container_name: ${KEY_NAME}-api
     image: gcr.io/decentralized-ai/api
     volumes:
-<<<<<<< HEAD
         - ./prod-local/${KEY_NAME}:/root/.inference
         - ./${NODE_CONFIG}:/root/node_config.json
-=======
-      - ./prod-local/${KEY_NAME}:/root/.inference
->>>>>>> 9530e36f
     ports:
       - "${PORT}:8080"
     environment:
