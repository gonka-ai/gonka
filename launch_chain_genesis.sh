set -e

mode="$1"
if [ -z "$mode" ]; then
  mode="local"
fi

if [ "$mode" == "local" ]; then
  compose_file="docker-compose-local-genesis.yml"
elif [ "$mode" == "cloud" ]; then
  compose_file="docker-compose-cloud-genesis.yml"
else
  echo "Unknown mode: $mode"
  exit 1
fi

# Verify parameters:
# KEY_NAME - name of the key pair to use
# NODE_CONFIG - name of a file with inference node configuration
# PORT - the port to use for the API
# PUBLIC_IP - the access point for getting to your API node from the public

# Much easier to manage the environment variables in a file
# Check if /config.env exists, then source it
if [ -f config.env ]; then
  echo "Souring config.env file..."
  source config.env
fi

if [ -z "$KEY_NAME" ]; then
  echo "KEY_NAME is not set"
  exit 1
fi

if [ -z "$NODE_CONFIG" ]; then
  echo "NODE_CONFIG is not set"
  exit 1
fi

<<<<<<< HEAD
=======
if [ -z "$PUBLIC_SERVER_PORT" ]; then
  echo "PUBLIC_SERVER_PORT is not set"
  exit 1
fi

>>>>>>> dcf43898
if [ -z "$PUBLIC_IP" ]; then
  echo "PUBLIC_IP is not set"
  exit 1
fi

export DAPI_API__PUBLIC_URL="http://$PUBLIC_IP:$PUBLIC_SERVER_PORT"
echo "DAPI_API__PUBLIC_URL=$DAPI_API__PUBLIC_URL"

if [ "$mode" == "local" ]; then
  project_name="$KEY_NAME"

  docker compose -p "$project_name" down -v
  rm -r ./prod-local/"$project_name" || true
else
  project_name="inferenced"
fi

echo "project_name=$project_name"
echo "compose_file=$compose_file"
docker compose -p "$project_name" -f "$compose_file" up -d

# Some time to join chain
sleep 20

# curl -X POST "http://localhost:$PORT/v1/nodes/batch" -H "Content-Type: application/json" -d @$NODE_CONFIG

if [ "$mode" == "local" ]; then
  node_container_name="$KEY_NAME-node"
else
  node_container_name="node"
fi
echo "node_container_name=$node_container_name"

# Run the docker exec command and capture the validator_output
validator_output=$(docker exec "$node_container_name" inferenced tendermint show-validator)

# Use jq to parse the JSON and extract the "key" value
validator_key=$(echo $validator_output | jq -r '.key')

echo "validator_key=$validator_key"<|MERGE_RESOLUTION|>--- conflicted
+++ resolved
@@ -37,14 +37,11 @@
   exit 1
 fi
 
-<<<<<<< HEAD
-=======
 if [ -z "$PUBLIC_SERVER_PORT" ]; then
   echo "PUBLIC_SERVER_PORT is not set"
   exit 1
 fi
 
->>>>>>> dcf43898
 if [ -z "$PUBLIC_IP" ]; then
   echo "PUBLIC_IP is not set"
   exit 1
