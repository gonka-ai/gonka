--- conflicted
+++ resolved
@@ -47,13 +47,8 @@
   exit 1
 fi
 
-<<<<<<< HEAD
-export PUBLIC_URL="http://$PUBLIC_IP:$PORT"
-echo "PUBLIC_URL=$PUBLIC_URL"
-=======
 export DAPI_API__PUBLIC_URL="http://$PUBLIC_IP:$PORT"
 echo "DAPI_API__PUBLIC_URL=$DAPI_API__PUBLIC_URL"
->>>>>>> dbc59bf3
 
 if [ "$mode" == "local" ]; then
   project_name="$KEY_NAME"
@@ -86,30 +81,4 @@
 # Use jq to parse the JSON and extract the "key" value
 validator_key=$(echo $validator_output | jq -r '.key')
 
-<<<<<<< HEAD
-echo "validator_key=$validator_key"
-=======
-echo "validator_key=$validator_key"
-
-# Use jq to extract unique model values
-unique_models=$(jq '[.[] | .models[]] | unique' $NODE_CONFIG)
-
-# Print the unique models
-echo "Unique models: $unique_models"
-
-# Prepare the data structure for the final POST
-post_data=$(jq -n \
-  --arg url "$DAPI_API__PUBLIC_URL" \
-  --argjson models "$unique_models" \
-  --arg validator_key "$validator_key" \
-  '{
-    url: $url,
-    models: $models,
-    validator_key: $validator_key,
-  }')
-
-echo "POST request sent to http://localhost:$PORT with the following data:"
-echo "$post_data"
-
-curl -X POST "http://localhost:$PORT/v1/participants" -H "Content-Type: application/json" -d "$post_data"
->>>>>>> dbc59bf3
+echo "validator_key=$validator_key"