module github.com/productscience/inference

go 1.23.2

toolchain go1.24.2

replace (
	github.com/cosmos/cosmos-sdk => github.com/product-science/cosmos-sdk v0.53.3-ps5
	// fix upstream GHSA-h395-qcrw-5vmq vulnerability.
	github.com/gin-gonic/gin => github.com/gin-gonic/gin v1.7.0
	// replace broken goleveldb
	github.com/syndtr/goleveldb => github.com/syndtr/goleveldb v1.0.1-0.20210819022825-2ae1ddf74ef7
)

require (
	cosmossdk.io/api v0.9.2
<<<<<<< HEAD
	cosmossdk.io/client/v2 v2.0.0-beta.3
=======
	cosmossdk.io/client/v2 v2.0.0-beta.1
	cosmossdk.io/collections v1.2.1
>>>>>>> 7d96a27c
	cosmossdk.io/core v0.11.3
	cosmossdk.io/depinject v1.2.1
	cosmossdk.io/errors v1.0.2
	cosmossdk.io/log v1.6.0
	cosmossdk.io/math v1.5.3
	cosmossdk.io/store v1.1.2
	cosmossdk.io/tools/confix v0.1.2
	cosmossdk.io/x/circuit v0.1.1
	cosmossdk.io/x/evidence v0.1.1
	cosmossdk.io/x/feegrant v0.1.1
	cosmossdk.io/x/nft v0.1.1
	cosmossdk.io/x/upgrade v0.1.4
	github.com/CosmWasm/wasmd v0.54.2
	github.com/CosmWasm/wasmvm/v2 v2.2.4
	github.com/bufbuild/buf v1.34.0
	github.com/cometbft/cometbft v0.38.17
	github.com/consensys/gnark-crypto v0.18.0
	github.com/cosmos/cosmos-db v1.1.1
	github.com/cosmos/cosmos-proto v1.0.0-beta.5
	github.com/cosmos/cosmos-sdk v0.50.14
	github.com/cosmos/gogoproto v1.7.0
	github.com/cosmos/ibc-go/modules/capability v1.0.1
	github.com/cosmos/ibc-go/v8 v8.7.0
	github.com/golang/protobuf v1.5.4
	github.com/google/uuid v1.6.0
	github.com/gorilla/mux v1.8.1
	github.com/grpc-ecosystem/grpc-gateway v1.16.0
	github.com/grpc-ecosystem/grpc-gateway/v2 v2.20.0
	github.com/ignite/cli/v28 v28.11.0
	github.com/pelletier/go-toml v1.9.5
	github.com/pkg/errors v0.9.1
	github.com/shopspring/decimal v1.4.0
	github.com/spf13/cast v1.8.0
	github.com/spf13/cobra v1.9.1
	github.com/spf13/pflag v1.0.6
	github.com/spf13/viper v1.20.1
	github.com/stretchr/testify v1.10.0
	go.uber.org/mock v0.5.2
	golang.org/x/crypto v0.38.0
	golang.org/x/exp v0.0.0-20250305212735-054e65f0b394
	golang.org/x/tools v0.31.0
	google.golang.org/genproto/googleapis/api v0.0.0-20250528174236-200df99c418a
	google.golang.org/grpc v1.72.2
	google.golang.org/grpc/cmd/protoc-gen-go-grpc v1.3.0
	google.golang.org/protobuf v1.36.6
)

require (
	buf.build/gen/go/bufbuild/protovalidate/protocolbuffers/go v1.34.2-20240508200655-46a4cf4ba109.2 // indirect
	buf.build/gen/go/bufbuild/registry/connectrpc/go v1.16.2-20240610164129-660609bc46d3.1 // indirect
	buf.build/gen/go/bufbuild/registry/protocolbuffers/go v1.34.2-20240610164129-660609bc46d3.2 // indirect
	cel.dev/expr v0.20.0 // indirect
	cloud.google.com/go v0.116.0 // indirect
	cloud.google.com/go/auth v0.13.0 // indirect
	cloud.google.com/go/auth/oauth2adapt v0.2.6 // indirect
	cloud.google.com/go/compute/metadata v0.6.0 // indirect
	cloud.google.com/go/iam v1.2.2 // indirect
	cloud.google.com/go/monitoring v1.21.2 // indirect
	cloud.google.com/go/storage v1.49.0 // indirect
	connectrpc.com/connect v1.16.2 // indirect
	connectrpc.com/otelconnect v0.7.0 // indirect
	cosmossdk.io/schema v1.1.0 // indirect
	cosmossdk.io/x/tx v0.14.0 // indirect
	filippo.io/edwards25519 v1.1.0 // indirect
	github.com/99designs/go-keychain v0.0.0-20191008050251-8e49817e8af4 // indirect
	github.com/99designs/keyring v1.2.2 // indirect
	github.com/Azure/go-ansiterm v0.0.0-20230124172434-306776ec8161 // indirect
	github.com/DataDog/datadog-go v3.2.0+incompatible // indirect
	github.com/DataDog/zstd v1.5.7 // indirect
	github.com/GoogleCloudPlatform/opentelemetry-operations-go/detectors/gcp v1.26.0 // indirect
	github.com/GoogleCloudPlatform/opentelemetry-operations-go/exporter/metric v0.48.1 // indirect
	github.com/GoogleCloudPlatform/opentelemetry-operations-go/internal/resourcemapping v0.48.1 // indirect
	github.com/Microsoft/go-winio v0.6.2 // indirect
	github.com/antlr4-go/antlr/v4 v4.13.0 // indirect
	github.com/aws/aws-sdk-go v1.44.224 // indirect
	github.com/beorn7/perks v1.0.1 // indirect
	github.com/bgentry/go-netrc v0.0.0-20140422174119-9fd32a8b3d3d // indirect
	github.com/bgentry/speakeasy v0.2.0 // indirect
	github.com/bits-and-blooms/bitset v1.22.0 // indirect
	github.com/blang/semver/v4 v4.0.0 // indirect
	github.com/bufbuild/protocompile v0.14.1 // indirect
	github.com/bufbuild/protoplugin v0.0.0-20240323223605-e2735f6c31ee // indirect
	github.com/bufbuild/protovalidate-go v0.6.2 // indirect
	github.com/bufbuild/protoyaml-go v0.1.9 // indirect
	github.com/bytedance/sonic v1.14.0 // indirect
	github.com/bytedance/sonic/loader v0.3.0 // indirect
	github.com/cenkalti/backoff v2.2.1+incompatible // indirect
	github.com/cenkalti/backoff/v4 v4.3.0 // indirect
	github.com/cespare/xxhash/v2 v2.3.0 // indirect
	github.com/chzyer/readline v1.5.1 // indirect
	github.com/cloudwego/base64x v0.1.6 // indirect
	github.com/cncf/xds/go v0.0.0-20250121191232-2f005788dc42 // indirect
	github.com/cockroachdb/apd/v2 v2.0.2 // indirect
	github.com/cockroachdb/errors v1.12.0 // indirect
	github.com/cockroachdb/fifo v0.0.0-20240606204812-0bbfbd93a7ce // indirect
	github.com/cockroachdb/logtags v0.0.0-20241215232642-bb51bb14a506 // indirect
	github.com/cockroachdb/pebble v1.1.5 // indirect
	github.com/cockroachdb/redact v1.1.6 // indirect
	github.com/cockroachdb/tokenbucket v0.0.0-20230807174530-cc333fc44b06 // indirect
	github.com/cometbft/cometbft-db v0.14.1 // indirect
	github.com/containerd/stargz-snapshotter/estargz v0.15.1 // indirect
	github.com/cosmos/btcutil v1.0.5 // indirect
	github.com/cosmos/go-bip39 v1.0.0 // indirect
	github.com/cosmos/gogogateway v1.2.0 // indirect
	github.com/cosmos/iavl v1.2.4 // indirect
	github.com/cosmos/ics23/go v0.11.0 // indirect
	github.com/cosmos/ledger-cosmos-go v0.14.0 // indirect
	github.com/cpuguy83/go-md2man/v2 v2.0.6 // indirect
	github.com/creachadair/atomicfile v0.3.1 // indirect
	github.com/creachadair/tomledit v0.0.24 // indirect
	github.com/danieljoos/wincred v1.2.1 // indirect
	github.com/davecgh/go-spew v1.1.2-0.20180830191138-d8f796af33cc // indirect
	github.com/decred/dcrd/dcrec/secp256k1/v4 v4.4.0 // indirect
	github.com/desertbit/timer v0.0.0-20180107155436-c41aec40b27f // indirect
	github.com/dgraph-io/badger/v4 v4.2.0 // indirect
	github.com/dgraph-io/ristretto v0.1.1 // indirect
	github.com/distribution/reference v0.6.0 // indirect
	github.com/docker/cli v26.1.4+incompatible // indirect
	github.com/docker/distribution v2.8.3+incompatible // indirect
	github.com/docker/docker v27.0.0+incompatible // indirect
	github.com/docker/docker-credential-helpers v0.8.2 // indirect
	github.com/docker/go-connections v0.5.0 // indirect
	github.com/docker/go-units v0.5.0 // indirect
	github.com/dustin/go-humanize v1.0.1 // indirect
	github.com/dvsekhvalnov/jose2go v1.6.0 // indirect
	github.com/emicklei/dot v1.6.2 // indirect
	github.com/envoyproxy/go-control-plane/envoy v1.32.4 // indirect
	github.com/envoyproxy/protoc-gen-validate v1.2.1 // indirect
	github.com/fatih/color v1.17.0 // indirect
	github.com/felixge/fgprof v0.9.4 // indirect
	github.com/felixge/httpsnoop v1.0.4 // indirect
	github.com/fsnotify/fsnotify v1.9.0 // indirect
	github.com/getsentry/sentry-go v0.32.0 // indirect
	github.com/ghodss/yaml v1.0.0 // indirect
	github.com/go-chi/chi/v5 v5.0.13 // indirect
	github.com/go-jose/go-jose/v4 v4.0.4 // indirect
	github.com/go-kit/kit v0.13.0 // indirect
	github.com/go-kit/log v0.2.1 // indirect
	github.com/go-logfmt/logfmt v0.6.0 // indirect
	github.com/go-logr/logr v1.4.2 // indirect
	github.com/go-logr/stdr v1.2.2 // indirect
	github.com/go-viper/mapstructure/v2 v2.2.1 // indirect
	github.com/godbus/dbus v0.0.0-20190726142602-4481cbc300e2 // indirect
	github.com/gofrs/uuid/v5 v5.2.0 // indirect
	github.com/gogo/googleapis v1.4.1 // indirect
	github.com/gogo/protobuf v1.3.2 // indirect
	github.com/golang/glog v1.2.4 // indirect
	github.com/golang/groupcache v0.0.0-20210331224755-41bb18bfe9da // indirect
	github.com/golang/snappy v0.0.5-0.20220116011046-fa5810519dcb // indirect
	github.com/google/btree v1.1.3 // indirect
	github.com/google/cel-go v0.20.1 // indirect
	github.com/google/flatbuffers v1.12.1 // indirect
	github.com/google/go-cmp v0.7.0 // indirect
	github.com/google/go-containerregistry v0.19.2 // indirect
	github.com/google/gofuzz v1.2.0 // indirect
	github.com/google/orderedcode v0.0.1 // indirect
	github.com/google/pprof v0.0.0-20240727154555-813a5fbdbec8 // indirect
	github.com/google/s2a-go v0.1.8 // indirect
	github.com/googleapis/enterprise-certificate-proxy v0.3.4 // indirect
	github.com/googleapis/gax-go/v2 v2.14.1 // indirect
	github.com/gorilla/handlers v1.5.2 // indirect
	github.com/gorilla/websocket v1.5.3 // indirect
	github.com/grpc-ecosystem/go-grpc-middleware v1.4.0 // indirect
	github.com/gsterjov/go-libsecret v0.0.0-20161001094733-a6f4afe4910c // indirect
	github.com/hashicorp/go-cleanhttp v0.5.2 // indirect
	github.com/hashicorp/go-getter v1.7.5 // indirect
	github.com/hashicorp/go-hclog v1.6.3 // indirect
	github.com/hashicorp/go-immutable-radix v1.3.1 // indirect
	github.com/hashicorp/go-metrics v0.5.4 // indirect
	github.com/hashicorp/go-plugin v1.6.3 // indirect
	github.com/hashicorp/go-safetemp v1.0.0 // indirect
	github.com/hashicorp/go-version v1.7.0 // indirect
	github.com/hashicorp/golang-lru v1.0.2 // indirect
	github.com/hashicorp/golang-lru/v2 v2.0.7 // indirect
	github.com/hashicorp/yamux v0.1.2 // indirect
	github.com/hdevalence/ed25519consensus v0.2.0 // indirect
	github.com/huandu/skiplist v1.2.1 // indirect
	github.com/iancoleman/strcase v0.3.0 // indirect
	github.com/improbable-eng/grpc-web v0.15.0 // indirect
	github.com/inconshreveable/mousetrap v1.1.0 // indirect
	github.com/jdx/go-netrc v1.0.0 // indirect
	github.com/jmespath/go-jmespath v0.4.0 // indirect
	github.com/jmhodges/levigo v1.0.0 // indirect
	github.com/klauspost/compress v1.18.0 // indirect
	github.com/klauspost/cpuid/v2 v2.3.0 // indirect
	github.com/klauspost/pgzip v1.2.6 // indirect
	github.com/kr/pretty v0.3.1 // indirect
	github.com/kr/text v0.2.0 // indirect
	github.com/lib/pq v1.10.9 // indirect
	github.com/linxGnu/grocksdb v1.8.14 // indirect
	github.com/manifoldco/promptui v0.9.0 // indirect
	github.com/mattn/go-colorable v0.1.14 // indirect
	github.com/mattn/go-isatty v0.0.20 // indirect
	github.com/mdp/qrterminal/v3 v3.2.1 // indirect
	github.com/minio/highwayhash v1.0.3 // indirect
	github.com/mitchellh/go-homedir v1.1.0 // indirect
	github.com/mitchellh/go-testing-interface v1.14.1 // indirect
	github.com/moby/docker-image-spec v1.3.1 // indirect
	github.com/moby/term v0.5.0 // indirect
	github.com/morikuni/aec v1.0.0 // indirect
	github.com/mtibben/percent v0.2.1 // indirect
	github.com/munnerz/goautoneg v0.0.0-20191010083416-a7dc8b61c822 // indirect
	github.com/oasisprotocol/curve25519-voi v0.0.0-20230904125328-1f23a7beb09a // indirect
	github.com/oklog/run v1.1.0 // indirect
	github.com/opencontainers/go-digest v1.0.0 // indirect
	github.com/opencontainers/image-spec v1.1.0 // indirect
	github.com/pelletier/go-toml/v2 v2.2.4 // indirect
	github.com/petermattis/goid v0.0.0-20240813172612-4fcff4a6cae7 // indirect
	github.com/pkg/browser v0.0.0-20240102092130-5ac0b6a4141c // indirect
	github.com/pkg/profile v1.7.0 // indirect
	github.com/planetscale/vtprotobuf v0.6.1-0.20240319094008-0393e58bdf10 // indirect
	github.com/pmezard/go-difflib v1.0.1-0.20181226105442-5d4384ee4fb2 // indirect
	github.com/prometheus/client_golang v1.22.0 // indirect
	github.com/prometheus/client_model v0.6.1 // indirect
	github.com/prometheus/common v0.63.0 // indirect
	github.com/prometheus/procfs v0.15.1 // indirect
	github.com/rcrowley/go-metrics v0.0.0-20201227073835-cf1acfcdf475 // indirect
	github.com/rogpeppe/go-internal v1.14.1 // indirect
	github.com/rs/cors v1.11.1 // indirect
	github.com/rs/zerolog v1.34.0 // indirect
	github.com/russross/blackfriday/v2 v2.1.0 // indirect
	github.com/sagikazarmark/locafero v0.7.0 // indirect
	github.com/sasha-s/go-deadlock v0.3.5 // indirect
	github.com/shamaton/msgpack/v2 v2.2.0 // indirect
	github.com/sirupsen/logrus v1.9.3 // indirect
	github.com/sourcegraph/conc v0.3.0 // indirect
	github.com/spf13/afero v1.12.0 // indirect
	github.com/spiffe/go-spiffe/v2 v2.5.0 // indirect
	github.com/stoewer/go-strcase v1.3.0 // indirect
	github.com/stretchr/objx v0.5.2 // indirect
	github.com/subosito/gotenv v1.6.0 // indirect
	github.com/syndtr/goleveldb v1.0.1-0.20220721030215-126854af5e6d // indirect
	github.com/tendermint/go-amino v0.16.0 // indirect
	github.com/tidwall/btree v1.7.0 // indirect
	github.com/twitchyliquid64/golang-asm v0.15.1 // indirect
	github.com/ulikunitz/xz v0.5.11 // indirect
	github.com/vbatts/tar-split v0.11.5 // indirect
	github.com/zeebo/errs v1.4.0 // indirect
	github.com/zondax/hid v0.9.2 // indirect
	github.com/zondax/ledger-go v0.14.3 // indirect
	go.etcd.io/bbolt v1.4.0-alpha.0.0.20240404170359-43604f3112c5 // indirect
	go.opencensus.io v0.24.0 // indirect
	go.opentelemetry.io/auto/sdk v1.1.0 // indirect
	go.opentelemetry.io/contrib/detectors/gcp v1.34.0 // indirect
	go.opentelemetry.io/contrib/instrumentation/google.golang.org/grpc/otelgrpc v0.54.0 // indirect
	go.opentelemetry.io/contrib/instrumentation/net/http/otelhttp v0.54.0 // indirect
	go.opentelemetry.io/otel v1.34.0 // indirect
	go.opentelemetry.io/otel/exporters/otlp/otlptrace v1.28.0 // indirect
	go.opentelemetry.io/otel/metric v1.34.0 // indirect
	go.opentelemetry.io/otel/sdk v1.34.0 // indirect
	go.opentelemetry.io/otel/sdk/metric v1.34.0 // indirect
	go.opentelemetry.io/otel/trace v1.34.0 // indirect
	go.uber.org/atomic v1.11.0 // indirect
	go.uber.org/multierr v1.11.0 // indirect
	go.uber.org/zap v1.27.0 // indirect
	golang.org/x/arch v0.20.0 // indirect
	golang.org/x/mod v0.24.0 // indirect
	golang.org/x/net v0.40.0 // indirect
	golang.org/x/oauth2 v0.26.0 // indirect
	golang.org/x/sync v0.14.0 // indirect
	golang.org/x/sys v0.35.0 // indirect
	golang.org/x/term v0.32.0 // indirect
	golang.org/x/text v0.25.0 // indirect
	golang.org/x/time v0.9.0 // indirect
	google.golang.org/api v0.215.0 // indirect
	google.golang.org/genproto v0.0.0-20241118233622-e639e219e697 // indirect
	google.golang.org/genproto/googleapis/rpc v0.0.0-20250528174236-200df99c418a // indirect
	gopkg.in/yaml.v2 v2.4.0 // indirect
	gopkg.in/yaml.v3 v3.0.1 // indirect
	gotest.tools/v3 v3.5.2 // indirect
	nhooyr.io/websocket v1.8.6 // indirect
	pgregory.net/rapid v1.2.0 // indirect
	rsc.io/qr v0.2.0 // indirect
	sigs.k8s.io/yaml v1.4.0 // indirect
)<|MERGE_RESOLUTION|>--- conflicted
+++ resolved
@@ -14,12 +14,8 @@
 
 require (
 	cosmossdk.io/api v0.9.2
-<<<<<<< HEAD
 	cosmossdk.io/client/v2 v2.0.0-beta.3
-=======
-	cosmossdk.io/client/v2 v2.0.0-beta.1
 	cosmossdk.io/collections v1.2.1
->>>>>>> 7d96a27c
 	cosmossdk.io/core v0.11.3
 	cosmossdk.io/depinject v1.2.1
 	cosmossdk.io/errors v1.0.2
