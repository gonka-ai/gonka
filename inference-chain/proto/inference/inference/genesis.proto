syntax = "proto3";

package inference.inference;

import "amino/amino.proto";
import "gogoproto/gogo.proto";
import "inference/inference/params.proto";
import "inference/inference/inference.proto";
import "inference/inference/participant.proto";
import "inference/inference/epoch_group_data.proto";
import "inference/inference/settle_amount.proto";
import "inference/inference/epoch_group_validations.proto";
import "inference/inference/tokenomics_data.proto";
import "inference/inference/model.proto";
import "inference/inference/top_miner.proto";
import "inference/inference/inference_timeout.proto";
import "inference/inference/inference_validation_details.proto";
import "inference/inference/epoch_performance_summary.proto";
import "inference/inference/partial_upgrade.proto";
import "inference/inference/contracts.proto";
import "inference/inference/bridge.proto";

option go_package = "github.com/productscience/inference/x/inference/types";

// GenesisState defines the inference module's genesis state.
message GenesisState {

  // params defines all the parameters of the module.
           Params                     params                         =  1 [(gogoproto.nullable) = false, (amino.dont_omitempty) = true];
           GenesisOnlyParams          genesis_only_params            =  2 [(gogoproto.nullable) = false, (amino.dont_omitempty) = true];
  repeated Model                      model_list                     =  3 [(gogoproto.nullable) = false] ;
           CosmWasmParams             cosm_wasm_params               =  4 [(gogoproto.nullable) = false, (amino.dont_omitempty) = true];
<<<<<<< HEAD
           Bridge                     bridge                         =  5;
=======
  repeated Participant                participant_list               =  5 [(gogoproto.nullable) = false, (amino.dont_omitempty) = true];
>>>>>>> e87d87a0
}<|MERGE_RESOLUTION|>--- conflicted
+++ resolved
@@ -30,9 +30,6 @@
            GenesisOnlyParams          genesis_only_params            =  2 [(gogoproto.nullable) = false, (amino.dont_omitempty) = true];
   repeated Model                      model_list                     =  3 [(gogoproto.nullable) = false] ;
            CosmWasmParams             cosm_wasm_params               =  4 [(gogoproto.nullable) = false, (amino.dont_omitempty) = true];
-<<<<<<< HEAD
-           Bridge                     bridge                         =  5;
-=======
   repeated Participant                participant_list               =  5 [(gogoproto.nullable) = false, (amino.dont_omitempty) = true];
->>>>>>> e87d87a0
+           Bridge                     bridge                         =  6;
 }