syntax = "proto3";
package inference.inference;

import "amino/amino.proto";
import "gogoproto/gogo.proto";
import "cosmos_proto/cosmos.proto";

option go_package = "github.com/productscience/inference/x/inference/types";

// Params defines the parameters for the module.
message Params {
  option (amino.name) = "inference/x/inference/Params";
  option (gogoproto.equal) = true;
  EpochParams epoch_params = 1;
  ValidationParams validation_params = 2;
  PocParams poc_params = 3;
  TokenomicsParams tokenomics_params = 4;
}

message GenesisOnlyParams {
  int64 total_supply = 1;
  int64 originator_supply = 2;
  int64 top_reward_amount = 3;
  int64 standard_reward_amount = 4;
  int64 pre_programmed_sale_amount = 5;
  int32 top_rewards = 6;
  string supply_denom = 7;
  int64 top_reward_period = 8;
  int64 top_reward_payouts = 9;
  int64 top_reward_payouts_per_miner = 10;
  int64 top_reward_max_duration = 11;
}

message TokenomicsParams {
  option (gogoproto.equal) = true;
  double subsidy_reduction_interval = 1;
  float subsidy_reduction_amount = 2;
  float current_subsidy_percentage = 3;
  float top_reward_allowed_failure = 4;
  int64 top_miner_poc_qualification = 5;
}

message EpochParams {
  option (gogoproto.equal) = true;
  int64 epoch_length = 1;
  int64 epoch_multiplier = 2;
<<<<<<< HEAD
  int64 epoch_shift = 3;
  uint64 epoch_new_coin = 4;
  int64 coin_halving_interval = 5;
  uint64 default_unit_of_compute_price = 6;
=======
  uint64 default_unit_of_compute_price = 3;
>>>>>>> 0bbc9d01
}

message ValidationParams {
  option (gogoproto.equal) = true;
  double false_positive_rate = 1;
  uint32 min_ramp_up_measurements = 2;
  double pass_value = 3;
  double min_validation_average = 4;
  double max_validation_average = 5;
}

message PocParams {
  option (gogoproto.equal) = true;
  uint32 default_difficulty = 1;
}<|MERGE_RESOLUTION|>--- conflicted
+++ resolved
@@ -44,14 +44,8 @@
   option (gogoproto.equal) = true;
   int64 epoch_length = 1;
   int64 epoch_multiplier = 2;
-<<<<<<< HEAD
   int64 epoch_shift = 3;
-  uint64 epoch_new_coin = 4;
-  int64 coin_halving_interval = 5;
-  uint64 default_unit_of_compute_price = 6;
-=======
-  uint64 default_unit_of_compute_price = 3;
->>>>>>> 0bbc9d01
+  uint64 default_unit_of_compute_price = 4;
 }
 
 message ValidationParams {
