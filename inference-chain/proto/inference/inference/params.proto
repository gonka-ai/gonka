syntax = "proto3";
package inference.inference;

import "amino/amino.proto";
import "gogoproto/gogo.proto";
import "cosmos_proto/cosmos.proto";

option go_package = "github.com/productscience/inference/x/inference/types";

// Params defines the parameters for the module.
message Params {
  option (amino.name) = "inference/x/inference/Params";
  option (gogoproto.equal) = true;
  EpochParams epoch_params = 1;
  ValidationParams validation_params = 2;
  PocParams poc_params = 3;
  TokenomicsParams tokenomics_params = 4;
}

message GenesisOnlyParams {
  uint64 total_supply = 4;
  uint64 originator_supply = 5;
  uint64 top_reward_amount = 6;
  int32 top_rewards = 7;
  string supply_denom = 8;
}

message TokenomicsParams {
  option (gogoproto.equal) = true;
  double subsidy_reduction_interval = 1;
  float subsidy_reduction_amount = 2;
  float current_subsidy_percentage = 3;
}

message EpochParams {
  option (gogoproto.equal) = true;
<<<<<<< HEAD
  int64 epochLength = 1;
  int64 epochMultiplier = 2;
  uint64 epochNewCoin = 3;
  int64 coinHalvingInterval = 4;
  uint64 defaultUnitOfComputePrice = 5;
=======
  int64 epoch_length = 1;
  int64 epoch_multiplier = 2;
  uint64 epoch_new_coin = 3;
  int64 coin_halving_interval = 4;
>>>>>>> d3b377d6
}

message ValidationParams {
  option (gogoproto.equal) = true;
  double false_positive_rate = 1;
  uint32 min_ramp_up_measurements = 2;
  double pass_value = 3;
  double min_validation_average = 4;
  double max_validation_average = 5;
}

message PocParams {
  option (gogoproto.equal) = true;
  uint32 default_difficulty = 1;
}<|MERGE_RESOLUTION|>--- conflicted
+++ resolved
@@ -34,18 +34,11 @@
 
 message EpochParams {
   option (gogoproto.equal) = true;
-<<<<<<< HEAD
-  int64 epochLength = 1;
-  int64 epochMultiplier = 2;
-  uint64 epochNewCoin = 3;
-  int64 coinHalvingInterval = 4;
-  uint64 defaultUnitOfComputePrice = 5;
-=======
   int64 epoch_length = 1;
   int64 epoch_multiplier = 2;
   uint64 epoch_new_coin = 3;
   int64 coin_halving_interval = 4;
->>>>>>> d3b377d6
+  uint64 defaultUnitOfComputePrice = 5;
 }
 
 message ValidationParams {
