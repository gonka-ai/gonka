--- conflicted
+++ resolved
@@ -73,65 +73,55 @@
     option (google.api.http).get = "/productscience/inference/inference/epoch_group_data";
   
   }
-  
+
   // Queries a list of SettleAmount items.
   rpc SettleAmount    (QueryGetSettleAmountRequest) returns (QueryGetSettleAmountResponse) {
     option (google.api.http).get = "/productscience/inference/inference/settle_amount/{participant}";
-  
+
   }
   rpc SettleAmountAll (QueryAllSettleAmountRequest) returns (QueryAllSettleAmountResponse) {
     option (google.api.http).get = "/productscience/inference/inference/settle_amount";
-  
-  }
-  
+
+  }
+
   // Queries a list of EpochGroupValidations items.
   rpc EpochGroupValidations    (QueryGetEpochGroupValidationsRequest) returns (QueryGetEpochGroupValidationsResponse) {
-<<<<<<< HEAD
-    option (google.api.http).get = "/productscience/inference/inference/epoch_group_validations/{participant}/{pocStartBlockHeight}";
-  
-=======
     option (google.api.http).get = "/productscience/inference/inference/epoch_group_validations/{participant}/{poc_start_block_height}";
 
->>>>>>> d3b377d6
   }
   rpc EpochGroupValidationsAll (QueryAllEpochGroupValidationsRequest) returns (QueryAllEpochGroupValidationsResponse) {
     option (google.api.http).get = "/productscience/inference/inference/epoch_group_validations";
-  
-  }
-  
+
+  }
+
   // Queries a list of PocBatchesForStage items.
   rpc PocBatchesForStage (QueryPocBatchesForStageRequest) returns (QueryPocBatchesForStageResponse) {
-<<<<<<< HEAD
-    option (google.api.http).get = "/productscience/inference/inference/poc_batches_for_stage/{blockHeight}";
-  
-=======
     option (google.api.http).get = "/productscience/inference/inference/poc_batches_for_stage/{block_height}";
 
->>>>>>> d3b377d6
-  }
-  
+  }
+
   // Queries a list of GetCurrentEpoch items.
   rpc GetCurrentEpoch (QueryGetCurrentEpochRequest) returns (QueryGetCurrentEpochResponse) {
     option (google.api.http).get = "/productscience/inference/inference/get_current_epoch";
-  
-  }
-  
+
+  }
+
   // Queries a list of GetUnitOfComputePriceProposal items.
   rpc GetUnitOfComputePriceProposal (QueryGetUnitOfComputePriceProposalRequest) returns (QueryGetUnitOfComputePriceProposalResponse) {
     option (google.api.http).get = "/productscience/inference/inference/get_unit_of_compute_price_proposal";
-  
-  }
-  
+
+  }
+
   // Queries a list of CurrentEpochGroupData items.
   rpc CurrentEpochGroupData (QueryCurrentEpochGroupDataRequest) returns (QueryCurrentEpochGroupDataResponse) {
     option (google.api.http).get = "/productscience/inference/inference/current_epoch_group_data";
-  
-  }
-  
+
+  }
+
   // Queries a list of ModelsAll items.
   rpc ModelsAll (QueryModelsAllRequest) returns (QueryModelsAllResponse) {
     option (google.api.http).get = "/productscience/inference/inference/models_all";
-  
+
   }
 }
 // QueryParamsRequest is request type for the Query/Params RPC method.
@@ -284,7 +274,6 @@
 
 message QueryGetCurrentEpochResponse {
   uint64 epoch = 1;
-<<<<<<< HEAD
 }
 
 message QueryGetUnitOfComputePriceProposalRequest {
@@ -299,9 +288,7 @@
 message QueryCurrentEpochGroupDataRequest {}
 
 message QueryCurrentEpochGroupDataResponse {
-  EpochGroupData epochGroupData = 1 [(gogoproto.nullable) = false];
-=======
->>>>>>> d3b377d6
+  EpochGroupData epoch_group_data = 1 [(gogoproto.nullable) = false];
 }
 
 message QueryModelsAllRequest {}
