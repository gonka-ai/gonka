--- conflicted
+++ resolved
@@ -837,10 +837,25 @@
 message QueryEpochInfoRequest {}
 
 message QueryEpochInfoResponse {
-<<<<<<< HEAD
-  int64 block_height = 1;
-  Params params = 2 [(gogoproto.nullable) = false];
-  Epoch latest_epoch = 3 [(gogoproto.nullable) = false];
+  int64  block_height = 1;
+  Params params       = 2 [(gogoproto.nullable) = false];
+  Epoch  latest_epoch = 3 [(gogoproto.nullable) = false];
+}
+
+message QueryCountPoCbatchesAtHeightRequest {
+  int32 blockHeight = 1;
+}
+
+message QueryCountPoCbatchesAtHeightResponse {
+  uint64 count = 1;
+}
+
+message QueryCountPoCvalidationsAtHeightRequest {
+  int32 blockHeight = 1;
+}
+
+message QueryCountPoCvalidationsAtHeightResponse {
+  uint64 count = 1;
 }
 
 // Dynamic pricing query messages
@@ -882,26 +897,4 @@
 message ModelCapacity {
   string model_id = 1;
   uint64 capacity = 2;
-}
-=======
-  int64  block_height = 1;
-  Params params       = 2 [(gogoproto.nullable) = false];
-  Epoch  latest_epoch = 3 [(gogoproto.nullable) = false];
-}
-
-message QueryCountPoCbatchesAtHeightRequest {
-  int32 blockHeight = 1;
-}
-
-message QueryCountPoCbatchesAtHeightResponse {
-  uint64 count = 1;
-}
-
-message QueryCountPoCvalidationsAtHeightRequest {
-  int32 blockHeight = 1;
-}
-
-message QueryCountPoCvalidationsAtHeightResponse {
-  uint64 count = 1;
-}
->>>>>>> 6608e56b
+}