syntax = "proto3";

package inference.inference;

import "amino/amino.proto";
import "gogoproto/gogo.proto";
import "google/api/annotations.proto";
import "cosmos/base/query/v1beta1/pagination.proto";
import "inference/inference/params.proto";
import "inference/inference/inference.proto";
import "inference/inference/participant.proto";
import "inference/inference/epoch_group_data.proto";
import "inference/inference/settle_amount.proto";
import "inference/inference/epoch_group_validations.proto";
import "inference/inference/pocbatch.proto";
import "inference/inference/tokenomics_data.proto";
import "inference/inference/unit_of_compute.proto";
import "inference/inference/model.proto";
import "inference/inference/top_miner.proto";
import "cosmos/base/v1beta1/coin.proto";
import "inference/inference/inference_timeout.proto";
import "inference/inference/inference_validation_details.proto";
import "inference/inference/epoch_performance_summary.proto";
import "inference/inference/training_task.proto";
import "inference/inference/training_task_sync.proto";
import "inference/inference/hardware_node.proto";
import "inference/inference/partial_upgrade.proto";
import "inference/inference/network_node.proto";
import "inference/inference/bridge.proto";
import "inference/inference/stats_developer.proto";
import "inference/inference/epoch.proto";
import "inference/inference/liquidity_pool.proto";

option go_package = "github.com/productscience/inference/x/inference/types";

// Query defines the gRPC querier service.
service Query {

  // Parameters queries the parameters of the module.
  rpc Params (QueryParamsRequest) returns (QueryParamsResponse) {
    option (google.api.http).get = "/productscience/inference/inference/params";

  }

  // Queries a list of Inference items.
  rpc Inference    (QueryGetInferenceRequest) returns (QueryGetInferenceResponse) {
    option (google.api.http).get = "/productscience/inference/inference/inference/{index}";

  }
  rpc InferenceAll (QueryAllInferenceRequest) returns (QueryAllInferenceResponse) {
    option (google.api.http).get = "/productscience/inference/inference/inference";

  }

  // Queries a list of Participant items.
  rpc Participant    (QueryGetParticipantRequest) returns (QueryGetParticipantResponse) {
    option (google.api.http).get = "/productscience/inference/inference/participant/{index}";

  }
  rpc ParticipantAll (QueryAllParticipantRequest) returns (QueryAllParticipantResponse) {
    option (google.api.http).get = "/productscience/inference/inference/participant";

  }

  // Queries a list of InferenceParticipant items.
  rpc InferenceParticipant (QueryInferenceParticipantRequest) returns (QueryInferenceParticipantResponse) {
    option (google.api.http).get = "/productscience/inference/inference/inference_participant/{address}";

  }

  // Queries a list of GetRandomExecutor items.
  rpc GetRandomExecutor (QueryGetRandomExecutorRequest) returns (QueryGetRandomExecutorResponse) {
    option (google.api.http).get = "/productscience/inference/inference/get_random_executor";

  }

  // Queries a list of EpochGroupData items.
  rpc EpochGroupData    (QueryGetEpochGroupDataRequest) returns (QueryGetEpochGroupDataResponse) {
    option (google.api.http).get = "/productscience/inference/inference/epoch_group_data/{epoch_index}";

  }
  rpc EpochGroupDataAll (QueryAllEpochGroupDataRequest) returns (QueryAllEpochGroupDataResponse) {
    option (google.api.http).get = "/productscience/inference/inference/epoch_group_data";

  }

  // Queries a list of SettleAmount items.
  rpc SettleAmount    (QueryGetSettleAmountRequest) returns (QueryGetSettleAmountResponse) {
    option (google.api.http).get = "/productscience/inference/inference/settle_amount/{participant}";

  }
  rpc SettleAmountAll (QueryAllSettleAmountRequest) returns (QueryAllSettleAmountResponse) {
    option (google.api.http).get = "/productscience/inference/inference/settle_amount";

  }

  // Queries a list of EpochGroupValidations items.
  rpc EpochGroupValidations    (QueryGetEpochGroupValidationsRequest) returns (QueryGetEpochGroupValidationsResponse) {
    option (google.api.http).get = "/productscience/inference/inference/epoch_group_validations/{participant}/{epoch_index}";

  }
  rpc EpochGroupValidationsAll (QueryAllEpochGroupValidationsRequest) returns (QueryAllEpochGroupValidationsResponse) {
    option (google.api.http).get = "/productscience/inference/inference/epoch_group_validations";

  }

  // Queries a list of PocBatchesForStage items.
  rpc PocBatchesForStage (QueryPocBatchesForStageRequest) returns (QueryPocBatchesForStageResponse) {
    option (google.api.http).get = "/productscience/inference/inference/poc_batches_for_stage/{block_height}";

  }

  // Queries a list of GetCurrentEpoch items.
  rpc GetCurrentEpoch (QueryGetCurrentEpochRequest) returns (QueryGetCurrentEpochResponse) {
    option (google.api.http).get = "/productscience/inference/inference/get_current_epoch";

  }

  // Queries a TokenomicsData by index.
  rpc TokenomicsData (QueryGetTokenomicsDataRequest) returns (QueryGetTokenomicsDataResponse) {
    option (google.api.http).get = "/productscience/inference/inference/tokenomics_data";

  }

  // Queries a list of GetUnitOfComputePriceProposal items.
  rpc GetUnitOfComputePriceProposal (QueryGetUnitOfComputePriceProposalRequest) returns (QueryGetUnitOfComputePriceProposalResponse) {
    option (google.api.http).get = "/productscience/inference/inference/get_unit_of_compute_price_proposal";

  }

  // Queries a list of CurrentEpochGroupData items.
  rpc CurrentEpochGroupData (QueryCurrentEpochGroupDataRequest) returns (QueryCurrentEpochGroupDataResponse) {
    option (google.api.http).get = "/productscience/inference/inference/current_epoch_group_data";

  }

  // Queries a list of ModelsAll items.
  rpc ModelsAll (QueryModelsAllRequest) returns (QueryModelsAllResponse) {
    option (google.api.http).get = "/productscience/inference/inference/models_all";

  }

  // Queries a list of TopMiner items.
  rpc TopMiner    (QueryGetTopMinerRequest) returns (QueryGetTopMinerResponse) {
    option (google.api.http).get = "/productscience/inference/inference/top_miner/{address}";

  }
  rpc TopMinerAll (QueryAllTopMinerRequest) returns (QueryAllTopMinerResponse) {
    option (google.api.http).get = "/productscience/inference/inference/top_miner";

  }

  // Queries a list of InferenceTimeout items.
  rpc InferenceTimeout    (QueryGetInferenceTimeoutRequest) returns (QueryGetInferenceTimeoutResponse) {
    option (google.api.http).get = "/productscience/inference/inference/inference_timeout/{expirationHeight}/{inferenceId}";

  }
  rpc InferenceTimeoutAll (QueryAllInferenceTimeoutRequest) returns (QueryAllInferenceTimeoutResponse) {
    option (google.api.http).get = "/productscience/inference/inference/inference_timeout";

  }

  // BE CAREFUL, epoch_id in the request body meand epoch_group_id!!
  rpc InferenceValidationDetails (QueryGetInferenceValidationDetailsRequest) returns (QueryGetInferenceValidationDetailsResponse) {
    option (google.api.http).get = "/productscience/inference/inference/inference_validation_details/{epochId}/{inferenceId}";

  }

  // Queries a list of InferenceValidationDetails items.
  rpc InferenceValidationDetailsAll (QueryAllInferenceValidationDetailsRequest) returns (QueryAllInferenceValidationDetailsResponse) {
    option (google.api.http).get = "/productscience/inference/inference/inference_validation_details";

  }

  // Queries a list of GetInferenceValidationParameters items.
  rpc GetInferenceValidationParameters (QueryGetInferenceValidationParametersRequest) returns (QueryGetInferenceValidationParametersResponse) {
    option (google.api.http).get = "/productscience/inference/inference/get_inference_validation_parameters/{ids}/{requester}";

  }

  // Queries a list of EpochPerformanceSummary items.
  rpc EpochPerformanceSummary    (QueryGetEpochPerformanceSummaryRequest) returns (QueryGetEpochPerformanceSummaryResponse) {
    option (google.api.http).get = "/productscience/inference/inference/epoch_performance_summary/{epoch_index}/{participantId}";

  }
  rpc EpochPerformanceSummaryAll (QueryAllEpochPerformanceSummaryRequest) returns (QueryAllEpochPerformanceSummaryResponse) {
    option (google.api.http).get = "/productscience/inference/inference/epoch_performance_summary";

  }

  // Queries a list of TrainingTask items.
  rpc TrainingTask (QueryTrainingTaskRequest) returns (QueryTrainingTaskResponse) {
    option (google.api.http).get = "/productscience/inference/inference/training_task";

  }

  // Queries a list of HardwareNodes items.
  rpc HardwareNodes (QueryHardwareNodesRequest) returns (QueryHardwareNodesResponse) {
    option (google.api.http).get = "/productscience/inference/inference/hardware_nodes/{participant}";

  }

  // Queries a list of HardwareNodesAll items.
  rpc HardwareNodesAll (QueryHardwareNodesAllRequest) returns (QueryHardwareNodesAllResponse) {
    option (google.api.http).get = "/productscience/inference/inference/hardware_nodes_all";

  }

  // Queries a list of QueuedTrainingTasks items.
  rpc QueuedTrainingTasks (QueryQueuedTrainingTasksRequest) returns (QueryQueuedTrainingTasksResponse) {
    option (google.api.http).get = "/productscience/inference/inference/queued_training_tasks";

  }

  // Queries a list of TrainingTaskAll items.
  rpc TrainingTaskAll (QueryTrainingTaskAllRequest) returns (QueryTrainingTaskAllResponse) {
    option (google.api.http).get = "/productscience/inference/inference/training_task_all";

  }

  // Queries a list of GetParticipantCurrentStats items.
  rpc GetParticipantCurrentStats (QueryGetParticipantCurrentStatsRequest) returns (QueryGetParticipantCurrentStatsResponse) {
    option (google.api.http).get = "/productscience/inference/inference/get_participant_current_stats/{participantId}";

  }

  // Queries a list of GetAllParticipantCurrentStats items.
  rpc GetAllParticipantCurrentStats             (QueryGetAllParticipantCurrentStatsRequest            ) returns (QueryGetAllParticipantCurrentStatsResponse   ) {
    option (google.api.http).get = "/productscience/inference/inference/get_all_participant_current_stats";

  }
  rpc GetParticipantsFullStats                  (QueryParticipantsFullStatsRequest                    ) returns (QueryParticipantsFullStatsResponse           ) {
    option (google.api.http).get = "/productscience/inference/inference/participants_stats";

  }
  rpc StatsByTimePeriodByDeveloper              (QueryStatsByTimePeriodByDeveloperRequest             ) returns (QueryStatsByTimePeriodByDeveloperResponse    ) {
    option (google.api.http).get = "/productscience/inference/inference/developer/{developer}/stats_by_time";

  }
  rpc StatsByDeveloperAndEpochsBackwards        (QueryStatsByDeveloperAndEpochBackwardsRequest        ) returns (QueryInferencesAndTokensStatsResponse        ) {
    option (google.api.http).get = "/productscience/inference/inference/developer/{developer}/stats_by_epochs_backwards";

  }
  rpc CountParticipants                         (QueryCountAllParticipantsRequest                     ) returns (QueryCountAllParticipantsResponse            ) {
    option (google.api.http).get = "/productscience/inference/inference/participants/count";

  }
  rpc DebugStatsDeveloperStats                  (QueryDebugStatsRequest                               ) returns (QueryDebugStatsResponse                      ) {
    option (google.api.http).get = "/productscience/inference/inference/debug/developer/all_stats";

  }
  rpc InferencesAndTokensStatsByEpochsBackwards (QueryInferencesAndTokensStatsByEpochsBackwardsRequest) returns (QueryInferencesAndTokensStatsResponse        ) {
    option (google.api.http).get = "/productscience/inference/inference/developer/stats_by_epochs_backwards";

  }
  rpc InferencesAndTokensStatsByTimePeriod      (QueryInferencesAndTokensStatsByTimePeriodRequest     ) returns (QueryInferencesAndTokensStatsResponse        ) {
    option (google.api.http).get = "/productscience/inference/inference/all_stats_by_time";

  }
  rpc InferencesAndTokensStatsByModels          (QueryInferencesAndTokensStatsByModelsRequest         ) returns (QueryInferencesAndTokensStatsByModelsResponse) {
    option (google.api.http).get = "/productscience/inference/inference/models_stats_by_time";

  }

  // Queries a list of GetMinimumValidationAverage items.
  rpc GetMinimumValidationAverage (QueryGetMinimumValidationAverageRequest) returns (QueryGetMinimumValidationAverageResponse) {
    option (google.api.http).get = "/productscience/inference/inference/get_minimum_validation_average";

  }

  // Queries a list of InProgressTrainingTasks items.
  rpc InProgressTrainingTasks (QueryInProgressTrainingTasksRequest) returns (QueryInProgressTrainingTasksResponse) {
    option (google.api.http).get = "/productscience/inference/inference/in_progress_training_tasks";

  }

  // Queries a list of PartialUpgrade items.
  rpc PartialUpgrade    (QueryGetPartialUpgradeRequest) returns (QueryGetPartialUpgradeResponse) {
    option (google.api.http).get = "/productscience/inference/inference/partial_upgrade/{height}";

  }
  rpc PartialUpgradeAll (QueryAllPartialUpgradeRequest) returns (QueryAllPartialUpgradeResponse) {
    option (google.api.http).get = "/productscience/inference/inference/partial_upgrade";

  }

  // Queries a bridge transaction by its composite key
  rpc BridgeTransaction (QueryGetBridgeTransactionRequest) returns (QueryGetBridgeTransactionResponse) {
<<<<<<< HEAD
    option (google.api.http).get = "/productscience/inference/inference/bridge_transaction/{origin_chain}/{block_number}/{receipt_index}";
  
=======
    option (google.api.http).get = "/inference/inference/bridge_transaction/{origin_chain}/{block_number}/{receipt_index}";

>>>>>>> 7d96a27c
  }

  // Queries all bridge transactions
  rpc BridgeTransactions (QueryAllBridgeTransactionsRequest) returns (QueryAllBridgeTransactionsResponse) {
<<<<<<< HEAD
    option (google.api.http).get = "/productscience/inference/inference/bridge_transactions";
  }

  // Queries bridge addresses by chain
  rpc BridgeAddressesByChain (QueryBridgeAddressesByChainRequest) returns (QueryBridgeAddressesByChainResponse) {
    option (google.api.http).get = "/productscience/inference/inference/bridge_addresses/{chain_id}";
  }

  // Queries the singleton liquidity pool
  rpc LiquidityPool (QueryLiquidityPoolRequest) returns (QueryLiquidityPoolResponse) {
    option (google.api.http).get = "/productscience/inference/inference/liquidity_pool";
  }

  // Queries all wrapped token balances for a specific address
  rpc WrappedTokenBalances(QueryWrappedTokenBalancesRequest) returns (QueryWrappedTokenBalancesResponse) {
    option (google.api.http).get = "/productscience/inference/inference/wrapped_token_balances/{address}";
  }

  // Validates a wrapped token for trading through liquidity pools
  rpc ValidateWrappedTokenForTrade(QueryValidateWrappedTokenForTradeRequest) returns (QueryValidateWrappedTokenForTradeResponse) {
    option (google.api.http).get = "/productscience/inference/inference/validate_wrapped_token_for_trade/{contract_address}";
  }
  
  // Queries all approved bridge tokens for trading
  rpc ApprovedTokensForTrade(QueryApprovedTokensForTradeRequest) returns (QueryApprovedTokensForTradeResponse) {
    option (google.api.http).get = "/productscience/inference/inference/approved_tokens_for_trade";
=======
    option (google.api.http).get = "/inference/inference/bridge_transactions";

>>>>>>> 7d96a27c
  }

  // Queries a list of TrainingKvRecord items.
  rpc TrainingKvRecord (QueryTrainingKvRecordRequest) returns (QueryTrainingKvRecordResponse) {
    option (google.api.http).get = "/productscience/inference/inference/training_kv_record/{taskId}/{key}";

  }

  // Queries a list of ListTrainingKvRecordKeys items.
  rpc ListTrainingKvRecordKeys (QueryListTrainingKvRecordKeysRequest) returns (QueryListTrainingKvRecordKeysResponse) {
    option (google.api.http).get = "/productscience/inference/inference/list_training_kv_record_keys/{taskId}";

  }

  // Queries a list of TrainingBarrier items.
  rpc TrainingBarrier (QueryTrainingBarrierRequest) returns (QueryTrainingBarrierResponse) {
    option (google.api.http).get = "/productscience/inference/inference/training_barrier";

  }

  // Queries a list of TrainingAliveNodes items.
  rpc TrainingAliveNodes (QueryTrainingAliveNodesRequest) returns (QueryTrainingAliveNodesResponse) {
    option (google.api.http).get = "/productscience/inference/inference/training_alive_nodes";

  }

  // Queries a list of EpochInfo items.
  rpc EpochInfo (QueryEpochInfoRequest) returns (QueryEpochInfoResponse) {
    option (google.api.http).get = "/productscience/inference/inference/epoch_info";

  }

  // Queries a list of CountPoCbatchesAtHeight items.
  rpc CountPoCbatchesAtHeight (QueryCountPoCbatchesAtHeightRequest) returns (QueryCountPoCbatchesAtHeightResponse) {
    option (google.api.http).get = "/productscience/inference/inference/count_po_c_batches_at_height/{blockHeight}";

  }

  // Queries a list of CountPoCvalidationsAtHeight items.
  rpc CountPoCvalidationsAtHeight (QueryCountPoCvalidationsAtHeightRequest) returns (QueryCountPoCvalidationsAtHeightResponse) {
    option (google.api.http).get = "/productscience/inference/inference/count_po_c_validations_at_height/{blockHeight}";

  }

  // Dynamic pricing queries (Task 7.1)
  rpc GetModelPerTokenPrice (QueryGetModelPerTokenPriceRequest) returns (QueryGetModelPerTokenPriceResponse) {
    option (google.api.http).get = "/productscience/inference/inference/model_per_token_price/{model_id}";

  }

  rpc GetAllModelPerTokenPrices (QueryGetAllModelPerTokenPricesRequest) returns (QueryGetAllModelPerTokenPricesResponse) {
    option (google.api.http).get = "/productscience/inference/inference/all_model_per_token_prices";

  }

  rpc GetModelCapacity (QueryGetModelCapacityRequest) returns (QueryGetModelCapacityResponse) {
    option (google.api.http).get = "/productscience/inference/inference/model_capacity/{model_id}";

  }

  rpc GetAllModelCapacities (QueryGetAllModelCapacitiesRequest) returns (QueryGetAllModelCapacitiesResponse) {
    option (google.api.http).get = "/productscience/inference/inference/all_model_capacities";

  }

  // Queries all authz grantees with specific message type for an account
  rpc GranteesByMessageType (QueryGranteesByMessageTypeRequest) returns (QueryGranteesByMessageTypeResponse) {
    option (google.api.http).get = "/productscience/inference/inference/grantees_by_message_type/{granter_address}/{message_type_url}";

  }
}
// QueryParamsRequest is request type for the Query/Params RPC method.
message QueryParamsRequest {}

// QueryParamsResponse is response type for the Query/Params RPC method.
message QueryParamsResponse {

  // params holds all the parameters of this module.
  Params params = 1 [(gogoproto.nullable) = false, (amino.dont_omitempty) = true];
}

message QueryGetInferenceRequest {
  string index = 1;
}

message QueryGetInferenceResponse {
  Inference inference = 1 [(gogoproto.nullable) = false];
}

message QueryAllInferenceRequest {
  cosmos.base.query.v1beta1.PageRequest pagination = 1;
}

message QueryAllInferenceResponse {
  repeated Inference                              inference  = 1 [(gogoproto.nullable) = false];
           cosmos.base.query.v1beta1.PageResponse pagination = 2;
}

message QueryGetParticipantRequest {
  string index = 1;
}

message QueryGetParticipantResponse {
  Participant participant = 1 [(gogoproto.nullable) = false];
}

message QueryAllParticipantRequest {
  cosmos.base.query.v1beta1.PageRequest pagination = 1;
}

message QueryAllParticipantResponse {
  repeated Participant                            participant  = 1 [(gogoproto.nullable) = false];
           cosmos.base.query.v1beta1.PageResponse pagination   = 2;
           int64                                  block_height = 3;
}

message QueryInferenceParticipantRequest {
  string address = 1;
}

message QueryInferenceParticipantResponse {
  string pubkey  = 1;
  int64  balance = 2;
}

message QueryGetRandomExecutorRequest {
  string model = 1;
}

message QueryGetRandomExecutorResponse {
  Participant executor = 1 [(gogoproto.nullable) = false];
}

message QueryGetEpochGroupDataRequest {
  uint64 epoch_index = 1;
  string model_id               = 2;
}

message QueryGetEpochGroupDataResponse {
  EpochGroupData epoch_group_data = 1 [(gogoproto.nullable) = false];
}

message QueryAllEpochGroupDataRequest {
  cosmos.base.query.v1beta1.PageRequest pagination = 1;
}

message QueryAllEpochGroupDataResponse {
  repeated EpochGroupData                         epoch_group_data = 1 [(gogoproto.nullable) = false];
           cosmos.base.query.v1beta1.PageResponse pagination       = 2;
}

message QueryGetSettleAmountRequest {
  string participant = 1;
}

message QueryGetSettleAmountResponse {
  SettleAmount settle_amount = 1 [(gogoproto.nullable) = false];
}

message QueryAllSettleAmountRequest {
  cosmos.base.query.v1beta1.PageRequest pagination = 1;
}

message QueryAllSettleAmountResponse {
  repeated SettleAmount                           settle_amount = 1 [(gogoproto.nullable) = false];
           cosmos.base.query.v1beta1.PageResponse pagination    = 2;
}

message QueryGetEpochGroupValidationsRequest {
  string participant            = 1;
  uint64 epoch_index            = 2;
}

message QueryGetEpochGroupValidationsResponse {
  EpochGroupValidations epoch_group_validations = 1 [(gogoproto.nullable) = false];
}

message QueryAllEpochGroupValidationsRequest {
  cosmos.base.query.v1beta1.PageRequest pagination = 1;
}

message QueryAllEpochGroupValidationsResponse {
  repeated EpochGroupValidations                  epoch_group_validations = 1 [(gogoproto.nullable) = false];
           cosmos.base.query.v1beta1.PageResponse pagination              = 2;
}

message QueryPocBatchesForStageRequest {
  int64 block_height = 1;
}

message QueryPocBatchesForStageResponse {
  repeated PoCBatchesWithParticipants poc_batch = 1 [(gogoproto.nullable) = false];
}

message PoCBatchesWithParticipants {
           string   participant = 1;
           string   pub_key     = 2;
           string   hex_pub_key = 3;
  repeated PoCBatch poc_batch   = 4 [(gogoproto.nullable) = false];
}

message QueryGetCurrentEpochRequest {}

// DEPRECATED: ambiguous query, re-check what it expect as epoch: id, poc_start_block_height, or epoch_group_id
message QueryGetCurrentEpochResponse {
  uint64 epoch = 1;
}

message QueryGetTokenomicsDataRequest {}

message QueryGetTokenomicsDataResponse {
  TokenomicsData tokenomics_data = 1 [(gogoproto.nullable) = false];
}

message QueryGetUnitOfComputePriceProposalRequest {
  string participant = 1;
}

message QueryGetUnitOfComputePriceProposalResponse {
  UnitOfComputePriceProposal proposal = 1;
  uint64                     default  = 2;
}

message QueryCurrentEpochGroupDataRequest {}

message QueryCurrentEpochGroupDataResponse {
  EpochGroupData epoch_group_data = 1 [(gogoproto.nullable) = false];
}

message QueryPreviousEpochGroupDataRequest {}

message QueryPreviousEpochGroupDataResponse {
  EpochGroupData epoch_group_data = 1 [(gogoproto.nullable) = false];
}

message QueryModelsAllRequest {}

message QueryModelsAllResponse {
  repeated Model model = 1 [(gogoproto.nullable) = false];
}

message QueryGetTopMinerRequest {
  string address = 1;
}

message QueryGetTopMinerResponse {
  TopMiner top_miner = 1 [(gogoproto.nullable) = false];
}

message QueryAllTopMinerRequest {
  cosmos.base.query.v1beta1.PageRequest pagination = 1;
}

message QueryAllTopMinerResponse {
  repeated TopMiner                               top_miner  = 1 [(gogoproto.nullable) = false];
           cosmos.base.query.v1beta1.PageResponse pagination = 2;
}

message QueryGetInferenceTimeoutRequest {
  uint64 expirationHeight = 1;
  string inferenceId      = 2;
}

message QueryGetInferenceTimeoutResponse {
  InferenceTimeout inference_timeout = 1 [(gogoproto.nullable) = false];
}

message QueryAllInferenceTimeoutRequest {
  cosmos.base.query.v1beta1.PageRequest pagination = 1;
}

message QueryAllInferenceTimeoutResponse {
  repeated InferenceTimeout                       inference_timeout = 1 [(gogoproto.nullable) = false];
           cosmos.base.query.v1beta1.PageResponse pagination        = 2;
}

message QueryGetInferenceValidationDetailsRequest {
  uint64 epochId     = 1;
  string inferenceId = 2;
}

message QueryGetInferenceValidationDetailsResponse {
  InferenceValidationDetails inferenceValidationDetails = 1 [(gogoproto.nullable) = false];
}

message QueryAllInferenceValidationDetailsRequest {
  cosmos.base.query.v1beta1.PageRequest pagination = 1;
}

message QueryAllInferenceValidationDetailsResponse {
  repeated InferenceValidationDetails             inferenceValidationDetails = 1 [(gogoproto.nullable) = false];
           cosmos.base.query.v1beta1.PageResponse pagination                 = 2;
}

message QueryGetInferenceValidationParametersRequest {
  repeated string ids       = 1;
           string requester = 2;
}

message QueryGetInferenceValidationParametersResponse {
           uint64                     validator_power = 1;
           uint64                     current_height  = 2;
  repeated InferenceValidationDetails details         = 3;
           ValidationParams           parameters      = 4;
}

message QueryGetEpochPerformanceSummaryRequest {
  uint64 epoch_index = 1;
  string participantId    = 2;
}

message QueryGetEpochPerformanceSummaryResponse {
  EpochPerformanceSummary epochPerformanceSummary = 1 [(gogoproto.nullable) = false];
}

message QueryAllEpochPerformanceSummaryRequest {
  cosmos.base.query.v1beta1.PageRequest pagination = 1;
}

message QueryAllEpochPerformanceSummaryResponse {
  repeated EpochPerformanceSummary                epochPerformanceSummary = 1 [(gogoproto.nullable) = false];
           cosmos.base.query.v1beta1.PageResponse pagination              = 2;
}

message QueryTrainingTaskRequest {
  uint64 id = 1;
}

message QueryTrainingTaskResponse {
  TrainingTask task = 1;
}

message QueryHardwareNodesRequest {
  string participant = 1;
}

message QueryHardwareNodesResponse {
  HardwareNodes nodes = 1;
}

message QueryHardwareNodesAllRequest {}

message QueryHardwareNodesAllResponse {
  repeated HardwareNodes nodes = 1;
}

message QueryQueuedTrainingTasksRequest {}

message QueryQueuedTrainingTasksResponse {
  repeated TrainingTask tasks = 1;
}

message QueryTrainingTaskAllRequest {}

message QueryTrainingTaskAllResponse {
  repeated TrainingTask tasks = 1;
}

message QueryGetParticipantCurrentStatsRequest {
  string participantId = 1;
}

message QueryGetParticipantCurrentStatsResponse {
  uint64 weight     = 1;
  int32  reputation = 2;
}

message QueryGetAllParticipantCurrentStatsRequest {}

message QueryGetAllParticipantCurrentStatsResponse {
  repeated ParticipantCurrentStats participant_current_stats = 1;
           int64                   block_height              = 2;
           int64                   epoch_id                  = 3;
}

message ParticipantCurrentStats {
  string participant_id = 1;
  uint64 weight         = 2;
  int32  reputation     = 3;
}

message ParticipantFullStats {
  string account_address             = 1;
  string operator_address            = 2;
  int32  reputation                  = 3;
  uint64 earned_coins_current_epoch  = 4;
  uint64 rewarded_coins_latest_epoch = 5;
  uint32 epochs_completed            = 6;
}

message QueryParticipantsFullStatsRequest {}

message QueryParticipantsFullStatsResponse {
  repeated ParticipantFullStats participants_stats = 1;
}

message QueryStatsByTimePeriodByDeveloperRequest {
  string developer = 1;
  int64  time_from = 2;
  int64  time_to   = 3;
}

message QueryStatsByTimePeriodByDeveloperResponse {
  repeated DeveloperStatsByTime stats = 1;
}

message QueryStatsByDeveloperAndEpochBackwardsRequest {
  string developer = 1;
  int32  epochs_n  = 2;
}

message QueryInferencesAndTokensStatsByEpochsBackwardsRequest {
  int32 epochs_n = 1;
}

message QueryInferencesAndTokensStatsByTimePeriodRequest {
  int64 time_from = 2;
  int64 time_to   = 3;
}

message QueryInferencesAndTokensStatsByModelsRequest {
  int64 time_from = 2;
  int64 time_to   = 3;
}

message ModelStats {
  string model      = 1;
  int64  ai_tokens  = 2;
  int32  inferences = 3;
}

message QueryInferencesAndTokensStatsByModelsResponse {
  repeated ModelStats stats_models = 1;
}

message QueryInferencesAndTokensStatsResponse {
  int64 ai_tokens              = 1;
  int32 inferences             = 2;
  int64 actual_inferences_cost = 3;
}

message QueryCountAllParticipantsRequest {}

message QueryCountAllParticipantsResponse {
  int64 total = 1;
}

message QueryDebugStatsRequest {}

message QueryDebugStatsResponse {
  message TemporaryTimeStat {
             string               developer = 1;
    repeated DeveloperStatsByTime stats     = 2;
  }

  message TemporaryEpochStat {
             string                developer = 1;
    repeated DeveloperStatsByEpoch stats     = 2;
  }

  repeated TemporaryTimeStat  stats_by_time  = 1;
  repeated TemporaryEpochStat stats_by_epoch = 2;
}

message QueryGetMinimumValidationAverageRequest {}

message QueryGetMinimumValidationAverageResponse {
  uint64 traffic_basis              = 1;
  string minimum_validation_average = 2;
  uint64 block_height               = 3;
}

message QueryInProgressTrainingTasksRequest {}

message QueryInProgressTrainingTasksResponse {
  repeated TrainingTask tasks = 1;
}

message QueryGetPartialUpgradeRequest {
  uint64 height = 1;
}

message QueryGetPartialUpgradeResponse {
  PartialUpgrade partialUpgrade = 1 [(gogoproto.nullable) = false];
}

message QueryAllPartialUpgradeRequest {
  cosmos.base.query.v1beta1.PageRequest pagination = 1;
}

message QueryAllPartialUpgradeResponse {
  repeated PartialUpgrade                         partialUpgrade = 1 [(gogoproto.nullable) = false];
           cosmos.base.query.v1beta1.PageResponse pagination     = 2;
}

message QueryTrainingKvRecordRequest {
  uint64 taskId = 1;
  string key    = 2;
}

message QueryTrainingKvRecordResponse {
  TrainingTaskKVRecord record = 1;
}

message QueryListTrainingKvRecordKeysRequest {
  uint64 taskId = 1;
}

message QueryListTrainingKvRecordKeysResponse {
  repeated string keys = 1;
}

message QueryTrainingBarrierRequest {
  GetBarrierStatusRequest req = 1;
}

message QueryTrainingBarrierResponse {
  GetBarrierStatusResponse resp = 2;
}

message QueryTrainingAliveNodesRequest {
  GetAliveNodesRequest req = 1;
}

message QueryTrainingAliveNodesResponse {
  GetAliveNodesResponse resp = 2;
}

message QueryGetBridgeTransactionRequest {
  string origin_chain  = 1;
  string block_number  = 2;
  string receipt_index = 3;
}

message QueryGetBridgeTransactionResponse {
  repeated BridgeTransaction bridgeTransactions = 1 [(gogoproto.nullable) = false];
}

message QueryAllBridgeTransactionsRequest {
  cosmos.base.query.v1beta1.PageRequest pagination = 1;
}

message QueryAllBridgeTransactionsResponse {
  repeated BridgeTransaction                      bridgeTransactions = 1 [(gogoproto.nullable) = false];
           cosmos.base.query.v1beta1.PageResponse pagination         = 2;
}

message WrappedTokenBalance {
  BridgeWrappedTokenContract token_info = 1;
  string symbol = 2;
  string balance = 3;                         // current balance (as string to handle large numbers)
  string decimals = 4;
  string formatted_balance = 5;               // human-readable balance (e.g. "1000.50")
}

message QueryWrappedTokenBalancesRequest {
  string address = 1;
}

message QueryWrappedTokenBalancesResponse {
  repeated WrappedTokenBalance balances = 1;
}

message QueryBridgeAddressesByChainRequest {
  string chain_id = 1;
}

message QueryBridgeAddressesByChainResponse {
  repeated BridgeContractAddress addresses = 1 [(gogoproto.nullable) = false];
}

message QueryValidateWrappedTokenForTradeRequest {
  string contract_address = 1;
}

message QueryValidateWrappedTokenForTradeResponse {
  bool is_valid = 1;
}

message QueryLiquidityPoolRequest {}

message QueryLiquidityPoolResponse {
  string address = 1;
  uint64 codeId = 2;
  uint64 block_height = 3;
}

message QueryEpochInfoRequest {}

message QueryEpochInfoResponse {
  int64  block_height = 1;
  Params params       = 2 [(gogoproto.nullable) = false];
  Epoch  latest_epoch = 3 [(gogoproto.nullable) = false];
}

message QueryCountPoCbatchesAtHeightRequest {
  int32 blockHeight = 1;
}

message QueryCountPoCbatchesAtHeightResponse {
  uint64 count = 1;
}

message QueryCountPoCvalidationsAtHeightRequest {
  int32 blockHeight = 1;
}

message QueryCountPoCvalidationsAtHeightResponse {
  uint64 count = 1;
}

message QueryApprovedTokensForTradeRequest {}

message QueryApprovedTokensForTradeResponse {
  repeated BridgeTokenReference approved_tokens = 1 [(gogoproto.nullable) = false];
}

// Dynamic pricing query messages
message QueryGetModelPerTokenPriceRequest {
  string model_id = 1;
}

message QueryGetModelPerTokenPriceResponse {
  uint64 price = 1;
  bool found = 2;
}

message QueryGetAllModelPerTokenPricesRequest {}

message ModelPrice {
  string model_id = 1;
  uint64 price = 2;
}

message QueryGetAllModelPerTokenPricesResponse {
  repeated ModelPrice model_prices = 1 [(gogoproto.nullable) = false];
}

message QueryGetModelCapacityRequest {
  string model_id = 1;
}

message QueryGetModelCapacityResponse {
  uint64 capacity = 1;
  bool found = 2;
}

message QueryGetAllModelCapacitiesRequest {}

message QueryGetAllModelCapacitiesResponse {
  repeated ModelCapacity model_capacities = 1 [(gogoproto.nullable) = false];
}

message ModelCapacity {
  string model_id = 1;
  uint64 capacity = 2;
}

message QueryGranteesByMessageTypeRequest {
  string granter_address   = 1;
  string message_type_url  = 2;
}

message Grantee {
  string address = 1;
  string pub_key = 2;
}

message QueryGranteesByMessageTypeResponse {
  repeated Grantee grantees = 1;
}<|MERGE_RESOLUTION|>--- conflicted
+++ resolved
@@ -286,48 +286,14 @@
 
   // Queries a bridge transaction by its composite key
   rpc BridgeTransaction (QueryGetBridgeTransactionRequest) returns (QueryGetBridgeTransactionResponse) {
-<<<<<<< HEAD
-    option (google.api.http).get = "/productscience/inference/inference/bridge_transaction/{origin_chain}/{block_number}/{receipt_index}";
-  
-=======
     option (google.api.http).get = "/inference/inference/bridge_transaction/{origin_chain}/{block_number}/{receipt_index}";
 
->>>>>>> 7d96a27c
   }
 
   // Queries all bridge transactions
   rpc BridgeTransactions (QueryAllBridgeTransactionsRequest) returns (QueryAllBridgeTransactionsResponse) {
-<<<<<<< HEAD
-    option (google.api.http).get = "/productscience/inference/inference/bridge_transactions";
-  }
-
-  // Queries bridge addresses by chain
-  rpc BridgeAddressesByChain (QueryBridgeAddressesByChainRequest) returns (QueryBridgeAddressesByChainResponse) {
-    option (google.api.http).get = "/productscience/inference/inference/bridge_addresses/{chain_id}";
-  }
-
-  // Queries the singleton liquidity pool
-  rpc LiquidityPool (QueryLiquidityPoolRequest) returns (QueryLiquidityPoolResponse) {
-    option (google.api.http).get = "/productscience/inference/inference/liquidity_pool";
-  }
-
-  // Queries all wrapped token balances for a specific address
-  rpc WrappedTokenBalances(QueryWrappedTokenBalancesRequest) returns (QueryWrappedTokenBalancesResponse) {
-    option (google.api.http).get = "/productscience/inference/inference/wrapped_token_balances/{address}";
-  }
-
-  // Validates a wrapped token for trading through liquidity pools
-  rpc ValidateWrappedTokenForTrade(QueryValidateWrappedTokenForTradeRequest) returns (QueryValidateWrappedTokenForTradeResponse) {
-    option (google.api.http).get = "/productscience/inference/inference/validate_wrapped_token_for_trade/{contract_address}";
-  }
-  
-  // Queries all approved bridge tokens for trading
-  rpc ApprovedTokensForTrade(QueryApprovedTokensForTradeRequest) returns (QueryApprovedTokensForTradeResponse) {
-    option (google.api.http).get = "/productscience/inference/inference/approved_tokens_for_trade";
-=======
     option (google.api.http).get = "/inference/inference/bridge_transactions";
 
->>>>>>> 7d96a27c
   }
 
   // Queries a list of TrainingKvRecord items.
