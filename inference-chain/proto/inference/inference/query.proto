syntax = "proto3";

package inference.inference;

import "amino/amino.proto";
import "gogoproto/gogo.proto";
import "google/api/annotations.proto";
import "cosmos/base/query/v1beta1/pagination.proto";
import "inference/inference/params.proto";
import "inference/inference/inference.proto";
import "inference/inference/participant.proto";
import "inference/inference/epoch_group_data.proto";
import "inference/inference/settle_amount.proto";
import "inference/inference/epoch_group_validations.proto";
import "inference/inference/pocbatch.proto";
import "inference/inference/tokenomics_data.proto";
import "inference/inference/unit_of_compute.proto";
import "inference/inference/model.proto";
import "inference/inference/top_miner.proto";
import "cosmos/base/v1beta1/coin.proto";
import "inference/inference/inference_timeout.proto";
import "inference/inference/inference_validation_details.proto";
import "inference/inference/epoch_performance_summary.proto";
import "inference/inference/training_task.proto";
import "inference/inference/training_task_sync.proto";
import "inference/inference/hardware_node.proto";
import "inference/inference/partial_upgrade.proto";
import "inference/inference/network_node.proto";
import "inference/inference/bridge_transaction.proto";
<<<<<<< HEAD
=======
import  "inference/inference/stats_developer.proto";
>>>>>>> 75f8267d
import "inference/inference/epoch.proto";

option go_package = "github.com/productscience/inference/x/inference/types";

// Query defines the gRPC querier service.
service Query {

  // Parameters queries the parameters of the module.
  rpc Params (QueryParamsRequest) returns (QueryParamsResponse) {
    option (google.api.http).get = "/productscience/inference/inference/params";

  }

  // Queries a list of Inference items.
  rpc Inference    (QueryGetInferenceRequest) returns (QueryGetInferenceResponse) {
    option (google.api.http).get = "/productscience/inference/inference/inference/{index}";

  }
  rpc InferenceAll (QueryAllInferenceRequest) returns (QueryAllInferenceResponse) {
    option (google.api.http).get = "/productscience/inference/inference/inference";

  }

  // Queries a list of Participant items.
  rpc Participant    (QueryGetParticipantRequest) returns (QueryGetParticipantResponse) {
    option (google.api.http).get = "/productscience/inference/inference/participant/{index}";

  }
  rpc ParticipantAll (QueryAllParticipantRequest) returns (QueryAllParticipantResponse) {
    option (google.api.http).get = "/productscience/inference/inference/participant";

  }

  // Queries a list of InferenceParticipant items.
  rpc InferenceParticipant (QueryInferenceParticipantRequest) returns (QueryInferenceParticipantResponse) {
    option (google.api.http).get = "/productscience/inference/inference/inference_participant/{address}";

  }

  // Queries a list of GetRandomExecutor items.
  rpc GetRandomExecutor (QueryGetRandomExecutorRequest) returns (QueryGetRandomExecutorResponse) {
    option (google.api.http).get = "/productscience/inference/inference/get_random_executor";

  }

  // Queries a list of EpochGroupData items.
  rpc EpochGroupData    (QueryGetEpochGroupDataRequest) returns (QueryGetEpochGroupDataResponse) {
    option (google.api.http).get = "/productscience/inference/inference/epoch_group_data/{poc_start_block_height}";
  }

  rpc EpochGroupDataAll (QueryAllEpochGroupDataRequest) returns (QueryAllEpochGroupDataResponse) {
    option (google.api.http).get = "/productscience/inference/inference/epoch_group_data";
  }

  // Queries a list of SettleAmount items.
  rpc SettleAmount  (QueryGetSettleAmountRequest) returns (QueryGetSettleAmountResponse) {
    option (google.api.http).get = "/productscience/inference/inference/settle_amount/{participant}";

  }
  rpc SettleAmountAll (QueryAllSettleAmountRequest) returns (QueryAllSettleAmountResponse) {
    option (google.api.http).get = "/productscience/inference/inference/settle_amount";

  }

  // Queries a list of EpochGroupValidations items.
  rpc EpochGroupValidations    (QueryGetEpochGroupValidationsRequest) returns (QueryGetEpochGroupValidationsResponse) {
    option (google.api.http).get = "/productscience/inference/inference/epoch_group_validations/{participant}/{poc_start_block_height}";

  }
  rpc EpochGroupValidationsAll (QueryAllEpochGroupValidationsRequest) returns (QueryAllEpochGroupValidationsResponse) {
    option (google.api.http).get = "/productscience/inference/inference/epoch_group_validations";

  }

  // Queries a list of PocBatchesForStage items.
  rpc PocBatchesForStage (QueryPocBatchesForStageRequest) returns (QueryPocBatchesForStageResponse) {
    option (google.api.http).get = "/productscience/inference/inference/poc_batches_for_stage/{block_height}";

  }

  // Queries a list of GetCurrentEpoch items.
  rpc GetCurrentEpoch (QueryGetCurrentEpochRequest) returns (QueryGetCurrentEpochResponse) {
    option (google.api.http).get = "/productscience/inference/inference/get_current_epoch";

  }

  // Queries a TokenomicsData by index.
  rpc TokenomicsData (QueryGetTokenomicsDataRequest) returns (QueryGetTokenomicsDataResponse) {
    option (google.api.http).get = "/productscience/inference/inference/tokenomics_data";

  }

  // Queries a list of GetUnitOfComputePriceProposal items.
  rpc GetUnitOfComputePriceProposal (QueryGetUnitOfComputePriceProposalRequest) returns (QueryGetUnitOfComputePriceProposalResponse) {
    option (google.api.http).get = "/productscience/inference/inference/get_unit_of_compute_price_proposal";

  }

  // Queries a list of CurrentEpochGroupData items.
  rpc CurrentEpochGroupData (QueryCurrentEpochGroupDataRequest) returns (QueryCurrentEpochGroupDataResponse) {
    option (google.api.http).get = "/productscience/inference/inference/current_epoch_group_data";

  }

  // Queries a list of ModelsAll items.
  rpc ModelsAll (QueryModelsAllRequest) returns (QueryModelsAllResponse) {
    option (google.api.http).get = "/productscience/inference/inference/models_all";

  }

  // Queries a list of TopMiner items.
  rpc TopMiner    (QueryGetTopMinerRequest) returns (QueryGetTopMinerResponse) {
    option (google.api.http).get = "/productscience/inference/inference/top_miner/{address}";

  }
  rpc TopMinerAll (QueryAllTopMinerRequest) returns (QueryAllTopMinerResponse) {
    option (google.api.http).get = "/productscience/inference/inference/top_miner";

  }

  // Queries a list of InferenceTimeout items.
  rpc InferenceTimeout    (QueryGetInferenceTimeoutRequest) returns (QueryGetInferenceTimeoutResponse) {
    option (google.api.http).get = "/productscience/inference/inference/inference_timeout/{expirationHeight}/{inferenceId}";

  }
  rpc InferenceTimeoutAll (QueryAllInferenceTimeoutRequest) returns (QueryAllInferenceTimeoutResponse) {
    option (google.api.http).get = "/productscience/inference/inference/inference_timeout";

  }

  // BE CAREFUL, epoch_id in the request body meand epoch_group_id!!
  rpc InferenceValidationDetails    (QueryGetInferenceValidationDetailsRequest) returns (QueryGetInferenceValidationDetailsResponse) {
    option (google.api.http).get = "/productscience/inference/inference/inference_validation_details/{epochId}/{inferenceId}";

  }
  // Queries a list of InferenceValidationDetails items.
  rpc InferenceValidationDetailsAll (QueryAllInferenceValidationDetailsRequest) returns (QueryAllInferenceValidationDetailsResponse) {
    option (google.api.http).get = "/productscience/inference/inference/inference_validation_details";

  }

  // Queries a list of GetInferenceValidationParameters items.
  rpc GetInferenceValidationParameters (QueryGetInferenceValidationParametersRequest) returns (QueryGetInferenceValidationParametersResponse) {
    option (google.api.http).get = "/productscience/inference/inference/get_inference_validation_parameters/{ids}/{requester}";

  }

  // Queries a list of EpochPerformanceSummary items.
  rpc EpochPerformanceSummary    (QueryGetEpochPerformanceSummaryRequest) returns (QueryGetEpochPerformanceSummaryResponse) {
    option (google.api.http).get = "/productscience/inference/inference/epoch_performance_summary/{epochStartHeight}/{participantId}";

  }

  rpc EpochPerformanceSummaryAll (QueryAllEpochPerformanceSummaryRequest) returns (QueryAllEpochPerformanceSummaryResponse) {
    option (google.api.http).get = "/productscience/inference/inference/epoch_performance_summary";
  }

  // Queries a list of TrainingTask items.
  rpc TrainingTask (QueryTrainingTaskRequest) returns (QueryTrainingTaskResponse) {
    option (google.api.http).get = "/productscience/inference/inference/training_task";

  }

  // Queries a list of HardwareNodes items.
  rpc HardwareNodes (QueryHardwareNodesRequest) returns (QueryHardwareNodesResponse) {
    option (google.api.http).get = "/productscience/inference/inference/hardware_nodes/{participant}";

  }

  // Queries a list of HardwareNodesAll items.
  rpc HardwareNodesAll (QueryHardwareNodesAllRequest) returns (QueryHardwareNodesAllResponse) {
    option (google.api.http).get = "/productscience/inference/inference/hardware_nodes_all";

  }

  // Queries a list of QueuedTrainingTasks items.
  rpc QueuedTrainingTasks (QueryQueuedTrainingTasksRequest) returns (QueryQueuedTrainingTasksResponse) {
    option (google.api.http).get = "/productscience/inference/inference/queued_training_tasks";

  }

  // Queries a list of TrainingTaskAll items.
  rpc TrainingTaskAll (QueryTrainingTaskAllRequest) returns (QueryTrainingTaskAllResponse) {
    option (google.api.http).get = "/productscience/inference/inference/training_task_all";

  }

  // Queries a list of GetParticipantCurrentStats items.
  rpc GetParticipantCurrentStats (QueryGetParticipantCurrentStatsRequest) returns (QueryGetParticipantCurrentStatsResponse) {
    option (google.api.http).get = "/productscience/inference/inference/get_participant_current_stats/{participantId}";

  }

  // Queries a list of GetAllParticipantCurrentStats items.
  rpc GetAllParticipantCurrentStats (QueryGetAllParticipantCurrentStatsRequest) returns (QueryGetAllParticipantCurrentStatsResponse) {
    option (google.api.http).get = "/productscience/inference/inference/get_all_participant_current_stats";

  }

  rpc GetParticipantsFullStats (QueryParticipantsFullStatsRequest)
      returns (QueryParticipantsFullStatsResponse) {
    option (google.api.http).get = "/productscience/inference/inference/participants_stats";
  }

  rpc StatsByTimePeriodByDeveloper(QueryStatsByTimePeriodByDeveloperRequest)
      returns (QueryStatsByTimePeriodByDeveloperResponse) {
    option (google.api.http).get = "/productscience/inference/inference/developer/{developer}/stats_by_time";
  }

  rpc StatsByDeveloperAndEpochsBackwards(QueryStatsByDeveloperAndEpochBackwardsRequest)
      returns (QueryInferencesAndTokensStatsResponse) {
    option (google.api.http).get = "/productscience/inference/inference/developer/{developer}/stats_by_epochs_backwards";
  }

  rpc CountParticipants(QueryCountAllParticipantsRequest)
      returns (QueryCountAllParticipantsResponse) {
    option (google.api.http).get = "/productscience/inference/inference/participants/count";
  }

  rpc DebugStatsDeveloperStats(QueryDebugStatsRequest)
      returns (QueryDebugStatsResponse) {
    option (google.api.http).get = "/productscience/inference/inference/debug/developer/all_stats";
  }

  rpc InferencesAndTokensStatsByEpochsBackwards(QueryInferencesAndTokensStatsByEpochsBackwardsRequest)
      returns (QueryInferencesAndTokensStatsResponse) {
    option (google.api.http).get = "/productscience/inference/inference/developer/stats_by_epochs_backwards";
  }

  rpc InferencesAndTokensStatsByTimePeriod(QueryInferencesAndTokensStatsByTimePeriodRequest)
      returns (QueryInferencesAndTokensStatsResponse) {
    option (google.api.http).get = "/productscience/inference/inference/all_stats_by_time";
  }

  rpc InferencesAndTokensStatsByModels(QueryInferencesAndTokensStatsByModelsRequest)
      returns (QueryInferencesAndTokensStatsByModelsResponse) {
    option (google.api.http).get = "/productscience/inference/inference/models_stats_by_time";
  }

  // Queries a list of GetMinimumValidationAverage items.
  rpc GetMinimumValidationAverage (QueryGetMinimumValidationAverageRequest) returns (QueryGetMinimumValidationAverageResponse) {
    option (google.api.http).get = "/productscience/inference/inference/get_minimum_validation_average";

  }

  // Queries a list of InProgressTrainingTasks items.
  rpc InProgressTrainingTasks (QueryInProgressTrainingTasksRequest) returns (QueryInProgressTrainingTasksResponse) {
    option (google.api.http).get = "/productscience/inference/inference/in_progress_training_tasks";
  }

  // Queries a list of PartialUpgrade items.
  rpc PartialUpgrade    (QueryGetPartialUpgradeRequest) returns (QueryGetPartialUpgradeResponse) {
    option (google.api.http).get = "/productscience/inference/inference/partial_upgrade/{height}";

  }
  rpc PartialUpgradeAll (QueryAllPartialUpgradeRequest) returns (QueryAllPartialUpgradeResponse) {
    option (google.api.http).get = "/productscience/inference/inference/partial_upgrade";
  }

  // Queries a bridge transaction by its composite key
  rpc BridgeTransaction(QueryGetBridgeTransactionRequest) returns (QueryGetBridgeTransactionResponse) {
    option (google.api.http).get = "/inference/inference/bridge_transaction/{origin_chain}/{block_number}/{receipt_index}";
  }

  // Queries all bridge transactions
  rpc BridgeTransactions(QueryAllBridgeTransactionsRequest) returns (QueryAllBridgeTransactionsResponse) {
    option (google.api.http).get = "/inference/inference/bridge_transactions";
  }

  // Queries a list of TrainingKvRecord items.
  rpc TrainingKvRecord (QueryTrainingKvRecordRequest) returns (QueryTrainingKvRecordResponse) {
    option (google.api.http).get = "/productscience/inference/inference/training_kv_record/{taskId}/{key}";

  }

  // Queries a list of ListTrainingKvRecordKeys items.
  rpc ListTrainingKvRecordKeys (QueryListTrainingKvRecordKeysRequest) returns (QueryListTrainingKvRecordKeysResponse) {
    option (google.api.http).get = "/productscience/inference/inference/list_training_kv_record_keys/{taskId}";

  }

  // Queries a list of TrainingBarrier items.
  rpc TrainingBarrier (QueryTrainingBarrierRequest) returns (QueryTrainingBarrierResponse) {
    option (google.api.http).get = "/productscience/inference/inference/training_barrier";

  }

  // Queries a list of TrainingAliveNodes items.
  rpc TrainingAliveNodes (QueryTrainingAliveNodesRequest) returns (QueryTrainingAliveNodesResponse) {
    option (google.api.http).get = "/productscience/inference/inference/training_alive_nodes";

  }

  // Queries a list of EpochInfo items.
  rpc EpochInfo (QueryEpochInfoRequest) returns (QueryEpochInfoResponse) {
    option (google.api.http).get = "/productscience/inference/inference/epoch_info";

  }
}
// QueryParamsRequest is request type for the Query/Params RPC method.
message QueryParamsRequest {}

// QueryParamsResponse is response type for the Query/Params RPC method.
message QueryParamsResponse {

  // params holds all the parameters of this module.
  Params params = 1 [(gogoproto.nullable) = false, (amino.dont_omitempty) = true];
}

message QueryGetInferenceRequest {
  string index = 1;
}

message QueryGetInferenceResponse {
  Inference inference = 1 [(gogoproto.nullable) = false];
}

message QueryAllInferenceRequest {
  cosmos.base.query.v1beta1.PageRequest pagination = 1;
}

message QueryAllInferenceResponse {
  repeated Inference                              inference = 1 [(gogoproto.nullable) = false];
  cosmos.base.query.v1beta1.PageResponse pagination = 2;
}

message QueryGetParticipantRequest {
  string index = 1;
}

message QueryGetParticipantResponse {
  Participant participant = 1 [(gogoproto.nullable) = false];
}

message QueryAllParticipantRequest {
  cosmos.base.query.v1beta1.PageRequest pagination = 1;
}

message QueryAllParticipantResponse {
  repeated Participant                            participant = 1 [(gogoproto.nullable) = false];
  cosmos.base.query.v1beta1.PageResponse pagination = 2;
  int64                                  block_height = 3;
}

message QueryInferenceParticipantRequest {
  string address = 1;
}

message QueryInferenceParticipantResponse {
  string pubkey = 1;
  int64  balance = 2;
}

message QueryGetRandomExecutorRequest {
  string model = 1;
}

message QueryGetRandomExecutorResponse {
  Participant executor = 1 [(gogoproto.nullable) = false];
}

message QueryGetEpochGroupDataRequest {
  uint64 poc_start_block_height = 1;
  string model_id = 2;
}

message QueryGetEpochGroupDataResponse {
  EpochGroupData epoch_group_data = 1 [(gogoproto.nullable) = false];
}

message QueryAllEpochGroupDataRequest {
  cosmos.base.query.v1beta1.PageRequest pagination = 1;
}

message QueryAllEpochGroupDataResponse {
  repeated EpochGroupData                         epoch_group_data = 1 [(gogoproto.nullable) = false];
  cosmos.base.query.v1beta1.PageResponse pagination = 2;
}

message QueryGetSettleAmountRequest {
  string participant = 1;
}

message QueryGetSettleAmountResponse {
  SettleAmount settle_amount = 1 [(gogoproto.nullable) = false];
}

message QueryAllSettleAmountRequest {
  cosmos.base.query.v1beta1.PageRequest pagination = 1;
}

message QueryAllSettleAmountResponse {
  repeated SettleAmount                           settle_amount = 1 [(gogoproto.nullable) = false];
  cosmos.base.query.v1beta1.PageResponse pagination = 2;
}

message QueryGetEpochGroupValidationsRequest {
  string participant = 1;
  uint64 poc_start_block_height = 2;
}

message QueryGetEpochGroupValidationsResponse {
  EpochGroupValidations epoch_group_validations = 1 [(gogoproto.nullable) = false];
}

message QueryAllEpochGroupValidationsRequest {
  cosmos.base.query.v1beta1.PageRequest pagination = 1;
}

message QueryAllEpochGroupValidationsResponse {
  repeated EpochGroupValidations                  epoch_group_validations = 1 [(gogoproto.nullable) = false];
  cosmos.base.query.v1beta1.PageResponse pagination = 2;
}

message QueryPocBatchesForStageRequest {
  int64 block_height = 1;
}

message QueryPocBatchesForStageResponse {
  repeated PoCBatchesWithParticipants poc_batch = 1 [(gogoproto.nullable) = false];
}

message PoCBatchesWithParticipants {
  string   participant = 1;
  string   pub_key = 2;
  string   hex_pub_key = 3;
  repeated PoCBatch poc_batch = 4 [(gogoproto.nullable) = false];
}

message QueryGetCurrentEpochRequest {}

// DEPRECATED: ambiguous query, re-check what it expect as epoch: id, poc_start_block_height, or epoch_group_id
message QueryGetCurrentEpochResponse {
  uint64 epoch = 1;
}

message QueryGetTokenomicsDataRequest {}

message QueryGetTokenomicsDataResponse {
  TokenomicsData tokenomics_data = 1 [(gogoproto.nullable) = false];
}

message QueryGetUnitOfComputePriceProposalRequest {
  string participant = 1;
}

message QueryGetUnitOfComputePriceProposalResponse {
  UnitOfComputePriceProposal proposal = 1;
  uint64                     default = 2;
}

message QueryCurrentEpochGroupDataRequest {}

message QueryCurrentEpochGroupDataResponse {
  EpochGroupData epoch_group_data = 1 [(gogoproto.nullable) = false];
}

message QueryPreviousEpochGroupDataRequest {}

message QueryPreviousEpochGroupDataResponse {
  EpochGroupData epoch_group_data = 1 [(gogoproto.nullable) = false];
}

message QueryModelsAllRequest {}

message QueryModelsAllResponse {
  repeated Model model = 1 [(gogoproto.nullable) = false];
}

message QueryGetTopMinerRequest {
  string address = 1;
}

message QueryGetTopMinerResponse {
  TopMiner top_miner = 1 [(gogoproto.nullable) = false];
}

message QueryAllTopMinerRequest {
  cosmos.base.query.v1beta1.PageRequest pagination = 1;
}

message QueryAllTopMinerResponse {
  repeated TopMiner                               top_miner = 1 [(gogoproto.nullable) = false];
  cosmos.base.query.v1beta1.PageResponse pagination = 2;
}

message QueryGetInferenceTimeoutRequest {
  uint64 expirationHeight = 1;
  string inferenceId = 2;
}

message QueryGetInferenceTimeoutResponse {
  InferenceTimeout inference_timeout = 1 [(gogoproto.nullable) = false];
}

message QueryAllInferenceTimeoutRequest {
  cosmos.base.query.v1beta1.PageRequest pagination = 1;
}

message QueryAllInferenceTimeoutResponse {
  repeated InferenceTimeout                       inference_timeout = 1 [(gogoproto.nullable) = false];
  cosmos.base.query.v1beta1.PageResponse pagination = 2;
}

message QueryGetInferenceValidationDetailsRequest {
  uint64 epochId = 1;
  string inferenceId = 2;
}

message QueryGetInferenceValidationDetailsResponse {
  InferenceValidationDetails inferenceValidationDetails = 1 [(gogoproto.nullable) = false];
}

message QueryAllInferenceValidationDetailsRequest {
  cosmos.base.query.v1beta1.PageRequest pagination = 1;
}

message QueryAllInferenceValidationDetailsResponse {
  repeated InferenceValidationDetails             inferenceValidationDetails = 1 [(gogoproto.nullable) = false];
  cosmos.base.query.v1beta1.PageResponse pagination = 2;
}

message QueryGetInferenceValidationParametersRequest {
  repeated string ids = 1;
  string requester = 2;
}

message QueryGetInferenceValidationParametersResponse {
  uint64                     validator_power = 1;
  uint64                     current_height = 2;
  repeated InferenceValidationDetails details = 3;
  ValidationParams           parameters = 4;
}

message QueryGetEpochPerformanceSummaryRequest {
  uint64 epochStartHeight = 1;
  string participantId = 2;
}

message QueryGetEpochPerformanceSummaryResponse {
  EpochPerformanceSummary epochPerformanceSummary = 1 [(gogoproto.nullable) = false];
}

message QueryAllEpochPerformanceSummaryRequest {
  cosmos.base.query.v1beta1.PageRequest pagination = 1;
}

message QueryAllEpochPerformanceSummaryResponse {
  repeated EpochPerformanceSummary                epochPerformanceSummary = 1 [(gogoproto.nullable) = false];
  cosmos.base.query.v1beta1.PageResponse pagination = 2;
}

message QueryTrainingTaskRequest {
  uint64 id = 1;
}

message QueryTrainingTaskResponse {
  TrainingTask task = 1;
}

message QueryHardwareNodesRequest {
  string participant = 1;
}

message QueryHardwareNodesResponse {
  HardwareNodes nodes = 1;
}

message QueryHardwareNodesAllRequest {}

message QueryHardwareNodesAllResponse {
  repeated HardwareNodes nodes = 1;
}

message QueryQueuedTrainingTasksRequest {}

message QueryQueuedTrainingTasksResponse {
  repeated TrainingTask tasks = 1;
}

message QueryTrainingTaskAllRequest {}

message QueryTrainingTaskAllResponse {
  repeated TrainingTask tasks = 1;
}

message QueryGetParticipantCurrentStatsRequest {
  string participantId = 1;
}

message QueryGetParticipantCurrentStatsResponse {
  uint64 weight = 1;
  int32  reputation = 2;
}

message QueryGetAllParticipantCurrentStatsRequest {}

message QueryGetAllParticipantCurrentStatsResponse {
  repeated ParticipantCurrentStats participant_current_stats = 1;
  int64                   block_height = 2;
  int64                   epoch_id = 3;
}

message ParticipantCurrentStats {
  string participant_id = 1;
  uint64 weight = 2;
  int32  reputation = 3;
<<<<<<< HEAD
=======
}

message ParticipantFullStats {
  string account_address = 1;
  string operator_address = 2;
  int32  reputation = 3;
  uint64 earned_coins_current_epoch = 4;
  uint64 rewarded_coins_latest_epoch = 5;
  uint32 epochs_completed = 6;
}

message QueryParticipantsFullStatsRequest {}

message QueryParticipantsFullStatsResponse {
  repeated ParticipantFullStats participants_stats = 1;
}

message QueryStatsByTimePeriodByDeveloperRequest {
  string developer = 1;
  int64 time_from = 2;
  int64 time_to = 3;
}

message QueryStatsByTimePeriodByDeveloperResponse {
  repeated DeveloperStatsByTime stats = 1;
}

message QueryStatsByDeveloperAndEpochBackwardsRequest {
  string developer = 1;
  int32 epochs_n = 2;
}

message QueryInferencesAndTokensStatsByEpochsBackwardsRequest {
  int32 epochs_n = 1;
}

message QueryInferencesAndTokensStatsByTimePeriodRequest {
  int64 time_from = 2;
  int64 time_to = 3;
}

message QueryInferencesAndTokensStatsByModelsRequest {
  int64 time_from = 2;
  int64 time_to = 3;
}

message ModelStats {
  string model = 1;
  int64 ai_tokens = 2;
  int32 inferences = 3;
}

message QueryInferencesAndTokensStatsByModelsResponse {
  repeated ModelStats stats_models = 1;
}

message QueryInferencesAndTokensStatsResponse {
  int64 ai_tokens = 1;
  int32 inferences = 2;
  int64 actual_inferences_cost = 3;
}

message QueryCountAllParticipantsRequest {}
message QueryCountAllParticipantsResponse {
  int64 total = 1;
}

message QueryDebugStatsRequest {}

message QueryDebugStatsResponse {
  message TemporaryTimeStat {
    string developer = 1;
    repeated DeveloperStatsByTime stats = 2;
  }

  message TemporaryEpochStat {
    string developer = 1;
    repeated DeveloperStatsByEpoch stats = 2;
  }

  repeated TemporaryTimeStat stats_by_time = 1;
  repeated TemporaryEpochStat stats_by_epoch = 2;
>>>>>>> 75f8267d
}

message QueryGetMinimumValidationAverageRequest {}

message QueryGetMinimumValidationAverageResponse {
  uint64 traffic_basis = 1;
  string minimum_validation_average = 2;
  uint64 block_height = 3;
}

message QueryInProgressTrainingTasksRequest {}

message QueryInProgressTrainingTasksResponse {
  repeated TrainingTask tasks = 1;
}

message QueryGetPartialUpgradeRequest {
  uint64 height = 1;
}

message QueryGetPartialUpgradeResponse {
  PartialUpgrade partialUpgrade = 1 [(gogoproto.nullable) = false];
}

message QueryAllPartialUpgradeRequest {
  cosmos.base.query.v1beta1.PageRequest pagination = 1;
}

message QueryAllPartialUpgradeResponse {
  repeated PartialUpgrade                         partialUpgrade = 1 [(gogoproto.nullable) = false];
  cosmos.base.query.v1beta1.PageResponse pagination = 2;
}

message QueryTrainingKvRecordRequest {
  uint64 taskId = 1;
  string key = 2;
}

message QueryTrainingKvRecordResponse {
  TrainingTaskKVRecord record = 1;
}

message QueryListTrainingKvRecordKeysRequest {
  uint64 taskId = 1;
}

message QueryListTrainingKvRecordKeysResponse {
  repeated string keys = 1;
}

message QueryTrainingBarrierRequest {
  GetBarrierStatusRequest req = 1;
}

message QueryTrainingBarrierResponse {
  GetBarrierStatusResponse resp = 2;
}

message QueryTrainingAliveNodesRequest {
  GetAliveNodesRequest req = 1;
}

message QueryTrainingAliveNodesResponse {
  GetAliveNodesResponse resp = 2;
}

message QueryGetBridgeTransactionRequest {
  string origin_chain = 1;
  string block_number = 2;
  string receipt_index = 3;
}

message QueryGetBridgeTransactionResponse {
  BridgeTransaction bridgeTransaction = 1 [(gogoproto.nullable) = false];
}

message QueryAllBridgeTransactionsRequest {
  cosmos.base.query.v1beta1.PageRequest pagination = 1;
}

message QueryAllBridgeTransactionsResponse {
  repeated BridgeTransaction bridgeTransactions = 1 [(gogoproto.nullable) = false];
  cosmos.base.query.v1beta1.PageResponse pagination = 2;
}

message QueryEpochInfoRequest {}

message QueryEpochInfoResponse {
  int64 block_height = 1;
  Params params = 2 [(gogoproto.nullable) = false];
  Epoch latest_epoch = 3 [(gogoproto.nullable) = false];
}<|MERGE_RESOLUTION|>--- conflicted
+++ resolved
@@ -27,10 +27,7 @@
 import "inference/inference/partial_upgrade.proto";
 import "inference/inference/network_node.proto";
 import "inference/inference/bridge_transaction.proto";
-<<<<<<< HEAD
-=======
 import  "inference/inference/stats_developer.proto";
->>>>>>> 75f8267d
 import "inference/inference/epoch.proto";
 
 option go_package = "github.com/productscience/inference/x/inference/types";
@@ -638,8 +635,6 @@
   string participant_id = 1;
   uint64 weight = 2;
   int32  reputation = 3;
-<<<<<<< HEAD
-=======
 }
 
 message ParticipantFullStats {
@@ -722,7 +717,6 @@
 
   repeated TemporaryTimeStat stats_by_time = 1;
   repeated TemporaryEpochStat stats_by_epoch = 2;
->>>>>>> 75f8267d
 }
 
 message QueryGetMinimumValidationAverageRequest {}
