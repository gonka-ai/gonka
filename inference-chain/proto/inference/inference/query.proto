syntax = "proto3";

package inference.inference;

import "amino/amino.proto";
import "gogoproto/gogo.proto";
import "google/api/annotations.proto";
import "cosmos/base/query/v1beta1/pagination.proto";
import "inference/inference/params.proto";
import "inference/inference/inference.proto";
import "inference/inference/participant.proto";
import "inference/inference/epoch_group_data.proto";
import "inference/inference/settle_amount.proto";
import "inference/inference/epoch_group_validations.proto";
import "inference/inference/pocbatch.proto";
import "inference/inference/tokenomics_data.proto";
import "inference/inference/unit_of_compute.proto";
import "inference/inference/model.proto";
import "inference/inference/top_miner.proto";
import "cosmos/base/v1beta1/coin.proto";
<<<<<<< HEAD
import "inference/inference/training_task.proto";
import "inference/inference/hardware_node.proto";
=======
import "inference/inference/inference_timeout.proto";
import "inference/inference/training_task.proto";
>>>>>>> aa7f1213

option go_package = "github.com/productscience/inference/x/inference/types";

// Query defines the gRPC querier service.
service Query {
  
  // Parameters queries the parameters of the module.
  rpc Params (QueryParamsRequest) returns (QueryParamsResponse) {
    option (google.api.http).get = "/productscience/inference/inference/params";
  
  }
  
  // Queries a list of Inference items.
  rpc Inference    (QueryGetInferenceRequest) returns (QueryGetInferenceResponse) {
    option (google.api.http).get = "/productscience/inference/inference/inference/{index}";
  
  }
  rpc InferenceAll (QueryAllInferenceRequest) returns (QueryAllInferenceResponse) {
    option (google.api.http).get = "/productscience/inference/inference/inference";
  
  }
  
  // Queries a list of Participant items.
  rpc Participant    (QueryGetParticipantRequest) returns (QueryGetParticipantResponse) {
    option (google.api.http).get = "/productscience/inference/inference/participant/{index}";
  
  }
  rpc ParticipantAll (QueryAllParticipantRequest) returns (QueryAllParticipantResponse) {
    option (google.api.http).get = "/productscience/inference/inference/participant";
  
  }
  
  // Queries a list of GetInferencesWithExecutors items.
  rpc GetInferencesWithExecutors (QueryGetInferencesWithExecutorsRequest) returns (QueryGetInferencesWithExecutorsResponse) {
    option (google.api.http).get = "/productscience/inference/inference/get_inferences_with_executors/{ids}";
  
  }
  
  // Queries a list of InferenceParticipant items.
  rpc InferenceParticipant (QueryInferenceParticipantRequest) returns (QueryInferenceParticipantResponse) {
    option (google.api.http).get = "/productscience/inference/inference/inference_participant/{address}";
  
  }
  
  // Queries a list of GetRandomExecutor items.
  rpc GetRandomExecutor (QueryGetRandomExecutorRequest) returns (QueryGetRandomExecutorResponse) {
    option (google.api.http).get = "/productscience/inference/inference/get_random_executor";
  
  }
  
  // Queries a list of EpochGroupData items.
  rpc EpochGroupData    (QueryGetEpochGroupDataRequest) returns (QueryGetEpochGroupDataResponse) {
    option (google.api.http).get = "/productscience/inference/inference/epoch_group_data/{poc_start_block_height}";
  
  }
  rpc EpochGroupDataAll (QueryAllEpochGroupDataRequest) returns (QueryAllEpochGroupDataResponse) {
    option (google.api.http).get = "/productscience/inference/inference/epoch_group_data";
  
  }

  // Queries a list of SettleAmount items.
  rpc SettleAmount    (QueryGetSettleAmountRequest) returns (QueryGetSettleAmountResponse) {
    option (google.api.http).get = "/productscience/inference/inference/settle_amount/{participant}";

  }
  rpc SettleAmountAll (QueryAllSettleAmountRequest) returns (QueryAllSettleAmountResponse) {
    option (google.api.http).get = "/productscience/inference/inference/settle_amount";

  }

  // Queries a list of EpochGroupValidations items.
  rpc EpochGroupValidations    (QueryGetEpochGroupValidationsRequest) returns (QueryGetEpochGroupValidationsResponse) {
    option (google.api.http).get = "/productscience/inference/inference/epoch_group_validations/{participant}/{poc_start_block_height}";

  }
  rpc EpochGroupValidationsAll (QueryAllEpochGroupValidationsRequest) returns (QueryAllEpochGroupValidationsResponse) {
    option (google.api.http).get = "/productscience/inference/inference/epoch_group_validations";

  }

  // Queries a list of PocBatchesForStage items.
  rpc PocBatchesForStage (QueryPocBatchesForStageRequest) returns (QueryPocBatchesForStageResponse) {
    option (google.api.http).get = "/productscience/inference/inference/poc_batches_for_stage/{block_height}";

  }

  // Queries a list of GetCurrentEpoch items.
  rpc GetCurrentEpoch (QueryGetCurrentEpochRequest) returns (QueryGetCurrentEpochResponse) {
    option (google.api.http).get = "/productscience/inference/inference/get_current_epoch";

  }

  // Queries a TokenomicsData by index.
  rpc TokenomicsData (QueryGetTokenomicsDataRequest) returns (QueryGetTokenomicsDataResponse) {
    option (google.api.http).get = "/productscience/inference/inference/tokenomics_data";

  }

  // Queries a list of GetUnitOfComputePriceProposal items.
  rpc GetUnitOfComputePriceProposal (QueryGetUnitOfComputePriceProposalRequest) returns (QueryGetUnitOfComputePriceProposalResponse) {
    option (google.api.http).get = "/productscience/inference/inference/get_unit_of_compute_price_proposal";

  }

  // Queries a list of CurrentEpochGroupData items.
  rpc CurrentEpochGroupData (QueryCurrentEpochGroupDataRequest) returns (QueryCurrentEpochGroupDataResponse) {
    option (google.api.http).get = "/productscience/inference/inference/current_epoch_group_data";

  }

  // Queries a list of ModelsAll items.
  rpc ModelsAll (QueryModelsAllRequest) returns (QueryModelsAllResponse) {
    option (google.api.http).get = "/productscience/inference/inference/models_all";

  }

  // Queries a list of TopMiner items.
  rpc TopMiner    (QueryGetTopMinerRequest) returns (QueryGetTopMinerResponse) {
    option (google.api.http).get = "/productscience/inference/inference/top_miner/{address}";

  }
  rpc TopMinerAll (QueryAllTopMinerRequest) returns (QueryAllTopMinerResponse) {
    option (google.api.http).get = "/productscience/inference/inference/top_miner";

  }

  // Queries a list of InferenceTimeout items.
  rpc InferenceTimeout    (QueryGetInferenceTimeoutRequest) returns (QueryGetInferenceTimeoutResponse) {
    option (google.api.http).get = "/productscience/inference/inference/inference_timeout/{expirationHeight}/{inferenceId}";

  }
  rpc InferenceTimeoutAll (QueryAllInferenceTimeoutRequest) returns (QueryAllInferenceTimeoutResponse) {
    option (google.api.http).get = "/productscience/inference/inference/inference_timeout";

  }

  // Queries a list of TrainingTask items.
  rpc TrainingTask (QueryTrainingTaskRequest) returns (QueryTrainingTaskResponse) {
    option (google.api.http).get = "/productscience/inference/inference/training_task";

  }
  
  // Queries a list of TrainingTask items.
  rpc TrainingTask (QueryTrainingTaskRequest) returns (QueryTrainingTaskResponse) {
    option (google.api.http).get = "/productscience/inference/inference/training_task";
  
  }
  
  // Queries a list of HardwareNodes items.
  rpc HardwareNodes (QueryHardwareNodesRequest) returns (QueryHardwareNodesResponse) {
    option (google.api.http).get = "/productscience/inference/inference/hardware_nodes/{participant}";
  
  }
  
  // Queries a list of HardwareNodesAll items.
  rpc HardwareNodesAll (QueryHardwareNodesAllRequest) returns (QueryHardwareNodesAllResponse) {
    option (google.api.http).get = "/productscience/inference/inference/hardware_nodes_all";
  
  }
}
// QueryParamsRequest is request type for the Query/Params RPC method.
message QueryParamsRequest {}

// QueryParamsResponse is response type for the Query/Params RPC method.
message QueryParamsResponse {
  
  // params holds all the parameters of this module.
  Params params = 1 [(gogoproto.nullable) = false, (amino.dont_omitempty) = true];
}

message QueryGetInferenceRequest {
  string index = 1;
}

message QueryGetInferenceResponse {
  Inference inference = 1 [(gogoproto.nullable) = false];
}

message QueryAllInferenceRequest {
  cosmos.base.query.v1beta1.PageRequest pagination = 1;
}

message QueryAllInferenceResponse {
  repeated Inference                              inference  = 1 [(gogoproto.nullable) = false];
           cosmos.base.query.v1beta1.PageResponse pagination = 2;
}

message QueryGetParticipantRequest {
  string index = 1;
}

message QueryGetParticipantResponse {
  Participant participant = 1 [(gogoproto.nullable) = false];
}

message QueryAllParticipantRequest {
  cosmos.base.query.v1beta1.PageRequest pagination = 1;
}

message QueryAllParticipantResponse {
  repeated Participant                            participant  = 1 [(gogoproto.nullable) = false];
           cosmos.base.query.v1beta1.PageResponse pagination   = 2;
           int64                                  block_height = 3;
}

message QueryGetInferencesWithExecutorsRequest {
  repeated string ids       = 1;
           string requester = 2;
}

message QueryGetInferencesWithExecutorsResponse {
  repeated InferenceWithExecutor inference_with_executor = 1 [(gogoproto.nullable) = false];
           uint32                num_validators          = 2;
           uint32                total_power             = 3;
           uint32                validator_power         = 4;
           uint32                current_height          = 5;
}

message InferenceWithExecutor {
  Inference   inference     = 1 [(gogoproto.nullable) = false];
  Participant executor      = 2 [(gogoproto.nullable) = false];
  uint32      current_power = 3;
}

message QueryInferenceParticipantRequest {
  string address = 1;
}

message QueryInferenceParticipantResponse {
  string pubkey  = 1;
  int64  balance = 2;
}

message QueryGetRandomExecutorRequest {}

message QueryGetRandomExecutorResponse {
  Participant executor = 1 [(gogoproto.nullable) = false];
}

message QueryGetEpochGroupDataRequest {
  uint64 poc_start_block_height = 1;
}

message QueryGetEpochGroupDataResponse {
  EpochGroupData epoch_group_data = 1 [(gogoproto.nullable) = false];
}

message QueryAllEpochGroupDataRequest {
  cosmos.base.query.v1beta1.PageRequest pagination = 1;
}

message QueryAllEpochGroupDataResponse {
  repeated EpochGroupData                         epoch_group_data = 1 [(gogoproto.nullable) = false];
           cosmos.base.query.v1beta1.PageResponse pagination       = 2;
}

message QueryGetSettleAmountRequest {
  string participant = 1;
}

message QueryGetSettleAmountResponse {
  SettleAmount settle_amount = 1 [(gogoproto.nullable) = false];
}

message QueryAllSettleAmountRequest {
  cosmos.base.query.v1beta1.PageRequest pagination = 1;
}

message QueryAllSettleAmountResponse {
  repeated SettleAmount                           settle_amount = 1 [(gogoproto.nullable) = false];
           cosmos.base.query.v1beta1.PageResponse pagination    = 2;
}

message QueryGetEpochGroupValidationsRequest {
  string participant            = 1;
  uint64 poc_start_block_height = 2;
}

message QueryGetEpochGroupValidationsResponse {
  EpochGroupValidations epoch_group_validations = 1 [(gogoproto.nullable) = false];
}

message QueryAllEpochGroupValidationsRequest {
  cosmos.base.query.v1beta1.PageRequest pagination = 1;
}

message QueryAllEpochGroupValidationsResponse {
  repeated EpochGroupValidations                  epoch_group_validations = 1 [(gogoproto.nullable) = false];
           cosmos.base.query.v1beta1.PageResponse pagination              = 2;
}

message QueryPocBatchesForStageRequest {
  int64 block_height = 1;
}

message QueryPocBatchesForStageResponse {
  repeated PoCBatchesWithParticipants poc_batch = 1 [(gogoproto.nullable) = false];
}

message PoCBatchesWithParticipants {
           string   participant = 1;
           string   pub_key     = 2;
           string   hex_pub_key = 3;
  repeated PoCBatch poc_batch   = 4 [(gogoproto.nullable) = false];
}

message QueryGetCurrentEpochRequest {}

message QueryGetCurrentEpochResponse {
  uint64 epoch = 1;
}

message QueryGetTokenomicsDataRequest {}

message QueryGetTokenomicsDataResponse {
  TokenomicsData tokenomics_data = 1 [(gogoproto.nullable) = false];
}

message QueryGetUnitOfComputePriceProposalRequest {
  string participant = 1;
}

message QueryGetUnitOfComputePriceProposalResponse {
  UnitOfComputePriceProposal proposal = 1;
  uint64                     default  = 2;
}

message QueryCurrentEpochGroupDataRequest {}

message QueryCurrentEpochGroupDataResponse {
  EpochGroupData epoch_group_data = 1 [(gogoproto.nullable) = false];
}

message QueryModelsAllRequest {}

message QueryModelsAllResponse {
  repeated Model model = 1 [(gogoproto.nullable) = false];
}

message QueryGetTopMinerRequest {
  string address = 1;
}

message QueryGetTopMinerResponse {
  TopMiner top_miner = 1 [(gogoproto.nullable) = false];
}

message QueryAllTopMinerRequest {
  cosmos.base.query.v1beta1.PageRequest pagination = 1;
}

message QueryAllTopMinerResponse {
  repeated TopMiner                               top_miner  = 1 [(gogoproto.nullable) = false];
           cosmos.base.query.v1beta1.PageResponse pagination = 2;
}

<<<<<<< HEAD
message QueryTrainingTaskRequest {
  uint64 id = 1;
}

message QueryTrainingTaskResponse {
  TrainingTask task = 1;
}

message QueryHardwareNodesRequest {
  string participant = 1;
}

message QueryHardwareNodesResponse {
  HardwareNodes nodes = 1;
}

message QueryHardwareNodesAllRequest {}

message QueryHardwareNodesAllResponse {
  repeated HardwareNodes nodes = 1;
=======
message QueryGetInferenceTimeoutRequest {
  uint64 expirationHeight = 1;
  string inferenceId      = 2;
}

message QueryGetInferenceTimeoutResponse {
  InferenceTimeout inference_timeout = 1 [(gogoproto.nullable) = false];
}

message QueryAllInferenceTimeoutRequest {
  cosmos.base.query.v1beta1.PageRequest pagination = 1;
}

message QueryAllInferenceTimeoutResponse {
  repeated InferenceTimeout                       inference_timeout = 1 [(gogoproto.nullable) = false];
           cosmos.base.query.v1beta1.PageResponse pagination       = 2;
}


message QueryTrainingTaskRequest {
  uint64 id = 1;
}

message QueryTrainingTaskResponse {
  TrainingTask task = 1;
>>>>>>> aa7f1213
}<|MERGE_RESOLUTION|>--- conflicted
+++ resolved
@@ -18,13 +18,9 @@
 import "inference/inference/model.proto";
 import "inference/inference/top_miner.proto";
 import "cosmos/base/v1beta1/coin.proto";
-<<<<<<< HEAD
+import "inference/inference/inference_timeout.proto";
 import "inference/inference/training_task.proto";
 import "inference/inference/hardware_node.proto";
-=======
-import "inference/inference/inference_timeout.proto";
-import "inference/inference/training_task.proto";
->>>>>>> aa7f1213
 
 option go_package = "github.com/productscience/inference/x/inference/types";
 
@@ -165,24 +161,19 @@
   rpc TrainingTask (QueryTrainingTaskRequest) returns (QueryTrainingTaskResponse) {
     option (google.api.http).get = "/productscience/inference/inference/training_task";
 
-  }
-  
-  // Queries a list of TrainingTask items.
-  rpc TrainingTask (QueryTrainingTaskRequest) returns (QueryTrainingTaskResponse) {
-    option (google.api.http).get = "/productscience/inference/inference/training_task";
-  
-  }
-  
+
+  }
+
   // Queries a list of HardwareNodes items.
   rpc HardwareNodes (QueryHardwareNodesRequest) returns (QueryHardwareNodesResponse) {
     option (google.api.http).get = "/productscience/inference/inference/hardware_nodes/{participant}";
-  
-  }
-  
+
+  }
+
   // Queries a list of HardwareNodesAll items.
   rpc HardwareNodesAll (QueryHardwareNodesAllRequest) returns (QueryHardwareNodesAllResponse) {
     option (google.api.http).get = "/productscience/inference/inference/hardware_nodes_all";
-  
+
   }
 }
 // QueryParamsRequest is request type for the Query/Params RPC method.
@@ -381,28 +372,6 @@
            cosmos.base.query.v1beta1.PageResponse pagination = 2;
 }
 
-<<<<<<< HEAD
-message QueryTrainingTaskRequest {
-  uint64 id = 1;
-}
-
-message QueryTrainingTaskResponse {
-  TrainingTask task = 1;
-}
-
-message QueryHardwareNodesRequest {
-  string participant = 1;
-}
-
-message QueryHardwareNodesResponse {
-  HardwareNodes nodes = 1;
-}
-
-message QueryHardwareNodesAllRequest {}
-
-message QueryHardwareNodesAllResponse {
-  repeated HardwareNodes nodes = 1;
-=======
 message QueryGetInferenceTimeoutRequest {
   uint64 expirationHeight = 1;
   string inferenceId      = 2;
@@ -421,12 +390,24 @@
            cosmos.base.query.v1beta1.PageResponse pagination       = 2;
 }
 
-
 message QueryTrainingTaskRequest {
   uint64 id = 1;
 }
 
 message QueryTrainingTaskResponse {
   TrainingTask task = 1;
->>>>>>> aa7f1213
+}
+
+message QueryHardwareNodesRequest {
+  string participant = 1;
+}
+
+message QueryHardwareNodesResponse {
+  HardwareNodes nodes = 1;
+}
+
+message QueryHardwareNodesAllRequest {}
+
+message QueryHardwareNodesAllResponse {
+  repeated HardwareNodes nodes = 1;
 }