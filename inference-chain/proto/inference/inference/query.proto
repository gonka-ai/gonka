--- conflicted
+++ resolved
@@ -14,43 +14,44 @@
 
 // Query defines the gRPC querier service.
 service Query {
-  
+
   // Parameters queries the parameters of the module.
   rpc Params (QueryParamsRequest) returns (QueryParamsResponse) {
     option (google.api.http).get = "/productscience/inference/inference/params";
-  
+
   }
-  
+
   // Queries a list of Inference items.
   rpc Inference    (QueryGetInferenceRequest) returns (QueryGetInferenceResponse) {
     option (google.api.http).get = "/productscience/inference/inference/inference/{index}";
-  
+
   }
   rpc InferenceAll (QueryAllInferenceRequest) returns (QueryAllInferenceResponse) {
     option (google.api.http).get = "/productscience/inference/inference/inference";
-  
+
   }
-  
+
   // Queries a list of Participant items.
   rpc Participant    (QueryGetParticipantRequest) returns (QueryGetParticipantResponse) {
     option (google.api.http).get = "/productscience/inference/inference/participant/{index}";
-  
+
   }
   rpc ParticipantAll (QueryAllParticipantRequest) returns (QueryAllParticipantResponse) {
     option (google.api.http).get = "/productscience/inference/inference/participant";
-  
+
   }
-  
+
   // Queries a list of GetInferencesWithExecutors items.
   rpc GetInferencesWithExecutors (QueryGetInferencesWithExecutorsRequest) returns (QueryGetInferencesWithExecutorsResponse) {
     option (google.api.http).get = "/productscience/inference/inference/get_inferences_with_executors/{ids}";
-  
+
   }
-  
+
   // Queries a list of InferenceParticipant items.
   rpc InferenceParticipant (QueryInferenceParticipantRequest) returns (QueryInferenceParticipantResponse) {
     option (google.api.http).get = "/productscience/inference/inference/inference_participant/{address}";
-  
+
+
   }
 
   // Queries a list of GetRandomExecutor items.
@@ -64,7 +65,7 @@
 
 // QueryParamsResponse is response type for the Query/Params RPC method.
 message QueryParamsResponse {
-  
+
   // params holds all the parameters of this module.
   Params params = 1 [(gogoproto.nullable) = false, (amino.dont_omitempty) = true];
 }
@@ -109,16 +110,11 @@
 
 message QueryGetInferencesWithExecutorsResponse {
   repeated InferenceWithExecutor inferenceWithExecutor = 1 [(gogoproto.nullable) = false];
-<<<<<<< HEAD
            uint32                NumValidators         = 2;
-=======
-  uint32                NumValidators = 2;
->>>>>>> 652d686c
 }
 
 message InferenceWithExecutor {
   Inference   inference = 1 [(gogoproto.nullable) = false];
-<<<<<<< HEAD
   Participant executor  = 2 [(gogoproto.nullable) = false];
 }
 
@@ -129,9 +125,6 @@
 message QueryInferenceParticipantResponse {
   string pubkey  = 1;
   int64  balance = 2;
-=======
-  Participant executor = 2 [(gogoproto.nullable) = false];
->>>>>>> 652d686c
 }
 
 message QueryGetRandomExecutorRequest {}
