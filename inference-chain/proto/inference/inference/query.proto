syntax = "proto3";

package inference.inference;

import "amino/amino.proto";
import "gogoproto/gogo.proto";
import "google/api/annotations.proto";
import "cosmos/base/query/v1beta1/pagination.proto";
import "inference/inference/params.proto";
import "inference/inference/inference.proto";
import "inference/inference/participant.proto";
import "inference/inference/epoch_group_data.proto";
import "inference/inference/settle_amount.proto";
import "inference/inference/epoch_group_validations.proto";
import "inference/inference/pocbatch.proto";
import "inference/inference/tokenomics_data.proto";
import "inference/inference/unit_of_compute.proto";
import "inference/inference/model.proto";
import "inference/inference/top_miner.proto";
import "cosmos/base/v1beta1/coin.proto";
<<<<<<< HEAD
import "inference/inference/inference_timeout.proto";
=======
import "inference/inference/training_task.proto";
>>>>>>> ea2d8d10

option go_package = "github.com/productscience/inference/x/inference/types";

// Query defines the gRPC querier service.
service Query {
  
  // Parameters queries the parameters of the module.
  rpc Params (QueryParamsRequest) returns (QueryParamsResponse) {
    option (google.api.http).get = "/productscience/inference/inference/params";
  
  }
  
  // Queries a list of Inference items.
  rpc Inference    (QueryGetInferenceRequest) returns (QueryGetInferenceResponse) {
    option (google.api.http).get = "/productscience/inference/inference/inference/{index}";
  
  }
  rpc InferenceAll (QueryAllInferenceRequest) returns (QueryAllInferenceResponse) {
    option (google.api.http).get = "/productscience/inference/inference/inference";
  
  }
  
  // Queries a list of Participant items.
  rpc Participant    (QueryGetParticipantRequest) returns (QueryGetParticipantResponse) {
    option (google.api.http).get = "/productscience/inference/inference/participant/{index}";
  
  }
  rpc ParticipantAll (QueryAllParticipantRequest) returns (QueryAllParticipantResponse) {
    option (google.api.http).get = "/productscience/inference/inference/participant";
  
  }
  
  // Queries a list of GetInferencesWithExecutors items.
  rpc GetInferencesWithExecutors (QueryGetInferencesWithExecutorsRequest) returns (QueryGetInferencesWithExecutorsResponse) {
    option (google.api.http).get = "/productscience/inference/inference/get_inferences_with_executors/{ids}";
  
  }
  
  // Queries a list of InferenceParticipant items.
  rpc InferenceParticipant (QueryInferenceParticipantRequest) returns (QueryInferenceParticipantResponse) {
    option (google.api.http).get = "/productscience/inference/inference/inference_participant/{address}";
  
  }
  
  // Queries a list of GetRandomExecutor items.
  rpc GetRandomExecutor (QueryGetRandomExecutorRequest) returns (QueryGetRandomExecutorResponse) {
    option (google.api.http).get = "/productscience/inference/inference/get_random_executor";
  
  }
  
  // Queries a list of EpochGroupData items.
  rpc EpochGroupData    (QueryGetEpochGroupDataRequest) returns (QueryGetEpochGroupDataResponse) {
    option (google.api.http).get = "/productscience/inference/inference/epoch_group_data/{poc_start_block_height}";
  
  }
  rpc EpochGroupDataAll (QueryAllEpochGroupDataRequest) returns (QueryAllEpochGroupDataResponse) {
    option (google.api.http).get = "/productscience/inference/inference/epoch_group_data";
  
  }

  // Queries a list of SettleAmount items.
  rpc SettleAmount    (QueryGetSettleAmountRequest) returns (QueryGetSettleAmountResponse) {
    option (google.api.http).get = "/productscience/inference/inference/settle_amount/{participant}";

  }
  rpc SettleAmountAll (QueryAllSettleAmountRequest) returns (QueryAllSettleAmountResponse) {
    option (google.api.http).get = "/productscience/inference/inference/settle_amount";

  }

  // Queries a list of EpochGroupValidations items.
  rpc EpochGroupValidations    (QueryGetEpochGroupValidationsRequest) returns (QueryGetEpochGroupValidationsResponse) {
    option (google.api.http).get = "/productscience/inference/inference/epoch_group_validations/{participant}/{poc_start_block_height}";

  }
  rpc EpochGroupValidationsAll (QueryAllEpochGroupValidationsRequest) returns (QueryAllEpochGroupValidationsResponse) {
    option (google.api.http).get = "/productscience/inference/inference/epoch_group_validations";

  }

  // Queries a list of PocBatchesForStage items.
  rpc PocBatchesForStage (QueryPocBatchesForStageRequest) returns (QueryPocBatchesForStageResponse) {
    option (google.api.http).get = "/productscience/inference/inference/poc_batches_for_stage/{block_height}";

  }

  // Queries a list of GetCurrentEpoch items.
  rpc GetCurrentEpoch (QueryGetCurrentEpochRequest) returns (QueryGetCurrentEpochResponse) {
    option (google.api.http).get = "/productscience/inference/inference/get_current_epoch";

  }

  // Queries a TokenomicsData by index.
  rpc TokenomicsData (QueryGetTokenomicsDataRequest) returns (QueryGetTokenomicsDataResponse) {
    option (google.api.http).get = "/productscience/inference/inference/tokenomics_data";

  }

  // Queries a list of GetUnitOfComputePriceProposal items.
  rpc GetUnitOfComputePriceProposal (QueryGetUnitOfComputePriceProposalRequest) returns (QueryGetUnitOfComputePriceProposalResponse) {
    option (google.api.http).get = "/productscience/inference/inference/get_unit_of_compute_price_proposal";

  }

  // Queries a list of CurrentEpochGroupData items.
  rpc CurrentEpochGroupData (QueryCurrentEpochGroupDataRequest) returns (QueryCurrentEpochGroupDataResponse) {
    option (google.api.http).get = "/productscience/inference/inference/current_epoch_group_data";

  }

  // Queries a list of ModelsAll items.
  rpc ModelsAll (QueryModelsAllRequest) returns (QueryModelsAllResponse) {
    option (google.api.http).get = "/productscience/inference/inference/models_all";

  }

  // Queries a list of TopMiner items.
  rpc TopMiner    (QueryGetTopMinerRequest) returns (QueryGetTopMinerResponse) {
    option (google.api.http).get = "/productscience/inference/inference/top_miner/{address}";

  }
  rpc TopMinerAll (QueryAllTopMinerRequest) returns (QueryAllTopMinerResponse) {
    option (google.api.http).get = "/productscience/inference/inference/top_miner";


  }

  // Queries a list of TrainingTask items.
  rpc TrainingTask (QueryTrainingTaskRequest) returns (QueryTrainingTaskResponse) {
    option (google.api.http).get = "/productscience/inference/inference/training_task";

  }
  
  // Queries a list of InferenceTimeout items.
  rpc InferenceTimeout    (QueryGetInferenceTimeoutRequest) returns (QueryGetInferenceTimeoutResponse) {
    option (google.api.http).get = "/productscience/inference/inference/inference_timeout/{expirationHeight}/{inferenceId}";
  
  }
  rpc InferenceTimeoutAll (QueryAllInferenceTimeoutRequest) returns (QueryAllInferenceTimeoutResponse) {
    option (google.api.http).get = "/productscience/inference/inference/inference_timeout";
  
  }
}
// QueryParamsRequest is request type for the Query/Params RPC method.
message QueryParamsRequest {}

// QueryParamsResponse is response type for the Query/Params RPC method.
message QueryParamsResponse {
  
  // params holds all the parameters of this module.
  Params params = 1 [(gogoproto.nullable) = false, (amino.dont_omitempty) = true];
}

message QueryGetInferenceRequest {
  string index = 1;
}

message QueryGetInferenceResponse {
  Inference inference = 1 [(gogoproto.nullable) = false];
}

message QueryAllInferenceRequest {
  cosmos.base.query.v1beta1.PageRequest pagination = 1;
}

message QueryAllInferenceResponse {
  repeated Inference                              inference  = 1 [(gogoproto.nullable) = false];
           cosmos.base.query.v1beta1.PageResponse pagination = 2;
}

message QueryGetParticipantRequest {
  string index = 1;
}

message QueryGetParticipantResponse {
  Participant participant = 1 [(gogoproto.nullable) = false];
}

message QueryAllParticipantRequest {
  cosmos.base.query.v1beta1.PageRequest pagination = 1;
}

message QueryAllParticipantResponse {
  repeated Participant                            participant  = 1 [(gogoproto.nullable) = false];
           cosmos.base.query.v1beta1.PageResponse pagination   = 2;
           int64                                  block_height = 3;
}

message QueryGetInferencesWithExecutorsRequest {
  repeated string ids       = 1;
           string requester = 2;
}

message QueryGetInferencesWithExecutorsResponse {
  repeated InferenceWithExecutor inference_with_executor = 1 [(gogoproto.nullable) = false];
           uint32                num_validators          = 2;
           uint32                total_power             = 3;
           uint32                validator_power         = 4;
           uint32                current_height          = 5;
}

message InferenceWithExecutor {
  Inference   inference     = 1 [(gogoproto.nullable) = false];
  Participant executor      = 2 [(gogoproto.nullable) = false];
  uint32      current_power = 3;
}

message QueryInferenceParticipantRequest {
  string address = 1;
}

message QueryInferenceParticipantResponse {
  string pubkey  = 1;
  int64  balance = 2;
}

message QueryGetRandomExecutorRequest {}

message QueryGetRandomExecutorResponse {
  Participant executor = 1 [(gogoproto.nullable) = false];
}

message QueryGetEpochGroupDataRequest {
  uint64 poc_start_block_height = 1;
}

message QueryGetEpochGroupDataResponse {
  EpochGroupData epoch_group_data = 1 [(gogoproto.nullable) = false];
}

message QueryAllEpochGroupDataRequest {
  cosmos.base.query.v1beta1.PageRequest pagination = 1;
}

message QueryAllEpochGroupDataResponse {
  repeated EpochGroupData                         epoch_group_data = 1 [(gogoproto.nullable) = false];
           cosmos.base.query.v1beta1.PageResponse pagination       = 2;
}

message QueryGetSettleAmountRequest {
  string participant = 1;
}

message QueryGetSettleAmountResponse {
  SettleAmount settle_amount = 1 [(gogoproto.nullable) = false];
}

message QueryAllSettleAmountRequest {
  cosmos.base.query.v1beta1.PageRequest pagination = 1;
}

message QueryAllSettleAmountResponse {
  repeated SettleAmount                           settle_amount = 1 [(gogoproto.nullable) = false];
           cosmos.base.query.v1beta1.PageResponse pagination    = 2;
}

message QueryGetEpochGroupValidationsRequest {
  string participant            = 1;
  uint64 poc_start_block_height = 2;
}

message QueryGetEpochGroupValidationsResponse {
  EpochGroupValidations epoch_group_validations = 1 [(gogoproto.nullable) = false];
}

message QueryAllEpochGroupValidationsRequest {
  cosmos.base.query.v1beta1.PageRequest pagination = 1;
}

message QueryAllEpochGroupValidationsResponse {
  repeated EpochGroupValidations                  epoch_group_validations = 1 [(gogoproto.nullable) = false];
           cosmos.base.query.v1beta1.PageResponse pagination              = 2;
}

message QueryPocBatchesForStageRequest {
  int64 block_height = 1;
}

message QueryPocBatchesForStageResponse {
  repeated PoCBatchesWithParticipants poc_batch = 1 [(gogoproto.nullable) = false];
}

message PoCBatchesWithParticipants {
           string   participant = 1;
           string   pub_key     = 2;
           string   hex_pub_key = 3;
  repeated PoCBatch poc_batch   = 4 [(gogoproto.nullable) = false];
}

message QueryGetCurrentEpochRequest {}

message QueryGetCurrentEpochResponse {
  uint64 epoch = 1;
}

message QueryGetTokenomicsDataRequest {}

message QueryGetTokenomicsDataResponse {
  TokenomicsData tokenomics_data = 1 [(gogoproto.nullable) = false];
}

message QueryGetUnitOfComputePriceProposalRequest {
  string participant = 1;
}

message QueryGetUnitOfComputePriceProposalResponse {
  UnitOfComputePriceProposal proposal = 1;
  uint64                     default  = 2;
}

message QueryCurrentEpochGroupDataRequest {}

message QueryCurrentEpochGroupDataResponse {
  EpochGroupData epoch_group_data = 1 [(gogoproto.nullable) = false];
}

message QueryModelsAllRequest {}

message QueryModelsAllResponse {
  repeated Model model = 1 [(gogoproto.nullable) = false];
}

message QueryGetTopMinerRequest {
  string address = 1;
}

message QueryGetTopMinerResponse {
  TopMiner top_miner = 1 [(gogoproto.nullable) = false];
}

message QueryAllTopMinerRequest {
  cosmos.base.query.v1beta1.PageRequest pagination = 1;
}

message QueryAllTopMinerResponse {
  repeated TopMiner                               top_miner  = 1 [(gogoproto.nullable) = false];
           cosmos.base.query.v1beta1.PageResponse pagination = 2;
}

<<<<<<< HEAD
message QueryGetInferenceTimeoutRequest {
  uint64 expirationHeight = 1;
  string inferenceId      = 2;
}

message QueryGetInferenceTimeoutResponse {
  InferenceTimeout inference_timeout = 1 [(gogoproto.nullable) = false];
}

message QueryAllInferenceTimeoutRequest {
  cosmos.base.query.v1beta1.PageRequest pagination = 1;
}

message QueryAllInferenceTimeoutResponse {
  repeated InferenceTimeout                       inference_timeout = 1 [(gogoproto.nullable) = false];
           cosmos.base.query.v1beta1.PageResponse pagination       = 2;
}
=======

message QueryTrainingTaskRequest {
  uint64 id = 1;
}

message QueryTrainingTaskResponse {
  TrainingTask task = 1;
}
>>>>>>> ea2d8d10
<|MERGE_RESOLUTION|>--- conflicted
+++ resolved
@@ -18,11 +18,8 @@
 import "inference/inference/model.proto";
 import "inference/inference/top_miner.proto";
 import "cosmos/base/v1beta1/coin.proto";
-<<<<<<< HEAD
 import "inference/inference/inference_timeout.proto";
-=======
 import "inference/inference/training_task.proto";
->>>>>>> ea2d8d10
 
 option go_package = "github.com/productscience/inference/x/inference/types";
 
@@ -147,6 +144,15 @@
   rpc TopMinerAll (QueryAllTopMinerRequest) returns (QueryAllTopMinerResponse) {
     option (google.api.http).get = "/productscience/inference/inference/top_miner";
 
+  }
+
+  // Queries a list of InferenceTimeout items.
+  rpc InferenceTimeout    (QueryGetInferenceTimeoutRequest) returns (QueryGetInferenceTimeoutResponse) {
+    option (google.api.http).get = "/productscience/inference/inference/inference_timeout/{expirationHeight}/{inferenceId}";
+
+  }
+  rpc InferenceTimeoutAll (QueryAllInferenceTimeoutRequest) returns (QueryAllInferenceTimeoutResponse) {
+    option (google.api.http).get = "/productscience/inference/inference/inference_timeout";
 
   }
 
@@ -154,16 +160,6 @@
   rpc TrainingTask (QueryTrainingTaskRequest) returns (QueryTrainingTaskResponse) {
     option (google.api.http).get = "/productscience/inference/inference/training_task";
 
-  }
-  
-  // Queries a list of InferenceTimeout items.
-  rpc InferenceTimeout    (QueryGetInferenceTimeoutRequest) returns (QueryGetInferenceTimeoutResponse) {
-    option (google.api.http).get = "/productscience/inference/inference/inference_timeout/{expirationHeight}/{inferenceId}";
-  
-  }
-  rpc InferenceTimeoutAll (QueryAllInferenceTimeoutRequest) returns (QueryAllInferenceTimeoutResponse) {
-    option (google.api.http).get = "/productscience/inference/inference/inference_timeout";
-  
   }
 }
 // QueryParamsRequest is request type for the Query/Params RPC method.
@@ -362,7 +358,6 @@
            cosmos.base.query.v1beta1.PageResponse pagination = 2;
 }
 
-<<<<<<< HEAD
 message QueryGetInferenceTimeoutRequest {
   uint64 expirationHeight = 1;
   string inferenceId      = 2;
@@ -380,7 +375,7 @@
   repeated InferenceTimeout                       inference_timeout = 1 [(gogoproto.nullable) = false];
            cosmos.base.query.v1beta1.PageResponse pagination       = 2;
 }
-=======
+
 
 message QueryTrainingTaskRequest {
   uint64 id = 1;
@@ -388,5 +383,4 @@
 
 message QueryTrainingTaskResponse {
   TrainingTask task = 1;
-}
->>>>>>> ea2d8d10
+}