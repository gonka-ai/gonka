syntax = "proto3";

package inference.inference;

import "amino/amino.proto";
import "cosmos/msg/v1/msg.proto";
import "cosmos_proto/cosmos.proto";
import "gogoproto/gogo.proto";
import "google/protobuf/any.proto";
import "inference/inference/params.proto";
import "inference/inference/training_task.proto";
import "inference/inference/hardware_node.proto";
import "inference/inference/network_node.proto";

option go_package = "github.com/productscience/inference/x/inference/types";

// Msg defines the Msg service.
service Msg {
  option (cosmos.msg.v1.service) = true;

  // UpdateParams defines a (governance) operation for updating the module
  // parameters. The authority defaults to the x/gov module account.
  rpc UpdateParams                     (MsgUpdateParams                    ) returns (MsgUpdateParamsResponse                    );
  rpc StartInference                   (MsgStartInference                  ) returns (MsgStartInferenceResponse                  );
  rpc FinishInference                  (MsgFinishInference                 ) returns (MsgFinishInferenceResponse                 );
  rpc SubmitNewParticipant             (MsgSubmitNewParticipant            ) returns (MsgSubmitNewParticipantResponse            );
  rpc Validation                       (MsgValidation                      ) returns (MsgValidationResponse                      );
  rpc SubmitNewUnfundedParticipant     (MsgSubmitNewUnfundedParticipant    ) returns (MsgSubmitNewUnfundedParticipantResponse    );
  rpc InvalidateInference              (MsgInvalidateInference             ) returns (MsgInvalidateInferenceResponse             );
  rpc RevalidateInference              (MsgRevalidateInference             ) returns (MsgRevalidateInferenceResponse             );
  rpc ClaimRewards                     (MsgClaimRewards                    ) returns (MsgClaimRewardsResponse                    );
  rpc SubmitPocBatch                   (MsgSubmitPocBatch                  ) returns (MsgSubmitPocBatchResponse                  );
  rpc SubmitPocValidation              (MsgSubmitPocValidation             ) returns (MsgSubmitPocValidationResponse             );
  rpc SubmitSeed                       (MsgSubmitSeed                      ) returns (MsgSubmitSeedResponse                      );
  rpc SubmitUnitOfComputePriceProposal (MsgSubmitUnitOfComputePriceProposal) returns (MsgSubmitUnitOfComputePriceProposalResponse);
  rpc RegisterModel                    (MsgRegisterModel                   ) returns (MsgRegisterModelResponse                   );
  rpc CreateTrainingTask               (MsgCreateTrainingTask              ) returns (MsgCreateTrainingTaskResponse              );
  rpc SubmitHardwareDiff               (MsgSubmitHardwareDiff              ) returns (MsgSubmitHardwareDiffResponse              );
  rpc CreatePartialUpgrade             (MsgCreatePartialUpgrade            ) returns (MsgCreatePartialUpgradeResponse            );
  rpc ClaimTrainingTaskForAssignment   (MsgClaimTrainingTaskForAssignment  ) returns (MsgClaimTrainingTaskForAssignmentResponse  );
  rpc AssignTrainingTask               (MsgAssignTrainingTask              ) returns (MsgAssignTrainingTaskResponse              );
  rpc SubmitTrainingKvRecord           (MsgSubmitTrainingKvRecord          ) returns (MsgSubmitTrainingKvRecordResponse          );
  rpc JoinTraining                     (MsgJoinTraining                    ) returns (MsgJoinTrainingResponse                    );
  rpc TrainingHeartbeat                (MsgTrainingHeartbeat               ) returns (MsgTrainingHeartbeatResponse               );
  rpc SetBarrier                       (MsgSetBarrier                      ) returns (MsgSetBarrierResponse                      );
  rpc JoinTrainingStatus               (MsgJoinTrainingStatus              ) returns (MsgJoinTrainingStatusResponse              );
  rpc CreateDummyTrainingTask          (MsgCreateDummyTrainingTask         ) returns (MsgCreateDummyTrainingTaskResponse         );
}
// MsgUpdateParams is the Msg/UpdateParams request type.
message MsgUpdateParams {
  option (cosmos.msg.v1.signer) =                             "authority";
  option           (amino.name) = "inference/x/inference/MsgUpdateParams";

  // authority is the address that controls the module (defaults to x/gov unless overwritten).
  string authority = 1 [(cosmos_proto.scalar) = "cosmos.AddressString"];

  // params defines the module parameters to update.

  // NOTE: All parameters must be supplied.
  Params params = 2 [(gogoproto.nullable) = false, (amino.dont_omitempty) = true];
}

// MsgUpdateParamsResponse defines the response structure for executing a
// MsgUpdateParams message.
message MsgUpdateParamsResponse {}

message MsgStartInference {
  option (cosmos.msg.v1.signer) = "creator";
  string creator        = 1;
  string inference_id   = 2;
  string prompt_hash    = 3;
  string prompt_payload = 4;
  string model          = 6;
  string requested_by   = 7;
  string assigned_to    = 8;
  string node_version   = 9;
  uint64 max_tokens     = 10;
}

message MsgStartInferenceResponse {
  string inference_index = 1;
}

message MsgFinishInference {
  option (cosmos.msg.v1.signer) = "creator";
  string creator                = 1;
  string inference_id           = 2;
  string response_hash          = 3;
  string response_payload       = 4;
  uint64 prompt_token_count     = 5;
  uint64 completion_token_count = 6;
  string executed_by            = 7;
}

message MsgFinishInferenceResponse {
  string inference_index = 1;
}

message MsgSubmitNewParticipant {
  option (cosmos.msg.v1.signer) = "creator";
           string creator       = 1;
           string url           = 2;
           string validator_key = 3;
           string worker_key    = 4;
}

message MsgSubmitNewParticipantResponse {
  string participant_index = 1;
  string status            = 2;
}

message MsgValidation {
  option (cosmos.msg.v1.signer) = "creator";
  string creator          = 1;
  string id               = 2;
  string inference_id     = 3;
  string response_payload = 4;
  string response_hash    = 5;
  double value            = 6;
  bool   revalidation     = 7;
}

message MsgValidationResponse {}

message MsgSubmitNewUnfundedParticipant {
  option (cosmos.msg.v1.signer) = "creator";
           string creator       = 1;
           string address       = 2;
           string url           = 3;
           string pub_key       = 4;
           string validator_key = 5;
           string worker_key    = 6;
}

message MsgSubmitNewUnfundedParticipantResponse {}

message MsgInvalidateInference {
  option (cosmos.msg.v1.signer) = "creator";
  string creator      = 1;
  string inference_id = 2;
}

message MsgInvalidateInferenceResponse {}

message MsgRevalidateInference {
  option (cosmos.msg.v1.signer) = "creator";
  string creator      = 1;
  string inference_id = 2;
}

message MsgRevalidateInferenceResponse {}

message MsgClaimRewards {
  option (cosmos.msg.v1.signer) = "creator";
  string creator          = 1;
  int64  seed             = 2;
  uint64 poc_start_height = 3;
}

message MsgClaimRewardsResponse {
  uint64 amount = 1;
  string result = 2;
}

message MsgSubmitPocBatch {
  option (cosmos.msg.v1.signer) = "creator";
           string creator                      = 1;
           int64  poc_stage_start_block_height = 2;
           string batch_id                     = 3;
  repeated int64  nonces                       = 4;
  repeated double dist                         = 5;
}

message MsgSubmitPocBatchResponse {}

message MsgSubmitPocValidation {
  option (cosmos.msg.v1.signer) = "creator";
           string creator                      =  1;
           string participant_address          =  2;
           int64  poc_stage_start_block_height =  3;
  repeated int64  nonces                       =  4;
  repeated double dist                         =  5;
  repeated double received_dist                =  6;
           double r_target                     =  7;
           double fraud_threshold              =  8;
           int64  n_invalid                    =  9;
           double probability_honest           = 10;
           bool   fraud_detected               = 11;
}

message MsgSubmitPocValidationResponse {}

message MsgSubmitSeed {
  option (cosmos.msg.v1.signer) = "creator";
  string creator      = 1;
  int64  block_height = 2;
  string signature    = 3;
}

message MsgSubmitSeedResponse {}

message MsgSubmitUnitOfComputePriceProposal {
  option (cosmos.msg.v1.signer) = "creator";
  string creator = 1;
  uint64 price   = 2;
}

message MsgSubmitUnitOfComputePriceProposalResponse {}

message MsgRegisterModel {
  option (cosmos.msg.v1.signer) = "authority";
  string authority                  = 1;
  string proposed_by                = 2;
  string id                         = 3;
  uint64 units_of_compute_per_token = 4;
}

message MsgRegisterModelResponse {}

message MsgCreateTrainingTask {
  option (cosmos.msg.v1.signer) = "creator";
           string                    creator            = 1;
  repeated TrainingHardwareResources hardware_resources = 2;
           TrainingConfig            config             = 3;
}

message MsgCreateTrainingTaskResponse {
  TrainingTask task = 1;
}

message MsgSubmitHardwareDiff {
  option (cosmos.msg.v1.signer) = "creator";
           string       creator       = 1;
  repeated HardwareNode newOrModified = 2;
  repeated HardwareNode removed       = 3;
}

message MsgSubmitHardwareDiffResponse {}

message MsgClaimTrainingTaskForAssignment {
  option (cosmos.msg.v1.signer) = "creator";
  string creator = 1;
  uint64 task_id = 2;
}

message MsgClaimTrainingTaskForAssignmentResponse {}

message MsgAssignTrainingTask {
  option (cosmos.msg.v1.signer) = "creator";
           string               creator   = 1;
           uint64               task_id   = 2;
  repeated TrainingTaskAssignee assignees = 3;
}

message MsgAssignTrainingTaskResponse {}

message MsgCreatePartialUpgrade {
  option (cosmos.msg.v1.signer) = "authority";
  string authority       = 1;
  uint64 height          = 2;
  string nodeVersion     = 3;
  string apiBinariesJson = 4;
}

<<<<<<< HEAD
message MsgCreatePartialUpgradeResponse {}
=======
message MsgCreatePartialUpgradeResponse {}

message MsgSubmitTrainingKvRecord {
  option (cosmos.msg.v1.signer) = "creator";
  string creator     = 1;
  uint64 taskId      = 2;
  string participant = 3;
  string key         = 4;
  string value       = 5;
}

message MsgSubmitTrainingKvRecordResponse {}

message MsgJoinTraining {
  option (cosmos.msg.v1.signer) = "creator";
  string              creator = 1;
  JoinTrainingRequest req     = 2;
}

message MsgJoinTrainingResponse {
  MLNodeTrainStatus status = 1;
}

message MsgTrainingHeartbeat {
  option (cosmos.msg.v1.signer) = "creator";
  string           creator = 1;
  HeartbeatRequest req     = 2;
}

message MsgTrainingHeartbeatResponse {
  HeartbeatResponse resp = 1;
}

message MsgSetBarrier {
  option (cosmos.msg.v1.signer) = "creator";
  string            creator = 1;
  SetBarrierRequest req     = 2;
}

message MsgSetBarrierResponse {
  SetBarrierResponse resp = 1;
}

message MsgJoinTrainingStatus {
  option (cosmos.msg.v1.signer) = "creator";
  string              creator = 1;
  JoinTrainingRequest req     = 2;
}

message MsgJoinTrainingStatusResponse {
  MLNodeTrainStatus status = 1;
}

message MsgCreateDummyTrainingTask {
  option (cosmos.msg.v1.signer) = "creator";
  string creator = 1;
  TrainingTask task = 2;
}

message MsgCreateDummyTrainingTaskResponse {
  TrainingTask task = 1;
}
>>>>>>> 4382e115
<|MERGE_RESOLUTION|>--- conflicted
+++ resolved
@@ -262,9 +262,6 @@
   string apiBinariesJson = 4;
 }
 
-<<<<<<< HEAD
-message MsgCreatePartialUpgradeResponse {}
-=======
 message MsgCreatePartialUpgradeResponse {}
 
 message MsgSubmitTrainingKvRecord {
@@ -326,5 +323,4 @@
 
 message MsgCreateDummyTrainingTaskResponse {
   TrainingTask task = 1;
-}
->>>>>>> 4382e115
+}