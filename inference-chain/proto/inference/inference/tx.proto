--- conflicted
+++ resolved
@@ -35,10 +35,7 @@
   rpc RegisterModel                    (MsgRegisterModel                   ) returns (MsgRegisterModelResponse                   );
   rpc CreateTrainingTask               (MsgCreateTrainingTask              ) returns (MsgCreateTrainingTaskResponse              );
   rpc SubmitHardwareDiff               (MsgSubmitHardwareDiff              ) returns (MsgSubmitHardwareDiffResponse              );
-<<<<<<< HEAD
   rpc ClaimTrainingTaskForAssignment   (MsgClaimTrainingTaskForAssignment  ) returns (MsgClaimTrainingTaskForAssignmentResponse  );
-=======
->>>>>>> 5f41052d
 }
 // MsgUpdateParams is the Msg/UpdateParams request type.
 message MsgUpdateParams {
@@ -66,10 +63,7 @@
   string prompt_payload = 4;
   string model          = 6;
   string requested_by   = 7;
-<<<<<<< HEAD
-=======
   string assigned_to    = 8;
->>>>>>> 5f41052d
 }
 
 message MsgStartInferenceResponse {
@@ -227,7 +221,6 @@
 
 message MsgSubmitHardwareDiff {
   option (cosmos.msg.v1.signer) = "creator";
-<<<<<<< HEAD
            string       creator       = 1;
   repeated HardwareNode newOrModified = 2;
   repeated HardwareNode removed       = 3;
@@ -242,11 +235,3 @@
 }
 
 message MsgClaimTrainingTaskForAssignmentResponse {}
-=======
-  string creator = 1;
-  repeated HardwareNode newOrModified = 2;
-  repeated HardwareNode removed = 3;
-}
-
-message MsgSubmitHardwareDiffResponse {}
->>>>>>> 5f41052d
