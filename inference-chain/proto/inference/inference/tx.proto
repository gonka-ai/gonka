--- conflicted
+++ resolved
@@ -59,14 +59,9 @@
   string inference_id   = 2;
   string prompt_hash    = 3;
   string prompt_payload = 4;
-<<<<<<< HEAD
-  string model = 6;
-  string requested_by = 7;
-  string assigned_to = 8;
-=======
   string model          = 6;
   string requested_by   = 7;
->>>>>>> ea2d8d10
+  string assigned_to    = 8;
 }
 
 message MsgStartInferenceResponse {
