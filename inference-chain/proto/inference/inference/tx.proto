--- conflicted
+++ resolved
@@ -34,29 +34,6 @@
   rpc SubmitPocValidation              (MsgSubmitPocValidation) returns (MsgSubmitPocValidationResponse);
   rpc SubmitSeed                       (MsgSubmitSeed) returns (MsgSubmitSeedResponse);
   rpc SubmitUnitOfComputePriceProposal (MsgSubmitUnitOfComputePriceProposal) returns (MsgSubmitUnitOfComputePriceProposalResponse);
-<<<<<<< HEAD
-  rpc RegisterModel                    (MsgRegisterModel                   ) returns (MsgRegisterModelResponse                   );
-  rpc CreateTrainingTask               (MsgCreateTrainingTask              ) returns (MsgCreateTrainingTaskResponse              );
-  rpc SubmitHardwareDiff               (MsgSubmitHardwareDiff              ) returns (MsgSubmitHardwareDiffResponse              );
-  rpc CreatePartialUpgrade             (MsgCreatePartialUpgrade            ) returns (MsgCreatePartialUpgradeResponse            );
-  rpc ClaimTrainingTaskForAssignment   (MsgClaimTrainingTaskForAssignment  ) returns (MsgClaimTrainingTaskForAssignmentResponse  );
-  rpc AssignTrainingTask               (MsgAssignTrainingTask              ) returns (MsgAssignTrainingTaskResponse              );
-  rpc SubmitTrainingKvRecord           (MsgSubmitTrainingKvRecord          ) returns (MsgSubmitTrainingKvRecordResponse          );
-  rpc JoinTraining                     (MsgJoinTraining                    ) returns (MsgJoinTrainingResponse                    );
-  rpc TrainingHeartbeat                (MsgTrainingHeartbeat               ) returns (MsgTrainingHeartbeatResponse               );
-  rpc SetBarrier                       (MsgSetBarrier                      ) returns (MsgSetBarrierResponse                      );
-  rpc JoinTrainingStatus               (MsgJoinTrainingStatus              ) returns (MsgJoinTrainingStatusResponse              );
-  rpc CreateDummyTrainingTask          (MsgCreateDummyTrainingTask         ) returns (MsgCreateDummyTrainingTaskResponse         );
-  rpc BridgeExchange                   (MsgBridgeExchange                  ) returns (MsgBridgeExchangeResponse                  );
-  rpc RegisterBridgeAddresses          (MsgRegisterBridgeAddresses         ) returns (MsgRegisterBridgeAddressesResponse         );
-  rpc RegisterLiquidityPool            (MsgRegisterLiquidityPool           ) returns (MsgRegisterLiquidityPoolResponse           );
-  rpc RegisterTokenMetadata            (MsgRegisterTokenMetadata           ) returns (MsgRegisterTokenMetadataResponse           );
-  rpc ApproveBridgeTokenForTrading     (MsgApproveBridgeTokenForTrading    ) returns (MsgApproveBridgeTokenForTradingResponse    );
-  rpc RequestBridgeWithdrawal          (MsgRequestBridgeWithdrawal         ) returns (MsgRequestBridgeWithdrawalResponse         );
-  rpc RequestBridgeMint                (MsgRequestBridgeMint               ) returns (MsgRequestBridgeMintResponse               );
-  rpc RegisterWrappedTokenContract     (MsgRegisterWrappedTokenContract    ) returns (MsgRegisterWrappedTokenContractResponse    );
-  rpc MigrateAllWrappedTokens          (MsgMigrateAllWrappedTokens         ) returns (MsgMigrateAllWrappedTokensResponse         );
-=======
   rpc RegisterModel                    (MsgRegisterModel) returns (MsgRegisterModelResponse);
   rpc CreateTrainingTask               (MsgCreateTrainingTask) returns (MsgCreateTrainingTaskResponse);
   rpc SubmitHardwareDiff               (MsgSubmitHardwareDiff) returns (MsgSubmitHardwareDiffResponse);
@@ -70,7 +47,14 @@
   rpc JoinTrainingStatus               (MsgJoinTrainingStatus) returns (MsgJoinTrainingStatusResponse);
   rpc CreateDummyTrainingTask          (MsgCreateDummyTrainingTask) returns (MsgCreateDummyTrainingTaskResponse);
   rpc BridgeExchange                   (MsgBridgeExchange) returns (MsgBridgeExchangeResponse);
->>>>>>> 7d96a27c
+  rpc RegisterBridgeAddresses          (MsgRegisterBridgeAddresses         ) returns (MsgRegisterBridgeAddressesResponse         );
+  rpc RegisterLiquidityPool            (MsgRegisterLiquidityPool           ) returns (MsgRegisterLiquidityPoolResponse           );
+  rpc RegisterTokenMetadata            (MsgRegisterTokenMetadata           ) returns (MsgRegisterTokenMetadataResponse           );
+  rpc ApproveBridgeTokenForTrading     (MsgApproveBridgeTokenForTrading    ) returns (MsgApproveBridgeTokenForTradingResponse    );
+  rpc RequestBridgeWithdrawal          (MsgRequestBridgeWithdrawal         ) returns (MsgRequestBridgeWithdrawalResponse         );
+  rpc RequestBridgeMint                (MsgRequestBridgeMint               ) returns (MsgRequestBridgeMintResponse               );
+  rpc RegisterWrappedTokenContract     (MsgRegisterWrappedTokenContract    ) returns (MsgRegisterWrappedTokenContractResponse    );
+  rpc MigrateAllWrappedTokens          (MsgMigrateAllWrappedTokens         ) returns (MsgMigrateAllWrappedTokensResponse         );
 }
 // MsgUpdateParams is the Msg/UpdateParams request type.
 message MsgUpdateParams {
