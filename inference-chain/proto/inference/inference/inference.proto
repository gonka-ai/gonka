syntax = "proto3";
package inference.inference;

option go_package = "github.com/productscience/inference/x/inference/types";

enum InferenceStatus {
  STARTED = 0;
  FINISHED = 1;
  VALIDATED = 2;
  INVALIDATED = 3;
  VOTING = 4;
  EXPIRED = 5;
}

message ProposalDetails {
  uint64 re_validate_policy_id = 1;
  uint64 invalidate_policy_id = 2;
  string policy_address = 3;
}

message Inference {
  string index = 1;
  string inference_id = 2;
  string prompt_hash = 3;
  string prompt_payload = 4;
  string response_hash = 5;
  string response_payload = 6;
  uint64 prompt_token_count = 7;
  uint64 completion_token_count = 8;
  string requested_by = 9;
  string executed_by = 10;
  InferenceStatus status = 11;
  int64 start_block_height = 12;
  int64 end_block_height = 13;
  int64 start_block_timestamp = 14;
  int64 end_block_timestamp = 15;
  string model = 16;
  uint64 max_tokens = 17;
  int64 actual_cost = 18;
  int64 escrow_amount = 19;
  ProposalDetails proposal_details = 20;
  uint64 epoch_group_id = 21; // DEPRECATED: now use epoch_poc_start_block_height. Renaming
  string assigned_to = 22;
  repeated string validated_by = 23;
  string node_version = 24;
<<<<<<< HEAD
  string transferred_by = 25;
  int64 request_timestamp = 26;
  string transfer_signature = 27;
  string execution_signature = 28;
=======
  uint64 epoch_id = 25;
  uint64 epoch_poc_start_block_height = 26;
>>>>>>> 75f8267d
}
<|MERGE_RESOLUTION|>--- conflicted
+++ resolved
@@ -43,13 +43,10 @@
   string assigned_to = 22;
   repeated string validated_by = 23;
   string node_version = 24;
-<<<<<<< HEAD
-  string transferred_by = 25;
-  int64 request_timestamp = 26;
-  string transfer_signature = 27;
-  string execution_signature = 28;
-=======
   uint64 epoch_id = 25;
   uint64 epoch_poc_start_block_height = 26;
->>>>>>> 75f8267d
+  string transferred_by = 27;
+  int64 request_timestamp = 28;
+  string transfer_signature = 29;
+  string execution_signature = 30;
 }
