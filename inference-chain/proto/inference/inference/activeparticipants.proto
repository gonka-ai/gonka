--- conflicted
+++ resolved
@@ -6,15 +6,12 @@
 
 option go_package = "github.com/productscience/inference/x/inference/types";
 
-<<<<<<< HEAD
 // Wrapper message to enable double repeated structure for model-based MLNode organization
 message ModelMLNodes {
   repeated MLNodeInfo ml_nodes = 1;
 }
 
 // Not added to the Genesis, because at genesis it's constructed based on Participants
-=======
->>>>>>> 75f8267d
 message ActiveParticipants {
   repeated ActiveParticipant participants = 1;
   uint64 epoch_group_id = 2; // DEPRECATED: the id of the group entity. Previously the key of the ActiveParticipants entity
