--- conflicted
+++ resolved
@@ -30,7 +30,7 @@
   string inference_url = 4;
   repeated string models = 5;
   RandomSeed seed = 6;
-<<<<<<< HEAD
+  repeated ModelMLNodes ml_nodes = 7;
 }
 
 message ValidatorCommit {
@@ -38,7 +38,4 @@
   string pub_key = 2;
   int64 voting_power = 3;
   bytes signature = 4;
-=======
-  repeated ModelMLNodes ml_nodes = 7;
->>>>>>> 6f55c629
 }