syntax = "proto3";
package inference.inference;

option go_package = "github.com/productscience/inference/x/inference/types";

message EpochGroupData {
<<<<<<< HEAD
  uint64 pocStartBlockHeight = 1;
  uint64 epochGroupId = 2;
  string epochPolicy = 3;
  uint64 effectiveBlockHeight = 4;
  uint64 lastBlockHeight = 5;
  repeated SeedSignature memberSeedSignatures = 6;
  repeated InferenceDetail finishedInferences = 7;
  repeated ValidationWeight validationWeights = 8;
  uint64 unitOfComputePrice = 9;
=======
  uint64 poc_start_block_height = 1;
  uint64 epoch_group_id = 2;
  string epoch_policy = 3;
  uint64 effective_block_height = 4;
  uint64 last_block_height = 5;
  repeated SeedSignature member_seed_signatures = 6;
  repeated InferenceDetail finished_inferences = 7;
  repeated ValidationWeight validation_weights = 8;
>>>>>>> d3b377d6
}

message InferenceDetail {
  string inference_id = 1;
  string executor = 2;
  float executor_reputation = 3;
}

message ValidationWeight {
  string member_address = 1;
  int64 weight = 2;
}

message SeedSignature {
  string member_address = 1;
  string signature = 2;
}
<|MERGE_RESOLUTION|>--- conflicted
+++ resolved
@@ -4,17 +4,6 @@
 option go_package = "github.com/productscience/inference/x/inference/types";
 
 message EpochGroupData {
-<<<<<<< HEAD
-  uint64 pocStartBlockHeight = 1;
-  uint64 epochGroupId = 2;
-  string epochPolicy = 3;
-  uint64 effectiveBlockHeight = 4;
-  uint64 lastBlockHeight = 5;
-  repeated SeedSignature memberSeedSignatures = 6;
-  repeated InferenceDetail finishedInferences = 7;
-  repeated ValidationWeight validationWeights = 8;
-  uint64 unitOfComputePrice = 9;
-=======
   uint64 poc_start_block_height = 1;
   uint64 epoch_group_id = 2;
   string epoch_policy = 3;
@@ -23,7 +12,7 @@
   repeated SeedSignature member_seed_signatures = 6;
   repeated InferenceDetail finished_inferences = 7;
   repeated ValidationWeight validation_weights = 8;
->>>>>>> d3b377d6
+  uint64 unit_of_compute_price = 9;
 }
 
 message InferenceDetail {
