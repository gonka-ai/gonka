package epochgroup

import (
	"context"
	"encoding/base64"
	"strconv"
	"time"

	"github.com/cosmos/cosmos-sdk/crypto/keys/ed25519"
	"github.com/cosmos/cosmos-sdk/x/group"
	"github.com/cosmos/cosmos-sdk/x/staking/keeper"
	stakingtypes "github.com/cosmos/cosmos-sdk/x/staking/types"
	"github.com/productscience/inference/x/inference/types"
	"github.com/productscience/inference/x/inference/utils"
<<<<<<< HEAD
=======
	"strconv"
	"time"
>>>>>>> 75f8267d
)

// EpochMember contains all the parameters related to a member in an epoch group
type EpochMember struct {
	Address       string
	Weight        int64
	Pubkey        string
	SeedSignature string
	Reputation    int64
	Models        []string
	MlNodes       []*types.ModelMLNodes
}

func NewEpochMemberFromActiveParticipant(p *types.ActiveParticipant, reputation int64) EpochMember {
	return EpochMember{
		Address:       p.Index,
		Weight:        p.Weight,
		Pubkey:        p.ValidatorKey,
		SeedSignature: p.Seed.Signature,
		Reputation:    reputation,
		Models:        p.Models,
		MlNodes:       p.MlNodes,
	}
}

func NewEpochMemberFromStakingValidator(
	validator stakingtypes.Validator,
) (*EpochMember, error) {
	accAddr, err := utils.OperatorAddressToAccAddress(validator.OperatorAddress)
	if err != nil {
		return nil, err
	}
	println("Val Address for genesis.", "opAddr", validator.OperatorAddress, "accAddr", accAddr)

	// FIXME: it's definitely a wrong way to get the pubkey
	pubKey := validator.ConsensusPubkey.String()
	println("PUBKEY for genesis validator is", pubKey)

	return &EpochMember{
		Address:       accAddr,
		Weight:        validator.Tokens.Int64(),
		Pubkey:        pubKey,
		SeedSignature: "", // TODO: do we need this for genesis epoch?
		Reputation:    1,
		Models:        []string{}, // FIXME: populate with genesis models? Create model sub-groups?
	}, nil
}

func NewEpochMemberFromActiveParticipant(p *types.ActiveParticipant, reputation int64) EpochMember {
	return EpochMember{
		Address:       p.Index,
		Weight:        p.Weight,
		Pubkey:        p.ValidatorKey,
		SeedSignature: p.Seed.Signature,
		Reputation:    reputation,
		Models:        p.Models,
	}
}

func NewEpochMemberFromStakingValidator(
	validator stakingtypes.Validator,
) (*EpochMember, error) {
	accAddr, err := utils.OperatorAddressToAccAddress(validator.OperatorAddress)
	if err != nil {
		return nil, err
	}
	println("Val Address for genesis.", "opAddr", validator.OperatorAddress, "accAddr", accAddr)

	// FIXME: it's definitely a wrong way to get the pubkey
	pubKey := validator.ConsensusPubkey.String()
	println("PUBKEY for genesis validator is", pubKey)

	return &EpochMember{
		Address:       accAddr,
		Weight:        validator.Tokens.Int64(),
		Pubkey:        pubKey,
		SeedSignature: "", // TODO: do we need this for genesis epoch?
		Reputation:    1,
		Models:        []string{}, // FIXME: populate with genesis models? Create model sub-groups?
	}, nil
}

type EpochGroup struct {
	GroupKeeper        types.GroupMessageKeeper
	ParticipantKeeper  types.ParticipantKeeper
	ModelKeeper        types.ModelKeeper
	HardwareNodeKeeper types.HardwareNodeKeeper
	Authority          string
	Logger             types.InferenceLogger
	GroupDataKeeper    types.EpochGroupDataKeeper
	GroupData          *types.EpochGroupData
	// In-memory map to find sub-groups by model ID
	// This is not serialized in the chain state
	subGroups map[string]*EpochGroup
}

func NewEpochGroup(
	group types.GroupMessageKeeper,
	participant types.ParticipantKeeper,
	modelKeeper types.ModelKeeper,
	hardwareNodeKeeper types.HardwareNodeKeeper,
	authority string,
	logger types.InferenceLogger,
	groupDataKeeper types.EpochGroupDataKeeper,
	groupData *types.EpochGroupData,
) *EpochGroup {
	return &EpochGroup{
		GroupKeeper:        group,
		ParticipantKeeper:  participant,
		ModelKeeper:        modelKeeper,
		HardwareNodeKeeper: hardwareNodeKeeper,
		Authority:          authority,
		Logger:             logger,
		GroupDataKeeper:    groupDataKeeper,
		GroupData:          groupData,
		subGroups:          make(map[string]*EpochGroup),
	}
}

func (eg *EpochGroup) CreateGroup(ctx context.Context) error {
	votingPeriod := 4 * time.Minute
	minExecutionPeriod := 0 * time.Minute

	groupMsg := &group.MsgCreateGroupWithPolicy{
		Admin:         eg.Authority,
		Members:       []group.MemberRequest{},
		GroupMetadata: eg.GroupData.ModelId,
	}
	policy := group.NewPercentageDecisionPolicy(
		"0.50",
		votingPeriod,
		minExecutionPeriod,
	)
	err := groupMsg.SetDecisionPolicy(policy)
	if err != nil {
		eg.Logger.LogError("Error setting decision policy", types.EpochGroup, "error", err)
		return err
	}

	result, err := eg.GroupKeeper.CreateGroupWithPolicy(ctx, groupMsg)
	if err != nil {
		eg.Logger.LogError("Error creating group", types.EpochGroup, "error", err)
		return err
	}
	eg.GroupData.EpochGroupId = result.GroupId
	eg.GroupData.EpochPolicy = result.GroupPolicyAddress
	eg.GroupDataKeeper.SetEpochGroupData(ctx, *eg.GroupData)

	eg.Logger.LogInfo("Created group", types.EpochGroup, "groupID", result.GroupId, "policyAddress", result.GroupPolicyAddress)
	return nil
}

func (eg *EpochGroup) AddMember(ctx context.Context, member EpochMember) error {
	if eg.GroupData.IsModelGroup() {
		if !eg.memberSupportsModel(member.Models) {
			eg.Logger.LogInfo("Skipping member", types.EpochGroup, "address", member.Address, "models", member.Models, "groupModel", eg.GroupData.ModelId)
			return nil
		}
	}

	eg.Logger.LogInfo("Adding member", types.EpochGroup, "address", member.Address, "weight", member.Weight, "pubkey", member.Pubkey, "seedSignature", member.SeedSignature, "models", member.Models)
	val, found := eg.GroupDataKeeper.GetEpochGroupData(ctx, eg.GroupData.PocStartBlockHeight, eg.GroupData.ModelId)
	if !found {
		eg.Logger.LogError("Epoch group not found", types.EpochGroup, "blockHeight", eg.GroupData.PocStartBlockHeight, "modelId", eg.GroupData.ModelId)
		return types.ErrCurrentEpochGroupNotFound
	}

	eg.updateEpochGroupWithNewMember(ctx, member, val)
	err := eg.updateMember(ctx, member.Address, member.Weight, member.Pubkey)
	if err != nil {
		return err
	}

	if !eg.GroupData.IsModelGroup() && len(member.Models) > 0 {
		eg.addToModelGroups(ctx, member)
	}

	return nil
}

func (eg *EpochGroup) updateEpochGroupWithNewMember(ctx context.Context, member EpochMember, val types.EpochGroupData) {
	eg.GroupData = &val
	if eg.GroupData.MemberSeedSignatures == nil {
		eg.GroupData.MemberSeedSignatures = []*types.SeedSignature{}
	}
	eg.GroupData.MemberSeedSignatures = append(eg.GroupData.MemberSeedSignatures, &types.SeedSignature{
		MemberAddress: member.Address,
		Signature:     member.SeedSignature,
	})

	mlNodes := eg.storeMLNodeInfo(member, eg.GroupData.ModelId)

	eg.GroupData.ValidationWeights = append(eg.GroupData.ValidationWeights, &types.ValidationWeight{
		MemberAddress: member.Address,
		Weight:        int64(member.Weight),
		Reputation:    int32(member.Reputation),
		MlNodes:       mlNodes,
	})
	eg.GroupData.TotalWeight += member.Weight

	totalThroughput := int64(0)
	for _, node := range mlNodes {
		totalThroughput += node.Throughput
	}
	eg.GroupData.TotalThroughput += totalThroughput

	eg.GroupDataKeeper.SetEpochGroupData(ctx, *eg.GroupData)
}

func (eg *EpochGroup) storeMLNodeInfo(member EpochMember, modelId string) []*types.MLNodeInfo {
	if modelId == "" {
		return nil // Do not store ML nodes in the parent group
	}

	// Find the index of the modelId in member.Models
	modelIndex := -1
	for i, model := range member.Models {
		if model == modelId {
			modelIndex = i
			break
		}
	}

	// Return the MLNodeInfo objects from the corresponding model index array
	if modelIndex >= 0 && modelIndex < len(member.MlNodes) {
		modelMLNodes := member.MlNodes[modelIndex]
		return modelMLNodes.MlNodes
	}

	return nil
}

func (eg *EpochGroup) addToModelGroups(ctx context.Context, member EpochMember) {
	for _, modelId := range member.Models {
		eg.Logger.LogInfo("Adding member to sub-group", types.EpochGroup, "model", modelId, "address", member.Address)

		subGroup, err := eg.GetOrCreateSubGroup(ctx, modelId)
		if err != nil {
			eg.Logger.LogError("Error getting sub-group", types.EpochGroup, "error", err, "model", modelId)
			continue
		}

		// Add the member to the sub-group with the same weight, pubkey, etc.
		// We're explicitly passing only this model to prevent further recursion
		// TODO: Check if this recursion prevention logic is still needed since there should be no recursion risk
		subMember := member
		subMember.Models = []string{modelId}

		// Find the model index and copy the corresponding MLNode array
		modelIndex := -1
		for i, model := range member.Models {
			if model == modelId {
				modelIndex = i
				break
			}
		}

		// Copy only the MLNode array for this specific model
		if modelIndex >= 0 && modelIndex < len(member.MlNodes) {
			subMember.MlNodes = []*types.ModelMLNodes{member.MlNodes[modelIndex]}
		} else {
			subMember.MlNodes = []*types.ModelMLNodes{}
		}

		err = subGroup.AddMember(ctx, subMember)
		if err != nil {
			eg.Logger.LogError("Error adding member to sub-group", types.EpochGroup, "error", err, "model", modelId)
		}
	}
}

func (eg *EpochGroup) memberSupportsModel(models []string) bool {
	modelId := eg.GroupData.GetModelId()
	for _, model := range models {
		if modelId == model {
			return true
		}
	}
	return false
}

type VotingData struct {
	TotalWeight int64
	Members     map[string]int64
}

func (eg *EpochGroup) GetValidationWeights() (VotingData, error) {
	var totalWeight int64
	var votingMembers = make(map[string]int64)
	for _, member := range eg.GroupData.ValidationWeights {
		weight := member.Weight
		totalWeight += weight
		votingMembers[member.MemberAddress] = weight
	}

	return VotingData{
		TotalWeight: totalWeight,
		Members:     votingMembers,
	}, nil
}

func (eg *EpochGroup) MarkChanged(ctx context.Context) error {
	if eg.GroupData.ModelId != "" {
		// only applies to the parent group
		return nil
	}
	err := eg.updateMetadata(ctx, "changed")
	return err
}

func (eg *EpochGroup) MarkUnchanged(ctx context.Context) error {
	return eg.updateMetadata(ctx, "unchanged")
}

func (eg *EpochGroup) IsChanged(ctx context.Context) bool {
	if eg.GroupData.EpochGroupId == 0 {
		return false
	}
	info, err := eg.GroupKeeper.GroupInfo(ctx, &group.QueryGroupInfoRequest{
		GroupId: eg.GroupData.EpochGroupId,
	})
	if err != nil {
		eg.Logger.LogError("Error getting group info", types.EpochGroup, "error", err)
		return false
	}
	return info.Info.Metadata == "changed"
}

func (eg *EpochGroup) updateMetadata(ctx context.Context, metadata string) error {
	_, err := eg.GroupKeeper.UpdateGroupMetadata(ctx, &group.MsgUpdateGroupMetadata{
		Admin:    eg.Authority,
		GroupId:  eg.GroupData.EpochGroupId,
		Metadata: metadata,
	})
	return err
}

func (eg *EpochGroup) updateMember(ctx context.Context, address string, weight int64, pubkey string) error {
	_, err := eg.GroupKeeper.UpdateGroupMembers(ctx, &group.MsgUpdateGroupMembers{
		Admin:   eg.Authority,
		GroupId: eg.GroupData.EpochGroupId,
		MemberUpdates: []group.MemberRequest{
			{
				Address:  address,
				Weight:   strconv.FormatInt(weight, 10),
				Metadata: pubkey,
			},
		},
	})
	if err == nil {
		err = eg.MarkChanged(ctx)
	}
	return err
}

func (eg *EpochGroup) UpdateMember(ctx context.Context, previousVersion *types.Participant, currentVersion *types.Participant) error {
	if previousVersion != nil && previousVersion.Status != currentVersion.Status {
		if currentVersion.Status == types.ParticipantStatus_INVALID {
			// Effectively delete the member
			return eg.updateMember(ctx, currentVersion.Address, 0, "")
		}
	}
	return nil
}

func (eg *EpochGroup) GetComputeResults(ctx context.Context) ([]keeper.ComputeResult, error) {
	members, err := eg.GetGroupMembers(ctx)
	if err != nil {
		return nil, err
	}

	var computeResults []keeper.ComputeResult

	for _, member := range members {
		pubKeyBytes, err := base64.StdEncoding.DecodeString(member.Member.Metadata)
		if err != nil {
			eg.Logger.LogError("Error decoding pubkey", types.EpochGroup, "error", err)
			continue
		}
		// The VALIDATOR key, never to be confused with the account key (which is a sekp256k1 key)
		pubKey := ed25519.PubKey{Key: pubKeyBytes}

		computeResults = append(computeResults, keeper.ComputeResult{
			Power:           getWeight(member),
			ValidatorPubKey: &pubKey,
			OperatorAddress: member.Member.Address,
		})
	}

	return computeResults, nil
}

func (eg *EpochGroup) GetGroupMembers(ctx context.Context) ([]*group.GroupMember, error) {
	members, err := eg.GroupKeeper.GroupMembers(ctx, &group.QueryGroupMembersRequest{
		GroupId: eg.GroupData.EpochGroupId,
	})
	if err != nil {
		eg.Logger.LogError("Error getting group members", types.EpochGroup, "error", err)
		return nil, err
	}
	return members.Members, nil
}

// CreateSubGroup creates a new sub-group for a specific model
func (eg *EpochGroup) CreateSubGroup(ctx context.Context, model *types.Model) (*EpochGroup, error) {
	// Check if this is already a sub-group
	if eg.GroupData.IsModelGroup() {
		return nil, types.ErrCannotCreateSubGroupFromSubGroup
	}

	epochGroup := eg.getGroupFromMemory(model.Id)
	if epochGroup != nil {
		return epochGroup, nil
	}

	epochGroup = eg.getGroupFromState(ctx, model.Id)
	if epochGroup != nil {
		return epochGroup, nil
	}

	return eg.createNewEpochSubGroup(ctx, model)
}

<<<<<<< HEAD
func (eg *EpochGroup) createNewEpochSubGroup(ctx context.Context, model *types.Model) (*EpochGroup, error) {
	subGroupData := &types.EpochGroupData{
		PocStartBlockHeight: eg.GroupData.PocStartBlockHeight,
		ModelId:             model.Id,
		ModelSnapshot:       model,
=======
// BOOKMARK: new epoch group creation. Do we need to set epochId here?
func (eg *EpochGroup) createNewEpochSubGroup(ctx context.Context, modelId string) (*EpochGroup, error) {
	subGroupData := &types.EpochGroupData{
		PocStartBlockHeight: eg.GroupData.PocStartBlockHeight,
		ModelId:             modelId,
		EpochGroupId:        eg.GroupData.EpochGroupId,
		EpochId:             eg.GroupData.EpochId,
>>>>>>> 75f8267d
	}

	// Create a new EpochGroup for the sub-group
	subGroup := NewEpochGroup(
		eg.GroupKeeper,
		eg.ParticipantKeeper,
		eg.ModelKeeper,
		eg.HardwareNodeKeeper,
		eg.Authority,
		eg.Logger,
		eg.GroupDataKeeper,
		subGroupData,
	)

	// Create the group in the chain
	err := subGroup.CreateGroup(ctx)
	if err != nil {
		return nil, err
	}

	// Add the sub-group to the parent's list of sub-groups
	eg.GroupData.SubGroupModels = append(eg.GroupData.SubGroupModels, model.Id)
	eg.GroupDataKeeper.SetEpochGroupData(ctx, *eg.GroupData)

	// Add the sub-group to the in-memory map
	eg.subGroups[model.Id] = subGroup

	eg.Logger.LogInfo("Created sub-group", types.EpochGroup, "modelId", model.Id, "groupID", subGroupData.EpochGroupId, "height", eg.GroupData.PocStartBlockHeight)
	return subGroup, nil
}

func (eg *EpochGroup) getGroupFromMemory(modelId string) *EpochGroup {
	if subGroup, ok := eg.subGroups[modelId]; ok {
		eg.Logger.LogInfo("Found existing sub-group in memory", types.EpochGroup, "modelId", modelId, "groupID", subGroup.GroupData.EpochGroupId, "height", subGroup.GroupData.PocStartBlockHeight)
		return subGroup
	}
	return nil
}

func (eg *EpochGroup) getGroupFromState(ctx context.Context, modelId string) *EpochGroup {
	for _, model := range eg.GroupData.GetSubGroupModels() {
		if model == modelId {
			subGroupData, found := eg.GroupDataKeeper.GetEpochGroupData(ctx, eg.GroupData.PocStartBlockHeight, modelId)
			if found {
				eg.Logger.LogInfo("Found existing sub-group in state", types.EpochGroup, "modelId", modelId, "groupID", subGroupData.EpochGroupId, "height", eg.GroupData.PocStartBlockHeight)
				subGroup := NewEpochGroup(
					eg.GroupKeeper,
					eg.ParticipantKeeper,
					eg.ModelKeeper,
					eg.HardwareNodeKeeper,
					eg.Authority,
					eg.Logger,
					eg.GroupDataKeeper,
					&subGroupData,
				)
				// Add it to the in-memory map
				eg.subGroups[modelId] = subGroup
				return subGroup
			}
		}
	}
	return nil
}

// GetSubGroup gets a sub-group for a specific model, but does not create it if it doesn't exist.
func (eg *EpochGroup) GetSubGroup(ctx context.Context, modelId string) (*EpochGroup, error) {
	// Check if this is already a sub-group
	if eg.GroupData.GetModelId() != "" {
		return nil, types.ErrCannotGetSubGroupFromSubGroup
	}

	epochGroup := eg.getGroupFromMemory(modelId)
	if epochGroup != nil {
		return epochGroup, nil
	}

	epochGroup = eg.getGroupFromState(ctx, modelId)
	if epochGroup != nil {
		return epochGroup, nil
	}

	return nil, types.ErrEpochGroupDataNotFound
}

// GetOrCreateSubGroup gets a sub-group for a specific model, creating it if it doesn't exist
func (eg *EpochGroup) GetOrCreateSubGroup(ctx context.Context, modelId string) (*EpochGroup, error) {
	subGroup, err := eg.GetSubGroup(ctx, modelId)
	if err == nil {
		return subGroup, nil
	}

	// If the error is anything other than not found, return the error
	if err != types.ErrEpochGroupDataNotFound {
		return nil, err
	}

	// The subgroup was not found, so we create it
	model, found := eg.ModelKeeper.GetGovernanceModel(ctx, modelId)
	if !found {
		eg.Logger.LogError("Error getting model for sub-group", types.EpochGroup, "error", "model not found", "model", modelId)
		return nil, types.ErrInvalidModel
	}

	return eg.CreateSubGroup(ctx, model)
}<|MERGE_RESOLUTION|>--- conflicted
+++ resolved
@@ -12,11 +12,6 @@
 	stakingtypes "github.com/cosmos/cosmos-sdk/x/staking/types"
 	"github.com/productscience/inference/x/inference/types"
 	"github.com/productscience/inference/x/inference/utils"
-<<<<<<< HEAD
-=======
-	"strconv"
-	"time"
->>>>>>> 75f8267d
 )
 
 // EpochMember contains all the parameters related to a member in an epoch group
@@ -440,21 +435,13 @@
 	return eg.createNewEpochSubGroup(ctx, model)
 }
 
-<<<<<<< HEAD
 func (eg *EpochGroup) createNewEpochSubGroup(ctx context.Context, model *types.Model) (*EpochGroup, error) {
 	subGroupData := &types.EpochGroupData{
 		PocStartBlockHeight: eg.GroupData.PocStartBlockHeight,
 		ModelId:             model.Id,
 		ModelSnapshot:       model,
-=======
-// BOOKMARK: new epoch group creation. Do we need to set epochId here?
-func (eg *EpochGroup) createNewEpochSubGroup(ctx context.Context, modelId string) (*EpochGroup, error) {
-	subGroupData := &types.EpochGroupData{
-		PocStartBlockHeight: eg.GroupData.PocStartBlockHeight,
-		ModelId:             modelId,
 		EpochGroupId:        eg.GroupData.EpochGroupId,
 		EpochId:             eg.GroupData.EpochId,
->>>>>>> 75f8267d
 	}
 
 	// Create a new EpochGroup for the sub-group
