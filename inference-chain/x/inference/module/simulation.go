--- conflicted
+++ resolved
@@ -55,7 +55,10 @@
 	// TODO: Determine the simulation weight value
 	defaultWeightMsgRevalidateInference int = 100
 
-<<<<<<< HEAD
+	opWeightMsgClaimRewards = "op_weight_msg_claim_rewards"
+	// TODO: Determine the simulation weight value
+	defaultWeightMsgClaimRewards int = 100
+
 	opWeightMsgSubmitPocBatch = "op_weight_msg_submit_poc_batch"
 	// TODO: Determine the simulation weight value
 	defaultWeightMsgSubmitPocBatch int = 100
@@ -63,11 +66,6 @@
 	opWeightMsgSubmitPocValidation = "op_weight_msg_submit_poc_validation"
 	// TODO: Determine the simulation weight value
 	defaultWeightMsgSubmitPocValidation int = 100
-=======
-	opWeightMsgClaimRewards = "op_weight_msg_claim_rewards"
-	// TODO: Determine the simulation weight value
-	defaultWeightMsgClaimRewards int = 100
->>>>>>> 7643fb05
 
 	// this line is used by starport scaffolding # simapp/module/const
 )
@@ -180,7 +178,17 @@
 		inferencesimulation.SimulateMsgRevalidateInference(am.accountKeeper, am.bankKeeper, am.keeper),
 	))
 
-<<<<<<< HEAD
+	var weightMsgClaimRewards int
+	simState.AppParams.GetOrGenerate(opWeightMsgClaimRewards, &weightMsgClaimRewards, nil,
+		func(_ *rand.Rand) {
+			weightMsgClaimRewards = defaultWeightMsgClaimRewards
+		},
+	)
+	operations = append(operations, simulation.NewWeightedOperation(
+		weightMsgClaimRewards,
+		inferencesimulation.SimulateMsgClaimRewards(am.accountKeeper, am.bankKeeper, am.keeper),
+	))
+
 	var weightMsgSubmitPocBatch int
 	simState.AppParams.GetOrGenerate(opWeightMsgSubmitPocBatch, &weightMsgSubmitPocBatch, nil,
 		func(_ *rand.Rand) {
@@ -201,17 +209,6 @@
 	operations = append(operations, simulation.NewWeightedOperation(
 		weightMsgSubmitPocValidation,
 		inferencesimulation.SimulateMsgSubmitPocValidation(am.accountKeeper, am.bankKeeper, am.keeper),
-=======
-	var weightMsgClaimRewards int
-	simState.AppParams.GetOrGenerate(opWeightMsgClaimRewards, &weightMsgClaimRewards, nil,
-		func(_ *rand.Rand) {
-			weightMsgClaimRewards = defaultWeightMsgClaimRewards
-		},
-	)
-	operations = append(operations, simulation.NewWeightedOperation(
-		weightMsgClaimRewards,
-		inferencesimulation.SimulateMsgClaimRewards(am.accountKeeper, am.bankKeeper, am.keeper),
->>>>>>> 7643fb05
 	))
 
 	// this line is used by starport scaffolding # simapp/module/operation
@@ -287,7 +284,14 @@
 			},
 		),
 		simulation.NewWeightedProposalMsg(
-<<<<<<< HEAD
+			opWeightMsgClaimRewards,
+			defaultWeightMsgClaimRewards,
+			func(r *rand.Rand, ctx sdk.Context, accs []simtypes.Account) sdk.Msg {
+				inferencesimulation.SimulateMsgClaimRewards(am.accountKeeper, am.bankKeeper, am.keeper)
+				return nil
+			},
+		),
+		simulation.NewWeightedProposalMsg(
 			opWeightMsgSubmitPocBatch,
 			defaultWeightMsgSubmitPocBatch,
 			func(r *rand.Rand, ctx sdk.Context, accs []simtypes.Account) sdk.Msg {
@@ -300,12 +304,6 @@
 			defaultWeightMsgSubmitPocValidation,
 			func(r *rand.Rand, ctx sdk.Context, accs []simtypes.Account) sdk.Msg {
 				inferencesimulation.SimulateMsgSubmitPocValidation(am.accountKeeper, am.bankKeeper, am.keeper)
-=======
-			opWeightMsgClaimRewards,
-			defaultWeightMsgClaimRewards,
-			func(r *rand.Rand, ctx sdk.Context, accs []simtypes.Account) sdk.Msg {
-				inferencesimulation.SimulateMsgClaimRewards(am.accountKeeper, am.bankKeeper, am.keeper)
->>>>>>> 7643fb05
 				return nil
 			},
 		),
