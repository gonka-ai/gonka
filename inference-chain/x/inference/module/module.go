package inference

import (
	"context"
<<<<<<< HEAD
=======
	"encoding/json"
	"fmt"

	"sort"

>>>>>>> cee9cda4
	"cosmossdk.io/core/appmodule"
	"cosmossdk.io/core/store"
	"cosmossdk.io/depinject"
	"cosmossdk.io/log"
	"encoding/json"
	"fmt"
	wasmkeeper "github.com/CosmWasm/wasmd/x/wasm/keeper"
	"github.com/cosmos/cosmos-sdk/client"
	"github.com/cosmos/cosmos-sdk/codec"
	cdctypes "github.com/cosmos/cosmos-sdk/codec/types"
	sdk "github.com/cosmos/cosmos-sdk/types"
	"github.com/cosmos/cosmos-sdk/types/module"
	authtypes "github.com/cosmos/cosmos-sdk/x/auth/types"
	govtypes "github.com/cosmos/cosmos-sdk/x/gov/types"
	stakingtypes "github.com/cosmos/cosmos-sdk/x/staking/types"
	"github.com/grpc-ecosystem/grpc-gateway/runtime"
	"github.com/productscience/inference/x/inference/calculations"
	"github.com/productscience/inference/x/inference/epochgroup"
	"github.com/shopspring/decimal"

	// this line is used by starport scaffolding # 1

	modulev1 "github.com/productscience/inference/api/inference/inference/module"
	"github.com/productscience/inference/x/inference/keeper"
	"github.com/productscience/inference/x/inference/types"
)

var (
	_ module.AppModuleBasic      = (*AppModule)(nil)
	_ module.AppModuleSimulation = (*AppModule)(nil)
	_ module.HasGenesis          = (*AppModule)(nil)
	_ module.HasInvariants       = (*AppModule)(nil)
	_ module.HasConsensusVersion = (*AppModule)(nil)

	_ appmodule.AppModule       = (*AppModule)(nil)
	_ appmodule.HasBeginBlocker = (*AppModule)(nil)
	_ appmodule.HasEndBlocker   = (*AppModule)(nil)
)

// ----------------------------------------------------------------------------
// AppModuleBasic
// ----------------------------------------------------------------------------

// AppModuleBasic implements the AppModuleBasic interface that defines the
// independent methods a Cosmos SDK module needs to implement.
type AppModuleBasic struct {
	cdc codec.BinaryCodec
}

func NewAppModuleBasic(cdc codec.BinaryCodec) AppModuleBasic {
	return AppModuleBasic{cdc: cdc}
}

// Name returns the name of the module as a string.
func (AppModuleBasic) Name() string {
	return types.ModuleName
}

// RegisterLegacyAminoCodec registers the amino codec for the module, which is used
// to marshal and unmarshal structs to/from []byte in order to persist them in the module's KVStore.
func (AppModuleBasic) RegisterLegacyAminoCodec(cdc *codec.LegacyAmino) {}

// RegisterInterfaces registers a module's interface types and their concrete implementations as proto.Message.
func (a AppModuleBasic) RegisterInterfaces(reg cdctypes.InterfaceRegistry) {
	types.RegisterInterfaces(reg)
}

// DefaultGenesis returns a default GenesisState for the module, marshalled to json.RawMessage.
// The default GenesisState need to be defined by the module developer and is primarily used for testing.
func (AppModuleBasic) DefaultGenesis(cdc codec.JSONCodec) json.RawMessage {
	return cdc.MustMarshalJSON(types.DefaultGenesis())
}

// ValidateGenesis used to validate the GenesisState, given in its json.RawMessage form.
func (AppModuleBasic) ValidateGenesis(cdc codec.JSONCodec, config client.TxEncodingConfig, bz json.RawMessage) error {
	var genState types.GenesisState
	if err := cdc.UnmarshalJSON(bz, &genState); err != nil {
		return fmt.Errorf("failed to unmarshal %s genesis state: %w", types.ModuleName, err)
	}
	return genState.Validate()
}

// RegisterGRPCGatewayRoutes registers the gRPC Gateway routes for the module.
func (AppModuleBasic) RegisterGRPCGatewayRoutes(clientCtx client.Context, mux *runtime.ServeMux) {
	if err := types.RegisterQueryHandlerClient(context.Background(), mux, types.NewQueryClient(clientCtx)); err != nil {
		panic(err)
	}
}

// ----------------------------------------------------------------------------
// AppModule
// ----------------------------------------------------------------------------

// AppModule implements the AppModule interface that defines the inter-dependent methods that modules need to implement
type AppModule struct {
	AppModuleBasic

	keeper         keeper.Keeper
	accountKeeper  types.AccountKeeper
	bankKeeper     types.BankKeeper
	groupMsgServer types.GroupMessageKeeper
}

func NewAppModule(
	cdc codec.Codec,
	keeper keeper.Keeper,
	accountKeeper types.AccountKeeper,
	bankKeeper types.BankKeeper,
	groupMsgServer types.GroupMessageKeeper,
) AppModule {
	return AppModule{
		AppModuleBasic: NewAppModuleBasic(cdc),
		keeper:         keeper,
		accountKeeper:  accountKeeper,
		bankKeeper:     bankKeeper,
		groupMsgServer: groupMsgServer,
	}
}

// RegisterServices registers a gRPC query service to respond to the module-specific gRPC queries
func (am AppModule) RegisterServices(cfg module.Configurator) {
	types.RegisterMsgServer(cfg.MsgServer(), keeper.NewMsgServerImpl(am.keeper))
	types.RegisterQueryServer(cfg.QueryServer(), am.keeper)
}

// RegisterInvariants registers the invariants of the module. If an invariant deviates from its predicted value, the InvariantRegistry triggers appropriate logic (most often the chain will be halted)
func (am AppModule) RegisterInvariants(_ sdk.InvariantRegistry) {}

// InitGenesis performs the module's genesis initialization. It returns no validator updates.
func (am AppModule) InitGenesis(ctx sdk.Context, cdc codec.JSONCodec, gs json.RawMessage) {
	var genState types.GenesisState
	// Initialize global index to index in genesis state
	cdc.MustUnmarshalJSON(gs, &genState)

	InitGenesis(ctx, am.keeper, genState)
}

// ExportGenesis returns the module's exported genesis state as raw JSON bytes.
func (am AppModule) ExportGenesis(ctx sdk.Context, cdc codec.JSONCodec) json.RawMessage {
	genState := ExportGenesis(ctx, am.keeper)
	return cdc.MustMarshalJSON(genState)
}

// ConsensusVersion is a sequence number for state-breaking change of the module.
// It should be incremented on each consensus-breaking change introduced by the module.
// To avoid wrong/empty versions, the initial version should be set to 1.
func (AppModule) ConsensusVersion() uint64 { return 3 }

// BeginBlock contains the logic that is automatically triggered at the beginning of each block.
// The begin block implementation is optional.
func (am AppModule) BeginBlock(_ context.Context) error {
	return nil
}

func (am AppModule) expireInferences(ctx context.Context, timeouts []types.InferenceTimeout) error {
	for _, i := range timeouts {
		inference, found := am.keeper.GetInference(ctx, i.InferenceId)
		if !found {
			continue
		}
		if inference.Status == types.InferenceStatus_STARTED {
			am.handleExpiredInference(ctx, inference)
		}
	}
	return nil
}

func (am AppModule) handleExpiredInference(ctx context.Context, inference types.Inference) {
	executor, found := am.keeper.GetParticipant(ctx, inference.AssignedTo)
	if !found {
		am.LogWarn("Unable to find participant for expired inference", types.Inferences, "inferenceId", inference.InferenceId, "executedBy", inference.ExecutedBy)
		return
	}
	am.LogInfo("Inference expired, not finished. Issuing refund", types.Inferences, "inferenceId", inference.InferenceId, "executor", inference.AssignedTo)
	inference.Status = types.InferenceStatus_EXPIRED
	inference.ActualCost = 0
	err := am.keeper.IssueRefund(ctx, uint64(inference.EscrowAmount), inference.RequestedBy, "expired_inference:"+inference.InferenceId)
	if err != nil {
		am.LogError("Error issuing refund", types.Inferences, "error", err)
	}
	am.keeper.SetInference(ctx, inference)
	am.keeper.SetParticipant(ctx, executor)
}

// EndBlock contains the logic that is automatically triggered at the end of each block.
// The end block implementation is optional.
func (am AppModule) EndBlock(ctx context.Context) error {
	sdkCtx := sdk.UnwrapSDKContext(ctx)
	blockHeight := sdkCtx.BlockHeight()
	blockTime := sdkCtx.BlockTime().Unix()
	epochParams := am.keeper.GetParams(ctx).EpochParams
	currentEpoch, found := am.keeper.GetEffectiveEpoch(ctx)
	if !found || currentEpoch == nil {
		am.LogError("Unable to get effective epoch", types.EpochGroup, "blockHeight", blockHeight)
		return nil
	}
	epochContext := types.NewEpochContextFromEffectiveEpoch(*currentEpoch, *epochParams, blockHeight)

	currentEpochGroup, err := am.keeper.GetEpochGroupForEpoch(ctx, *currentEpoch)
	// TODO: Why error here?
	if err != nil {
		am.LogError("Unable to get current epoch group", types.EpochGroup, "error", err.Error())
		return nil
	}

	timeouts := am.keeper.GetAllInferenceTimeoutForHeight(ctx, uint64(blockHeight))
	err = am.expireInferences(ctx, timeouts)
	if err != nil {
		am.LogError("Error expiring inferences", types.Inferences)
	}
	for _, t := range timeouts {
		am.keeper.RemoveInferenceTimeout(ctx, t.ExpirationHeight, t.InferenceId)
	}

	partialUpgrades := am.keeper.GetAllPartialUpgrade(ctx)
	for _, pu := range partialUpgrades {
		if pu.Height < uint64(blockHeight) {
			am.LogInfo("PartialUpgradeExpired", types.Upgrades, "partialUpgradeHeight", pu.Height, "blockHeight", blockHeight)
			am.keeper.RemovePartialUpgrade(ctx, pu.Height)
		}
	}

	// Stage execution order for epoch transitions:
	// 1. IsEndOfPoCValidationStage: Complete all epoch formation (onEndOfPoCValidationStage)
	// 2. IsSetNewValidatorsStage: Switch validators and activate epoch (onSetNewValidatorsStage)
	// This separation ensures clean boundaries between epoch preparation and validator switching
	// and allow time for api nodes to load models on ml nodes.

	if epochContext.IsEndOfPoCValidationStage(blockHeight) {
		am.LogInfo("onEndOfPoCValidationStage start", types.Stages, "blockHeight", blockHeight)
		am.onEndOfPoCValidationStage(ctx, blockHeight, blockTime)
	}

	if epochContext.IsSetNewValidatorsStage(blockHeight) {
		am.LogInfo("onSetNewValidatorsStage start", types.Stages, "blockHeight", blockHeight)
		am.onSetNewValidatorsStage(ctx, blockHeight, blockTime)
		am.keeper.SetEffectiveEpochIndex(ctx, getNextEpochIndex(*currentEpoch))
	}

	if epochContext.IsStartOfPocStage(blockHeight) {
		upcomingEpoch := createNewEpoch(*currentEpoch, blockHeight)
		am.keeper.SetEpoch(ctx, upcomingEpoch)

		am.LogInfo("NewPocStart", types.Stages, "blockHeight", blockHeight)
		newGroup, err := am.keeper.CreateEpochGroup(ctx, uint64(blockHeight), upcomingEpoch.Index)
		if err != nil {
			am.LogError("Unable to create epoch group", types.EpochGroup, "error", err.Error())
			return err
		}
		err = newGroup.CreateGroup(ctx)
		if err != nil {
			am.LogError("Unable to create epoch group", types.EpochGroup, "error", err.Error())
			return err
		}
	}

	if currentEpochGroup.IsChanged(ctx) {
		am.LogInfo("EpochGroupChanged", types.EpochGroup, "blockHeight", blockHeight)
		computeResult, err := currentEpochGroup.GetComputeResults(ctx)
		if err != nil {
			am.LogError("Unable to get compute results", types.EpochGroup, "error", err.Error())
			return nil
		}
		am.LogInfo("EpochGroupChanged", types.EpochGroup, "computeResult", computeResult, "error", err)

		_, err = am.keeper.Staking.SetComputeValidators(ctx, computeResult)
		if err != nil {
			am.LogError("Unable to update epoch group", types.EpochGroup, "error", err.Error())
		}
		currentEpochGroup.MarkUnchanged(ctx)
	}

	return nil
}

func createNewEpoch(prevEpoch types.Epoch, blockHeight int64) *types.Epoch {
	return &types.Epoch{
		Index:               getNextEpochIndex(prevEpoch),
		PocStartBlockHeight: int64(blockHeight),
	}
}

func getNextEpochIndex(prevEpoch types.Epoch) uint64 {
	return prevEpoch.Index + 1
}

// onEndOfPoCValidationStage handles all epoch formation logic at the end of PoC validation.
// This stage is responsible for:
// - Account settling from the previous epoch
// - Computing new weights based on PoC results
// - Setting models for participants (MLNode allocation)
// - Registering top miners
// - Setting active participants for the upcoming epoch
// - Adding epoch members to the upcoming epoch group
// This stage executes at IsEndOfPoCValidationStage(blockHeight) and must complete
// before validator switching occurs in onSetNewValidatorsStage.
func (am AppModule) onEndOfPoCValidationStage(ctx context.Context, blockHeight int64, blockTime int64) {
	effectiveEpoch, found := am.keeper.GetEffectiveEpoch(ctx)
	if !found {
		am.LogError("onEndOfPoCValidationStage: Unable to get effective epoch", types.EpochGroup, "blockHeight", blockHeight)
		return
	}

	previousEpoch, found := am.keeper.GetPreviousEpoch(ctx)
	previousEpochPocStartHeight := uint64(0)
	if found {
		previousEpochPocStartHeight = uint64(previousEpoch.PocStartBlockHeight)
	}

	err := am.keeper.SettleAccounts(ctx, uint64(effectiveEpoch.PocStartBlockHeight), previousEpochPocStartHeight)
	if err != nil {
		am.LogError("onEndOfPoCValidationStage: Unable to settle accounts", types.Settle, "error", err.Error())
	}

	upcomingEpoch, found := am.keeper.GetUpcomingEpoch(ctx)
	if !found || upcomingEpoch == nil {
		am.LogError("onEndOfPoCValidationStage: Unable to get upcoming epoch group", types.EpochGroup)
		return
	}

	activeParticipants := am.ComputeNewWeights(ctx, *upcomingEpoch)
	if activeParticipants == nil {
		am.LogError("onEndOfPoCValidationStage: computeResult == nil && activeParticipants == nil", types.PoC)
		return
	}

	modelAssigner := NewModelAssigner(am.keeper, am.keeper)
	modelAssigner.setModelsForParticipants(ctx, activeParticipants, *upcomingEpoch)

	err = am.RegisterTopMiners(ctx, activeParticipants, blockTime)
	if err != nil {
		am.LogError("onEndOfPoCValidationStage: Unable to register top miners", types.Tokenomics, "error", err.Error())
		return
	}

	am.LogInfo("onEndOfPoCValidationStage: computed new weights", types.Stages,
		"upcomingEpoch.Index", upcomingEpoch.Index,
		"PocStartBlockHeight", upcomingEpoch.PocStartBlockHeight,
		"len(activeParticipants)", len(activeParticipants))

	am.keeper.SetActiveParticipants(ctx, types.ActiveParticipants{
		Participants:        activeParticipants,
		EpochGroupId:        upcomingEpoch.Index,
		EpochId:             upcomingEpoch.Index,
		PocStartBlockHeight: upcomingEpoch.PocStartBlockHeight,
		// TODO [PRTODO]: not sure EffectiveBlockHeight is set by now
		EffectiveBlockHeight: blockHeight + 2, // FIXME: verify it's +2, I'm not sure
		CreatedAtBlockHeight: blockHeight,
	})

	upcomingEg, err := am.keeper.GetEpochGroupForEpoch(ctx, *upcomingEpoch)
	if err != nil {
		am.LogError("onEndOfPoCValidationStage: Unable to get epoch group for upcoming epoch", types.EpochGroup,
			"upcomingEpoch.Index", upcomingEpoch.Index, "upcomingEpoch.PocStartBlockHeight", upcomingEpoch.PocStartBlockHeight, "error", err.Error())
		return
	}

	am.addEpochMembers(ctx, upcomingEg, activeParticipants)
}

// onSetNewValidatorsStage handles validator switching and epoch group activation.
// This stage is responsible for:
// - Computing unit of compute price for the upcoming epoch
// - Moving the upcoming epoch group to effective status
// - Switching the active validator set
// - Setting the effective epoch index
// This stage executes at IsSetNewValidatorsStage(blockHeight) and should run after
// all epoch formation logic has completed in onEndOfPoCValidationStage.
// The stage focuses solely on validator switching, with all epoch preparation
// handled by the previous stage for clean separation of concerns.
func (am AppModule) onSetNewValidatorsStage(ctx context.Context, blockHeight int64, blockTime int64) {
	am.LogInfo("onSetNewValidatorsStage start", types.Stages, "blockHeight", blockHeight)

	upcomingEpoch, found := am.keeper.GetUpcomingEpoch(ctx)
	if !found || upcomingEpoch == nil {
		am.LogError("onSetNewValidatorsStage: Unable to get upcoming epoch group", types.EpochGroup)
		return
	}

	upcomingEg, err := am.keeper.GetEpochGroupForEpoch(ctx, *upcomingEpoch)
	if err != nil {
		am.LogError("onSetNewValidatorsStage: Unable to get epoch group for upcoming epoch", types.EpochGroup,
			"upcomingEpoch.Index", upcomingEpoch.Index, "upcomingEpoch.PocStartBlockHeight", upcomingEpoch.PocStartBlockHeight, "error", err.Error())
		return
	}

	unitOfComputePrice, err := am.computePrice(ctx, *upcomingEpoch, upcomingEg)
	if err != nil {
		am.LogError("onSetNewValidatorsStage: Unable to compute price", types.Pricing, "error", err.Error())
		return
	}

	// TODO: Move this so active participants are set 1 block before new validators
	am.moveUpcomingToEffectiveGroup(ctx, blockHeight, unitOfComputePrice)
}

func (am AppModule) addEpochMembers(ctx context.Context, upcomingEg *epochgroup.EpochGroup, activeParticipants []*types.ActiveParticipant) {
	validationParams := am.keeper.GetParams(ctx).ValidationParams

	for _, p := range activeParticipants {
		// FIXME: add some centralized way that'd govern key enc/dec rules
		reputation, err := am.calculateParticipantReputation(ctx, p, validationParams)
		if err != nil {
			am.LogError("onSetNewValidatorsStage: Unable to calculate participant reputation", types.EpochGroup, "error", err.Error())
			reputation = 0
		}
		member := epochgroup.NewEpochMemberFromActiveParticipant(p, reputation)
		err = upcomingEg.AddMember(ctx, member)
		if err != nil {
			am.LogError("onSetNewValidatorsStage: Unable to add member", types.EpochGroup, "error", err.Error())
			continue
		}
	}
}

func (am AppModule) computePrice(ctx context.Context, upcomingEpoch types.Epoch, upcomingEg *epochgroup.EpochGroup) (uint64, error) {
	var defaultPrice int64
	if upcomingEpoch.Index > 1 {
		currentEg, err := am.keeper.GetCurrentEpochGroup(ctx)
		if err != nil {
			am.LogError("onSetNewValidatorsStage: Unable to get current epoch group", types.EpochGroup, "error", err.Error())
			return 0, err
		}
		defaultPrice = currentEg.GroupData.UnitOfComputePrice
	} else {
		defaultPrice = am.keeper.GetParams(ctx).EpochParams.DefaultUnitOfComputePrice
	}

	proposals, err := am.keeper.AllUnitOfComputePriceProposals(ctx)
	if err != nil {
		am.LogError("onSetNewValidatorsStage: Unable to get all unit of compute price proposals", types.Pricing, "error", err.Error())
		return 0, err
	}

	am.LogInfo("onSetNewValidatorsStage: unitOfCompute: retrieved proposals", types.Pricing, "len(proposals)", len(proposals))

	medianProposal, err := upcomingEg.ComputeUnitOfComputePrice(ctx, proposals, uint64(defaultPrice))
	am.LogInfo("onSetNewValidatorsStage: unitOfCompute: ", types.Pricing, "medianProposal", medianProposal)
	if err != nil {
		am.LogError("onSetNewValidatorsStage: unitOfCompute: onSetNewValidatorsStage: Unable to compute unit of compute price", types.Pricing, "error", err.Error())
		return 0, err
	}

	return medianProposal, nil
}

func (am AppModule) calculateParticipantReputation(ctx context.Context, p *types.ActiveParticipant, params *types.ValidationParams) (int64, error) {
	summaries := am.keeper.GetEpochPerformanceSummariesByParticipant(ctx, p.Index)

	reputationContext := calculations.ReputationContext{
		EpochCount:           int64(len(summaries)),
		EpochMissPercentages: make([]decimal.Decimal, len(summaries)),
		ValidationParams:     params,
	}

	for i, summary := range summaries {
		inferenceCount := decimal.NewFromInt(int64(summary.InferenceCount))
		if inferenceCount.IsZero() {
			reputationContext.EpochMissPercentages[i] = decimal.Zero
			continue
		}

		missed := decimal.NewFromInt(int64(summary.MissedRequests))
		reputationMetric := missed.Div(inferenceCount)
		reputationContext.EpochMissPercentages[i] = reputationMetric
	}

	reputation := calculations.CalculateReputation(&reputationContext)

	return reputation, nil
}

func (am AppModule) moveUpcomingToEffectiveGroup(ctx context.Context, blockHeight int64, unitOfComputePrice uint64) {
	newEpochPocStartHeight, found := am.keeper.GetUpcomingEpochPocStartHeight(ctx)
	if !found {
		am.LogError("MoveUpcomingToEffectiveGroup: Unable to get upcoming epoch group id", types.EpochGroup, "blockHeight", blockHeight)
		return
	}

	previousEpochPocStartHeight, found := am.keeper.GetEffectiveEpochPocStartHeight(ctx)
	if !found {
		am.LogError("MoveUpcomingToEffectiveGroup: Unable to get upcoming epoch group id", types.EpochGroup, "blockHeight", blockHeight)
		return
	}

	am.LogInfo("NewEpochGroup", types.EpochGroup, "blockHeight", blockHeight, "newEpochPocStartHeight", newEpochPocStartHeight)
	newGroupData, found := am.keeper.GetEpochGroupData(ctx, newEpochPocStartHeight, "")
	if !found {
		am.LogWarn("NewEpochGroupDataNotFound", types.EpochGroup, "blockHeight", blockHeight, "newEpochPocStartHeight", newEpochPocStartHeight)
		return
	}
	previousGroupData, found := am.keeper.GetEpochGroupData(ctx, previousEpochPocStartHeight, "")
	if !found {
		am.LogWarn("PreviousEpochGroupDataNotFound", types.EpochGroup, "blockHeight", blockHeight, "previousEpochPocStartHeight", previousEpochPocStartHeight)
		return
	}
	params := am.keeper.GetParams(ctx)
	newGroupData.EffectiveBlockHeight = blockHeight
	newGroupData.UnitOfComputePrice = int64(unitOfComputePrice)
	newGroupData.PreviousEpochRequests = previousGroupData.NumberOfRequests
	newGroupData.ValidationParams = params.ValidationParams

	previousGroupData.LastBlockHeight = blockHeight - 1

	am.keeper.SetEpochGroupData(ctx, newGroupData)
	am.keeper.SetEpochGroupData(ctx, previousGroupData)
}

// IsOnePerModuleType implements the depinject.OnePerModuleType interface.
func (am AppModule) IsOnePerModuleType() {}

// IsAppModule implements the appmodule.AppModule interface.
func (am AppModule) IsAppModule() {}

// ----------------------------------------------------------------------------
// App Wiring Setup
// ----------------------------------------------------------------------------

func init() {
	appmodule.Register(
		&modulev1.Module{},
		appmodule.Provide(ProvideModule),
	)
}

type ModuleInputs struct {
	depinject.In

	StoreService store.KVStoreService
	Cdc          codec.Codec
	Config       *modulev1.Module
	Logger       log.Logger

	AccountKeeper    types.AccountKeeper
	BankKeeper       types.BankKeeper
	BankEscrowKeeper types.BankEscrowKeeper
	ValidatorSet     types.ValidatorSet
	StakingKeeper    types.StakingKeeper
	GroupServer      types.GroupMessageKeeper
	GetWasmKeeper    func() wasmkeeper.Keeper `optional:"true"`
}

type ModuleOutputs struct {
	depinject.Out

	InferenceKeeper keeper.Keeper
	Module          appmodule.AppModule
	Hooks           stakingtypes.StakingHooksWrapper
}

func ProvideModule(in ModuleInputs) ModuleOutputs {
	// default to governance authority if not provided
	authority := authtypes.NewModuleAddress(govtypes.ModuleName)
	if in.Config.Authority != "" {
		authority = authtypes.NewModuleAddressOrBech32Address(in.Config.Authority)
	}

	k := keeper.NewKeeper(
		in.Cdc,
		in.StoreService,
		in.Logger,
		authority.String(),
		in.BankEscrowKeeper,
		in.BankKeeper,
		in.GroupServer,
		in.ValidatorSet,
		in.StakingKeeper,
		in.AccountKeeper,
		in.GetWasmKeeper,
	)

	m := NewAppModule(
		in.Cdc,
		k,
		in.AccountKeeper,
		in.BankKeeper,
		in.GroupServer,
	)

	return ModuleOutputs{
		InferenceKeeper: k,
		Module:          m,
		Hooks:           stakingtypes.StakingHooksWrapper{StakingHooks: StakingHooksLogger{}},
	}
}

func (am AppModule) LogInfo(msg string, subSystem types.SubSystem, keyvals ...interface{}) {
	kvWithSubsystem := append([]interface{}{"subsystem", subSystem.String()}, keyvals...)
	am.keeper.Logger().Info(msg, kvWithSubsystem...)
}

func (am AppModule) LogError(msg string, subSystem types.SubSystem, keyvals ...interface{}) {
	kvWithSubsystem := append([]interface{}{"subsystem", subSystem.String()}, keyvals...)
	am.keeper.Logger().Error(msg, kvWithSubsystem...)
}

func (am AppModule) LogWarn(msg string, subSystem types.SubSystem, keyvals ...interface{}) {
	kvWithSubsystem := append([]interface{}{"subsystem", subSystem.String()}, keyvals...)
	am.keeper.Logger().Warn(msg, kvWithSubsystem...)
}

func (am AppModule) LogDebug(msg string, subSystem types.SubSystem, keyvals ...interface{}) {
	kvWithSubsystem := append([]interface{}{"subsystem", subSystem.String()}, keyvals...)
	am.keeper.Logger().Debug(msg, kvWithSubsystem...)
}<|MERGE_RESOLUTION|>--- conflicted
+++ resolved
@@ -2,20 +2,15 @@
 
 import (
 	"context"
-<<<<<<< HEAD
-=======
 	"encoding/json"
 	"fmt"
 
 	"sort"
 
->>>>>>> cee9cda4
 	"cosmossdk.io/core/appmodule"
 	"cosmossdk.io/core/store"
 	"cosmossdk.io/depinject"
 	"cosmossdk.io/log"
-	"encoding/json"
-	"fmt"
 	wasmkeeper "github.com/CosmWasm/wasmd/x/wasm/keeper"
 	"github.com/cosmos/cosmos-sdk/client"
 	"github.com/cosmos/cosmos-sdk/codec"
