--- conflicted
+++ resolved
@@ -4,10 +4,6 @@
 	"context"
 	"encoding/json"
 	"fmt"
-<<<<<<< HEAD
-	"sort"
-=======
->>>>>>> 6608e56b
 
 	"cosmossdk.io/core/appmodule"
 	"cosmossdk.io/core/store"
@@ -387,7 +383,6 @@
 		return
 	}
 
-<<<<<<< HEAD
 	// Adjust weights based on collateral after the grace period. This modifies the weights in-place.
 	if err := am.keeper.AdjustWeightsByCollateral(ctx, activeParticipants); err != nil {
 		am.LogError("onSetNewValidatorsStage: failed to adjust weights by collateral", types.Tokenomics, "error", err)
@@ -395,11 +390,8 @@
 		// which means participants will proceed with their unadjusted PotentialWeight.
 	}
 
-	am.setModelsForParticipants(ctx, activeParticipants)
-=======
 	modelAssigner := NewModelAssigner(am.keeper, am.keeper)
 	modelAssigner.setModelsForParticipants(ctx, activeParticipants, *upcomingEpoch)
->>>>>>> 6608e56b
 
 	err = am.RegisterTopMiners(ctx, activeParticipants, blockTime)
 	if err != nil {
