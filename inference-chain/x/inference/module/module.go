--- conflicted
+++ resolved
@@ -17,13 +17,10 @@
 	govtypes "github.com/cosmos/cosmos-sdk/x/gov/types"
 	stakingtypes "github.com/cosmos/cosmos-sdk/x/staking/types"
 	"github.com/grpc-ecosystem/grpc-gateway/runtime"
-<<<<<<< HEAD
-=======
 	"github.com/productscience/inference/x/inference/calculations"
 	"github.com/shopspring/decimal"
 	"math/rand"
 
->>>>>>> 0f2b9ab9
 	// this line is used by starport scaffolding # 1
 
 	modulev1 "github.com/productscience/inference/api/inference/inference/module"
@@ -388,40 +385,6 @@
 	am.keeper.SetEpochGroupData(ctx, previousGroupData)
 }
 
-<<<<<<< HEAD
-=======
-func (am AppModule) setStubActiveParticipants(ctx context.Context, blockHeight int64) {
-	upcomingEg, err := am.keeper.GetUpcomingEpochGroup(ctx)
-	if err != nil {
-		am.LogError("setMockActiveParticipants: Unable to get upcoming epoch group", types.EpochGroup, "error", err.Error())
-		return
-	}
-
-	var activeParticipants = make([]*types.ActiveParticipant, 0)
-
-	participants := am.keeper.GetAllParticipant(ctx)
-	for _, p := range participants {
-		activeParticipant := &types.ActiveParticipant{
-			Index:        p.Index,
-			ValidatorKey: p.ValidatorKey,
-			Weight:       rand.Int63(),
-			InferenceUrl: p.InferenceUrl,
-			Models:       p.Models,
-		}
-		activeParticipants = append(activeParticipants, activeParticipant)
-	}
-
-	am.LogInfo("setMockActiveParticipants", types.Participants, "blockHeight", blockHeight, "len(activeParticipants)", len(activeParticipants))
-	am.keeper.SetActiveParticipants(ctx, types.ActiveParticipants{
-		Participants:         activeParticipants,
-		EpochGroupId:         upcomingEg.GroupData.EpochGroupId,
-		PocStartBlockHeight:  int64(upcomingEg.GroupData.PocStartBlockHeight),
-		EffectiveBlockHeight: int64(upcomingEg.GroupData.EffectiveBlockHeight),
-		CreatedAtBlockHeight: blockHeight,
-	})
-}
-
->>>>>>> 0f2b9ab9
 // IsOnePerModuleType implements the depinject.OnePerModuleType interface.
 func (am AppModule) IsOnePerModuleType() {}
 
