--- conflicted
+++ resolved
@@ -23,14 +23,11 @@
 
 // InitGenesis initializes the module's state from a provided genesis state.
 func InitGenesis(ctx sdk.Context, k keeper.Keeper, genState types.GenesisState) {
-<<<<<<< HEAD
-=======
 	// Observability: start of InitGenesis
 	k.LogInfo("InitGenesis: starting module genesis", types.System,
 		"inferences", len(genState.InferenceList),
 		"participants", len(genState.ParticipantList),
 	)
->>>>>>> 75f8267d
 	// PRTODO: set active participants here, but how?
 	// Set all the epochGroupData
 	// Add explicit InitGenesis method for setting epoch data
