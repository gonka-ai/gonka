--- conflicted
+++ resolved
@@ -46,7 +46,6 @@
 	if err := k.SetParams(ctx, genState.Params); err != nil {
 		panic(err)
 	}
-<<<<<<< HEAD
 	for _, elem := range genState.ModelList {
 		if elem.ProposedBy != "genesis" {
 			panic("At genesis all model.ProposedBy are expected to be \"genesis\".")
@@ -55,7 +54,6 @@
 		elem.ProposedBy = k.GetAuthority()
 		k.SetModel(ctx, &elem)
 	}
-=======
 
 }
 
@@ -99,7 +97,6 @@
 		return err
 	}
 	return nil
->>>>>>> 9f4facda
 }
 
 // ExportGenesis returns the module's exported genesis.
@@ -112,9 +109,6 @@
 	genesis.EpochGroupDataList = k.GetAllEpochGroupData(ctx)
 	genesis.SettleAmountList = k.GetAllSettleAmount(ctx)
 	genesis.EpochGroupValidationsList = k.GetAllEpochGroupValidations(ctx)
-<<<<<<< HEAD
-	genesis.ModelList = getModels(&ctx, &k)
-=======
 	// Get all tokenomicsData
 	tokenomicsData, found := k.GetTokenomicsData(ctx)
 	if found {
@@ -124,7 +118,7 @@
 	if found {
 		genesis.GenesisOnlyParams = genesisOnlyParams
 	}
->>>>>>> 9f4facda
+	genesis.ModelList = getModels(&ctx, &k)
 	// this line is used by starport scaffolding # genesis/module/export
 
 	return genesis
