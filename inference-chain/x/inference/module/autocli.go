--- conflicted
+++ resolved
@@ -107,7 +107,11 @@
 					PositionalArgs: []*autocliv1.PositionalArgDescriptor{},
 				},
 				{
-<<<<<<< HEAD
+					RpcMethod: "TokenomicsData",
+					Use:       "show-tokenomics-data",
+					Short:     "show tokenomics_data",
+				},
+				{
 					RpcMethod:      "GetUnitOfComputePriceProposal",
 					Use:            "get-unit-of-compute-price-proposal",
 					Short:          "Query get-unit-of-compute-price-proposal",
@@ -128,12 +132,6 @@
 					PositionalArgs: []*autocliv1.PositionalArgDescriptor{},
 				},
 
-=======
-					RpcMethod: "TokenomicsData",
-					Use:       "show-tokenomics-data",
-					Short:     "show tokenomics_data",
-				},
->>>>>>> 9f4facda
 				// this line is used by ignite scaffolding # autocli/query
 			},
 		},
