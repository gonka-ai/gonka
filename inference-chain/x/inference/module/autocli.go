--- conflicted
+++ resolved
@@ -133,14 +133,6 @@
 				},
 
 				{
-<<<<<<< HEAD
-					RpcMethod:      "TrainingTask",
-					Use:            "training-task",
-					Short:          "Query trainingTask",
-					PositionalArgs: []*autocliv1.PositionalArgDescriptor{},
-				},
-
-=======
 					RpcMethod: "TopMinerAll",
 					Use:       "list-top-miner",
 					Short:     "List all top_miner",
@@ -151,7 +143,13 @@
 					Short:          "Shows a top_miner",
 					PositionalArgs: []*autocliv1.PositionalArgDescriptor{{ProtoField: "address"}},
 				},
->>>>>>> 4071422e
+				{
+					RpcMethod:      "TrainingTask",
+					Use:            "training-task",
+					Short:          "Query trainingTask",
+					PositionalArgs: []*autocliv1.PositionalArgDescriptor{},
+				},
+
 				// this line is used by ignite scaffolding # autocli/query
 			},
 		},
