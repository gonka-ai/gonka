package inference

import (
	autocliv1 "cosmossdk.io/api/cosmos/autocli/v1"

	modulev1 "github.com/productscience/inference/api/inference/inference"
)

// AutoCLIOptions implements the autocli.HasAutoCLIConfig interface.
func (am AppModule) AutoCLIOptions() *autocliv1.ModuleOptions {
	return &autocliv1.ModuleOptions{
		Query: &autocliv1.ServiceCommandDescriptor{
			Service: modulev1.Query_ServiceDesc.ServiceName,
			RpcCommandOptions: []*autocliv1.RpcCommandOptions{
				{
					RpcMethod: "Params",
					Use:       "params",
					Short:     "Shows the parameters of the module",
				},
				{
					RpcMethod: "InferenceAll",
					Use:       "list-inference",
					Short:     "List all inference",
				},
				{
					RpcMethod:      "Inference",
					Use:            "show-inference [id]",
					Short:          "Shows a inference",
					PositionalArgs: []*autocliv1.PositionalArgDescriptor{{ProtoField: "index"}},
				},
				{
					RpcMethod: "ParticipantAll",
					Use:       "list-participant",
					Short:     "List all participant",
				},
				{
					RpcMethod:      "Participant",
					Use:            "show-participant [id]",
					Short:          "Shows a participant",
					PositionalArgs: []*autocliv1.PositionalArgDescriptor{{ProtoField: "index"}},
				},
				{
					RpcMethod:      "GetRandomExecutor",
					Use:            "get-random-executor",
					Short:          "Query get-random-executor",
					PositionalArgs: []*autocliv1.PositionalArgDescriptor{},
				},

				{
					RpcMethod:      "InferenceParticipant",
					Use:            "inference-participant [address]",
					Short:          "Query inference-participant",
					PositionalArgs: []*autocliv1.PositionalArgDescriptor{{ProtoField: "address"}},
				},

				{
					RpcMethod: "EpochGroupDataAll",
					Use:       "list-epoch-group-data",
					Short:     "List all epochGroupData",
				},
				{
					RpcMethod:      "EpochGroupData",
					Use:            "show-epoch-group-data [id]",
					Short:          "Shows a epochGroupData",
					PositionalArgs: []*autocliv1.PositionalArgDescriptor{{ProtoField: "poc_start_block_height"}},
				},
				{
					RpcMethod: "SettleAmountAll",
					Use:       "list-settle-amount",
					Short:     "List all settleAmount",
				},
				{
					RpcMethod:      "SettleAmount",
					Use:            "show-settle-amount [id]",
					Short:          "Shows a settleAmount",
					PositionalArgs: []*autocliv1.PositionalArgDescriptor{{ProtoField: "participant"}},
				},
				{
					RpcMethod: "EpochGroupValidationsAll",
					Use:       "list-epoch-group-validations",
					Short:     "List all epochGroupValidations",
				},
				{
					RpcMethod:      "EpochGroupValidations",
					Use:            "show-epoch-group-validations [id]",
					Short:          "Shows a epochGroupValidations",
					PositionalArgs: []*autocliv1.PositionalArgDescriptor{{ProtoField: "participant"}, {ProtoField: "poc_start_block_height"}},
				},
				{
					RpcMethod:      "PocBatchesForStage",
					Use:            "poc-batches-for-stage [block-height]",
					Short:          "Query pocBatchesForStage",
					PositionalArgs: []*autocliv1.PositionalArgDescriptor{{ProtoField: "block_height"}},
				},

				{
					RpcMethod:      "GetCurrentEpoch",
					Use:            "get-current-epoch",
					Short:          "Query getCurrentEpoch",
					PositionalArgs: []*autocliv1.PositionalArgDescriptor{},
				},
				{
					RpcMethod: "TokenomicsData",
					Use:       "show-tokenomics-data",
					Short:     "show tokenomics_data",
				},
				{
					RpcMethod:      "GetUnitOfComputePriceProposal",
					Use:            "get-unit-of-compute-price-proposal",
					Short:          "Query get-unit-of-compute-price-proposal",
					PositionalArgs: []*autocliv1.PositionalArgDescriptor{},
				},

				{
					RpcMethod:      "CurrentEpochGroupData",
					Use:            "current-epoch-group-data",
					Short:          "Query CurrentEpochGroupData",
					PositionalArgs: []*autocliv1.PositionalArgDescriptor{},
				},

				{
					RpcMethod:      "ModelsAll",
					Use:            "models-all",
					Short:          "Query modelsAll",
					PositionalArgs: []*autocliv1.PositionalArgDescriptor{},
				},

				{
					RpcMethod: "TopMinerAll",
					Use:       "list-top-miner",
					Short:     "List all top_miner",
				},
				{
					RpcMethod:      "TopMiner",
					Use:            "show-top-miner [id]",
					Short:          "Shows a top_miner",
					PositionalArgs: []*autocliv1.PositionalArgDescriptor{{ProtoField: "address"}},
				},
				{
					RpcMethod: "InferenceTimeoutAll",
					Use:       "list-inference-timeout",
					Short:     "List all inference_timeout",
				},
				{
					RpcMethod:      "InferenceTimeout",
					Use:            "show-inference-timeout [id]",
					Short:          "Shows a inference_timeout",
					PositionalArgs: []*autocliv1.PositionalArgDescriptor{{ProtoField: "expirationHeight"}, {ProtoField: "inferenceId"}},
				},
				{
					RpcMethod:      "TrainingTask",
					Use:            "training-task",
					Short:          "Query trainingTask",
					PositionalArgs: []*autocliv1.PositionalArgDescriptor{},
				},
				{
					RpcMethod:      "HardwareNodesAll",
					Use:            "hardware-nodes-all",
					Short:          "Query hardware-nodes-all",
					PositionalArgs: []*autocliv1.PositionalArgDescriptor{},
				},
				{
					RpcMethod:      "HardwareNodesAll",
					Use:            "hardware-nodes-all",
					Short:          "Query hardware-nodes-all",
					PositionalArgs: []*autocliv1.PositionalArgDescriptor{},
				},

				{
					RpcMethod: "InferenceValidationDetailsAll",
					Use:       "list-inference-validation-details",
					Short:     "List all inference_validation_details",
				},
				{
					RpcMethod:      "InferenceValidationDetails",
					Use:            "show-inference-validation-details [id]",
					Short:          "Shows a inference_validation_details",
					PositionalArgs: []*autocliv1.PositionalArgDescriptor{{ProtoField: "epochId"}, {ProtoField: "inferenceId"}},
				},
				{
					RpcMethod:      "GetInferenceValidationParameters",
					Use:            "get-inference-validation-parameters [ids] [requester]",
					Short:          "Query GetInferenceValidationParameters",
					PositionalArgs: []*autocliv1.PositionalArgDescriptor{{ProtoField: "ids"}, {ProtoField: "requester"}},
				},

				{
					RpcMethod: "EpochPerformanceSummaryAll",
					Use:       "list-epoch-performance-summary",
					Short:     "List all epoch_performance_summary",
				},
				{
					RpcMethod:      "EpochPerformanceSummary",
					Use:            "show-epoch-performance-summary [id]",
					Short:          "Shows a epoch_performance_summary",
					PositionalArgs: []*autocliv1.PositionalArgDescriptor{{ProtoField: "epochStartHeight"}, {ProtoField: "participantId"}},
				},
				{
					RpcMethod:      "GetParticipantCurrentStats",
					Use:            "get-participant-current-stats [participant-id]",
					Short:          "Query get_participant_current_stats",
					PositionalArgs: []*autocliv1.PositionalArgDescriptor{{ProtoField: "participantId"}},
				},

				{
					RpcMethod:      "GetAllParticipantCurrentStats",
					Use:            "get-all-participant-current-stats",
					Short:          "Query get_all_participant_current_stats",
					PositionalArgs: []*autocliv1.PositionalArgDescriptor{},
				},

				{
					RpcMethod:      "GetMinimumValidationAverage",
					Use:            "get-minimum-validation-average",
					Short:          "Query get_minimum_validation_average",
					PositionalArgs: []*autocliv1.PositionalArgDescriptor{},
				},

				{
<<<<<<< HEAD
					RpcMethod:      "QueuedTrainingTasks",
					Use:            "queued-training-tasks",
					Short:          "Query queued-training-tasks",
					PositionalArgs: []*autocliv1.PositionalArgDescriptor{},
				},

				{
					RpcMethod:      "TrainingTaskAll",
					Use:            "training-task-all",
					Short:          "Query training-task-all",
					PositionalArgs: []*autocliv1.PositionalArgDescriptor{},
				},

				{
					RpcMethod:      "InProgressTrainingTasks",
					Use:            "in-progress-training-tasks",
					Short:          "Query in-progress-training-tasks",
					PositionalArgs: []*autocliv1.PositionalArgDescriptor{},
				},

=======
					RpcMethod: "PartialUpgradeAll",
					Use:       "list-partial-upgrade",
					Short:     "List all partial_upgrade",
				},
				{
					RpcMethod:      "PartialUpgrade",
					Use:            "show-partial-upgrade [id]",
					Short:          "Shows a partial_upgrade",
					PositionalArgs: []*autocliv1.PositionalArgDescriptor{{ProtoField: "height"}},
				},
>>>>>>> b43978bd
				// this line is used by ignite scaffolding # autocli/query
			},
		},
		Tx: &autocliv1.ServiceCommandDescriptor{
			Service:              modulev1.Msg_ServiceDesc.ServiceName,
			EnhanceCustomCommand: true, // only required if you want to use the custom command
			RpcCommandOptions: []*autocliv1.RpcCommandOptions{
				{
					RpcMethod: "UpdateParams",
					Skip:      true, // skipped because authority gated
				},
				{
					RpcMethod:      "StartInference",
					Use:            "start-inference [inference-id] [prompt-hash] [prompt-payload] [received-by]",
					Short:          "Send a startInference tx",
					PositionalArgs: []*autocliv1.PositionalArgDescriptor{{ProtoField: "inference_id"}, {ProtoField: "prompt_hash"}, {ProtoField: "prompt_payload"}, {ProtoField: "requested_by"}},
				},
				{
					RpcMethod:      "FinishInference",
					Use:            "finish-inference [inference-id] [response-hash] [response-payload] [prompt-token-count] [completion-token-count] [executed-by]",
					Short:          "Send a finishInference tx",
					PositionalArgs: []*autocliv1.PositionalArgDescriptor{{ProtoField: "inference_id"}, {ProtoField: "response_hash"}, {ProtoField: "response_payload"}, {ProtoField: "prompt_token_count"}, {ProtoField: "completion_token_count"}, {ProtoField: "executed_by"}},
				},
				{
					RpcMethod:      "SubmitNewParticipant",
					Use:            "submit-new-participant [url] [models]",
					Short:          "Send a submitNewParticipant tx",
					PositionalArgs: []*autocliv1.PositionalArgDescriptor{{ProtoField: "url"}, {ProtoField: "models"}},
				},
				{
					RpcMethod:      "Validation",
					Use:            "validation [id] [inference-id] [response-payload] [response-hash] [value]",
					Short:          "Send a validation tx",
					PositionalArgs: []*autocliv1.PositionalArgDescriptor{{ProtoField: "id"}, {ProtoField: "inference_id"}, {ProtoField: "response_payload"}, {ProtoField: "response_hash"}, {ProtoField: "value"}},
				},
				{
					RpcMethod:      "SubmitNewUnfundedParticipant",
					Use:            "submit-new-unfunded-participant [address] [url] [models] [pub-key] [validator-key]",
					Short:          "Send a submitNewUnfundedParticipant tx",
					PositionalArgs: []*autocliv1.PositionalArgDescriptor{{ProtoField: "address"}, {ProtoField: "url"}, {ProtoField: "models"}, {ProtoField: "pub_key"}, {ProtoField: "validator_key"}},
				},
				{
					RpcMethod:      "InvalidateInference",
					Use:            "invalidate-inference [inference-id]",
					Short:          "Send a invalidateInference tx",
					PositionalArgs: []*autocliv1.PositionalArgDescriptor{{ProtoField: "inference_id"}},
				},
				{
					RpcMethod:      "RevalidateInference",
					Use:            "revalidate-inference [inference-id]",
					Short:          "Send a revalidateInference tx",
					PositionalArgs: []*autocliv1.PositionalArgDescriptor{{ProtoField: "inference_id"}},
				},
				{
					RpcMethod:      "ClaimRewards",
					Use:            "claim-rewards [seed] [poc-start-height]",
					Short:          "Send a claimRewards tx",
					PositionalArgs: []*autocliv1.PositionalArgDescriptor{{ProtoField: "seed"}, {ProtoField: "poc_start_height"}},
				},
				{
					RpcMethod:      "SubmitPocBatch",
					Use:            "submit-poc-batch [poc-stage-start-block-height] [nonces] [dist]",
					Short:          "Send a SubmitPocBatch tx",
					PositionalArgs: []*autocliv1.PositionalArgDescriptor{{ProtoField: "poc_stage_start_block_height"}, {ProtoField: "nonces"}, {ProtoField: "dist"}},
				},
				{
					RpcMethod:      "SubmitPocValidation",
					Use:            "submit-poc-validation [participant-address] [poc-stage-start-block-height] [nonces] [dist] [received-dist] [r-target] [fraud-threshold] [n-invalid] [probability-honest] [fraud-detected]",
					Short:          "Send a SubmitPocValidation tx",
					PositionalArgs: []*autocliv1.PositionalArgDescriptor{{ProtoField: "participant_address"}, {ProtoField: "poc_stage_start_block_height"}, {ProtoField: "nonces"}, {ProtoField: "dist"}, {ProtoField: "received_dist"}, {ProtoField: "r_target"}, {ProtoField: "fraud_threshold"}, {ProtoField: "n_invalid"}, {ProtoField: "probability_honest"}, {ProtoField: "fraud_detected"}},
				},
				{
					RpcMethod:      "SubmitSeed",
					Use:            "submit-seed [block-height] [signature]",
					Short:          "Send a submit-seed tx",
					PositionalArgs: []*autocliv1.PositionalArgDescriptor{{ProtoField: "block_height"}, {ProtoField: "signature"}},
				},
				{
					RpcMethod:      "SubmitUnitOfComputePriceProposal",
					Use:            "submit-unit-of-compute-price-proposal [price]",
					Short:          "Send a submit-unit-of-compute-price-proposal tx",
					PositionalArgs: []*autocliv1.PositionalArgDescriptor{{ProtoField: "price"}},
				},
				{
					RpcMethod:      "CreateTrainingTask",
					Use:            "create-training-task",
					Short:          "Send a createTrainingTask tx",
					PositionalArgs: []*autocliv1.PositionalArgDescriptor{},
				},
				{
					RpcMethod:      "SubmitHardwareDiff",
					Use:            "submit-hardware-diff",
					Short:          "Send a SubmitHardwareDiff tx",
					PositionalArgs: []*autocliv1.PositionalArgDescriptor{},
				},
				{
<<<<<<< HEAD
					RpcMethod:      "ClaimTrainingTaskForAssignment",
					Use:            "claim-training-task-for-assignment",
					Short:          "Send a claim-training-task-for-assignment tx",
					PositionalArgs: []*autocliv1.PositionalArgDescriptor{},
				},
				{
					RpcMethod:      "AssignTrainingTask",
					Use:            "assign-training-task",
					Short:          "Send a assign-training-task tx",
					PositionalArgs: []*autocliv1.PositionalArgDescriptor{},
=======
					RpcMethod:      "CreatePartialUpgrade",
					Use:            "create-partial-upgrade [height] [node-version] [api-binaries-json]",
					Short:          "Send a create_partial_upgrade tx",
					PositionalArgs: []*autocliv1.PositionalArgDescriptor{{ProtoField: "height"}, {ProtoField: "nodeVersion"}, {ProtoField: "apiBinariesJson"}},
>>>>>>> b43978bd
				},
				// this line is used by ignite scaffolding # autocli/tx
			},
		},
	}
}<|MERGE_RESOLUTION|>--- conflicted
+++ resolved
@@ -217,7 +217,6 @@
 				},
 
 				{
-<<<<<<< HEAD
 					RpcMethod:      "QueuedTrainingTasks",
 					Use:            "queued-training-tasks",
 					Short:          "Query queued-training-tasks",
@@ -238,7 +237,7 @@
 					PositionalArgs: []*autocliv1.PositionalArgDescriptor{},
 				},
 
-=======
+				{
 					RpcMethod: "PartialUpgradeAll",
 					Use:       "list-partial-upgrade",
 					Short:     "List all partial_upgrade",
@@ -249,7 +248,6 @@
 					Short:          "Shows a partial_upgrade",
 					PositionalArgs: []*autocliv1.PositionalArgDescriptor{{ProtoField: "height"}},
 				},
->>>>>>> b43978bd
 				// this line is used by ignite scaffolding # autocli/query
 			},
 		},
@@ -346,7 +344,6 @@
 					PositionalArgs: []*autocliv1.PositionalArgDescriptor{},
 				},
 				{
-<<<<<<< HEAD
 					RpcMethod:      "ClaimTrainingTaskForAssignment",
 					Use:            "claim-training-task-for-assignment",
 					Short:          "Send a claim-training-task-for-assignment tx",
@@ -357,12 +354,12 @@
 					Use:            "assign-training-task",
 					Short:          "Send a assign-training-task tx",
 					PositionalArgs: []*autocliv1.PositionalArgDescriptor{},
-=======
+				},
+				{
 					RpcMethod:      "CreatePartialUpgrade",
 					Use:            "create-partial-upgrade [height] [node-version] [api-binaries-json]",
 					Short:          "Send a create_partial_upgrade tx",
 					PositionalArgs: []*autocliv1.PositionalArgDescriptor{{ProtoField: "height"}, {ProtoField: "nodeVersion"}, {ProtoField: "apiBinariesJson"}},
->>>>>>> b43978bd
 				},
 				// this line is used by ignite scaffolding # autocli/tx
 			},
