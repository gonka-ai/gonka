package inference

import (
	autocliv1 "cosmossdk.io/api/cosmos/autocli/v1"

	modulev1 "github.com/productscience/inference/api/inference/inference"
)

// AutoCLIOptions implements the autocli.HasAutoCLIConfig interface.
func (am AppModule) AutoCLIOptions() *autocliv1.ModuleOptions {
	return &autocliv1.ModuleOptions{
		Query: &autocliv1.ServiceCommandDescriptor{
			Service: modulev1.Query_ServiceDesc.ServiceName,
			RpcCommandOptions: []*autocliv1.RpcCommandOptions{
				{
					RpcMethod: "Params",
					Use:       "params",
					Short:     "Shows the parameters of the module",
				},
				{
					RpcMethod: "InferenceAll",
					Use:       "list-inference",
					Short:     "List all inference",
				},
				{
					RpcMethod:      "Inference",
					Use:            "show-inference [id]",
					Short:          "Shows a inference",
					PositionalArgs: []*autocliv1.PositionalArgDescriptor{{ProtoField: "index"}},
				},
				{
					RpcMethod: "ParticipantAll",
					Use:       "list-participant",
					Short:     "List all participant",
				},
				{
					RpcMethod:      "Participant",
					Use:            "show-participant [id]",
					Short:          "Shows a participant",
					PositionalArgs: []*autocliv1.PositionalArgDescriptor{{ProtoField: "index"}},
				},
				{
					RpcMethod:      "GetInferencesWithExecutors",
					Use:            "get-inferences-with-executors [ids]",
					Short:          "Query get-inferences-with-executors",
					PositionalArgs: []*autocliv1.PositionalArgDescriptor{{ProtoField: "ids"}},
				},

				{
					RpcMethod:      "GetRandomExecutor",
					Use:            "get-random-executor",
					Short:          "Query get-random-executor",
					PositionalArgs: []*autocliv1.PositionalArgDescriptor{},
				},

				{
					RpcMethod:      "InferenceParticipant",
					Use:            "inference-participant [address]",
					Short:          "Query inference-participant",
					PositionalArgs: []*autocliv1.PositionalArgDescriptor{{ProtoField: "address"}},
				},

				{
					RpcMethod: "EpochGroupDataAll",
					Use:       "list-epoch-group-data",
					Short:     "List all epochGroupData",
				},
				{
					RpcMethod:      "EpochGroupData",
					Use:            "show-epoch-group-data [id]",
					Short:          "Shows a epochGroupData",
					PositionalArgs: []*autocliv1.PositionalArgDescriptor{{ProtoField: "poc_start_block_height"}},
				},
				{
					RpcMethod: "SettleAmountAll",
					Use:       "list-settle-amount",
					Short:     "List all settleAmount",
				},
				{
					RpcMethod:      "SettleAmount",
					Use:            "show-settle-amount [id]",
					Short:          "Shows a settleAmount",
					PositionalArgs: []*autocliv1.PositionalArgDescriptor{{ProtoField: "participant"}},
				},
				{
					RpcMethod: "EpochGroupValidationsAll",
					Use:       "list-epoch-group-validations",
					Short:     "List all epochGroupValidations",
				},
				{
					RpcMethod:      "EpochGroupValidations",
					Use:            "show-epoch-group-validations [id]",
					Short:          "Shows a epochGroupValidations",
					PositionalArgs: []*autocliv1.PositionalArgDescriptor{{ProtoField: "participant"}, {ProtoField: "poc_start_block_height"}},
				},
				{
					RpcMethod:      "PocBatchesForStage",
					Use:            "poc-batches-for-stage [block-height]",
					Short:          "Query pocBatchesForStage",
					PositionalArgs: []*autocliv1.PositionalArgDescriptor{{ProtoField: "block_height"}},
				},

				{
					RpcMethod:      "GetCurrentEpoch",
					Use:            "get-current-epoch",
					Short:          "Query getCurrentEpoch",
					PositionalArgs: []*autocliv1.PositionalArgDescriptor{},
				},
				{
					RpcMethod: "TokenomicsData",
					Use:       "show-tokenomics-data",
					Short:     "show tokenomics_data",
				},
				{
					RpcMethod:      "GetUnitOfComputePriceProposal",
					Use:            "get-unit-of-compute-price-proposal",
					Short:          "Query get-unit-of-compute-price-proposal",
					PositionalArgs: []*autocliv1.PositionalArgDescriptor{},
				},

				{
					RpcMethod:      "CurrentEpochGroupData",
					Use:            "current-epoch-group-data",
					Short:          "Query CurrentEpochGroupData",
					PositionalArgs: []*autocliv1.PositionalArgDescriptor{},
				},

				{
					RpcMethod:      "ModelsAll",
					Use:            "models-all",
					Short:          "Query modelsAll",
					PositionalArgs: []*autocliv1.PositionalArgDescriptor{},
				},

				{
					RpcMethod: "TopMinerAll",
					Use:       "list-top-miner",
					Short:     "List all top_miner",
				},
				{
					RpcMethod:      "TopMiner",
					Use:            "show-top-miner [id]",
					Short:          "Shows a top_miner",
					PositionalArgs: []*autocliv1.PositionalArgDescriptor{{ProtoField: "address"}},
				},
				{
<<<<<<< HEAD
					RpcMethod:      "TrainingTask",
					Use:            "training-task",
					Short:          "Query trainingTask",
					PositionalArgs: []*autocliv1.PositionalArgDescriptor{},
				},

				{
					RpcMethod:      "HardwareNodes",
					Use:            "hardware-nodes [participant]",
					Short:          "Query hardwareNodes",
					PositionalArgs: []*autocliv1.PositionalArgDescriptor{{ProtoField: "participant"}},
				},

				{
					RpcMethod:      "HardwareNodesAll",
					Use:            "hardware-nodes-all",
					Short:          "Query hardware-nodes-all",
=======
					RpcMethod: "InferenceTimeoutAll",
					Use:       "list-inference-timeout",
					Short:     "List all inference_timeout",
				},
				{
					RpcMethod:      "InferenceTimeout",
					Use:            "show-inference-timeout [id]",
					Short:          "Shows a inference_timeout",
					PositionalArgs: []*autocliv1.PositionalArgDescriptor{{ProtoField: "expirationHeight"}, {ProtoField: "inferenceId"}},
				},
				{
					RpcMethod:      "TrainingTask",
					Use:            "training-task",
					Short:          "Query trainingTask",
>>>>>>> aa7f1213
					PositionalArgs: []*autocliv1.PositionalArgDescriptor{},
				},

				// this line is used by ignite scaffolding # autocli/query
			},
		},
		Tx: &autocliv1.ServiceCommandDescriptor{
			Service:              modulev1.Msg_ServiceDesc.ServiceName,
			EnhanceCustomCommand: true, // only required if you want to use the custom command
			RpcCommandOptions: []*autocliv1.RpcCommandOptions{
				{
					RpcMethod: "UpdateParams",
					Skip:      true, // skipped because authority gated
				},
				{
					RpcMethod:      "StartInference",
					Use:            "start-inference [inference-id] [prompt-hash] [prompt-payload] [received-by]",
					Short:          "Send a startInference tx",
					PositionalArgs: []*autocliv1.PositionalArgDescriptor{{ProtoField: "inference_id"}, {ProtoField: "prompt_hash"}, {ProtoField: "prompt_payload"}, {ProtoField: "requested_by"}},
				},
				{
					RpcMethod:      "FinishInference",
					Use:            "finish-inference [inference-id] [response-hash] [response-payload] [prompt-token-count] [completion-token-count] [executed-by]",
					Short:          "Send a finishInference tx",
					PositionalArgs: []*autocliv1.PositionalArgDescriptor{{ProtoField: "inference_id"}, {ProtoField: "response_hash"}, {ProtoField: "response_payload"}, {ProtoField: "prompt_token_count"}, {ProtoField: "completion_token_count"}, {ProtoField: "executed_by"}},
				},
				{
					RpcMethod:      "SubmitNewParticipant",
					Use:            "submit-new-participant [url] [models]",
					Short:          "Send a submitNewParticipant tx",
					PositionalArgs: []*autocliv1.PositionalArgDescriptor{{ProtoField: "url"}, {ProtoField: "models"}},
				},
				{
					RpcMethod:      "Validation",
					Use:            "validation [id] [inference-id] [response-payload] [response-hash] [value]",
					Short:          "Send a validation tx",
					PositionalArgs: []*autocliv1.PositionalArgDescriptor{{ProtoField: "id"}, {ProtoField: "inference_id"}, {ProtoField: "response_payload"}, {ProtoField: "response_hash"}, {ProtoField: "value"}},
				},
				{
					RpcMethod:      "SubmitNewUnfundedParticipant",
					Use:            "submit-new-unfunded-participant [address] [url] [models] [pub-key] [validator-key]",
					Short:          "Send a submitNewUnfundedParticipant tx",
					PositionalArgs: []*autocliv1.PositionalArgDescriptor{{ProtoField: "address"}, {ProtoField: "url"}, {ProtoField: "models"}, {ProtoField: "pub_key"}, {ProtoField: "validator_key"}},
				},
				{
					RpcMethod:      "InvalidateInference",
					Use:            "invalidate-inference [inference-id]",
					Short:          "Send a invalidateInference tx",
					PositionalArgs: []*autocliv1.PositionalArgDescriptor{{ProtoField: "inference_id"}},
				},
				{
					RpcMethod:      "RevalidateInference",
					Use:            "revalidate-inference [inference-id]",
					Short:          "Send a revalidateInference tx",
					PositionalArgs: []*autocliv1.PositionalArgDescriptor{{ProtoField: "inference_id"}},
				},
				{
					RpcMethod:      "ClaimRewards",
					Use:            "claim-rewards [seed] [poc-start-height]",
					Short:          "Send a claimRewards tx",
					PositionalArgs: []*autocliv1.PositionalArgDescriptor{{ProtoField: "seed"}, {ProtoField: "poc_start_height"}},
				},
				{
					RpcMethod:      "SubmitPocBatch",
					Use:            "submit-poc-batch [poc-stage-start-block-height] [nonces] [dist]",
					Short:          "Send a SubmitPocBatch tx",
					PositionalArgs: []*autocliv1.PositionalArgDescriptor{{ProtoField: "poc_stage_start_block_height"}, {ProtoField: "nonces"}, {ProtoField: "dist"}},
				},
				{
					RpcMethod:      "SubmitPocValidation",
					Use:            "submit-poc-validation [participant-address] [poc-stage-start-block-height] [nonces] [dist] [received-dist] [r-target] [fraud-threshold] [n-invalid] [probability-honest] [fraud-detected]",
					Short:          "Send a SubmitPocValidation tx",
					PositionalArgs: []*autocliv1.PositionalArgDescriptor{{ProtoField: "participant_address"}, {ProtoField: "poc_stage_start_block_height"}, {ProtoField: "nonces"}, {ProtoField: "dist"}, {ProtoField: "received_dist"}, {ProtoField: "r_target"}, {ProtoField: "fraud_threshold"}, {ProtoField: "n_invalid"}, {ProtoField: "probability_honest"}, {ProtoField: "fraud_detected"}},
				},
				{
					RpcMethod:      "SubmitSeed",
					Use:            "submit-seed [block-height] [signature]",
					Short:          "Send a submit-seed tx",
					PositionalArgs: []*autocliv1.PositionalArgDescriptor{{ProtoField: "block_height"}, {ProtoField: "signature"}},
				},
				{
					RpcMethod:      "SubmitUnitOfComputePriceProposal",
					Use:            "submit-unit-of-compute-price-proposal [price]",
					Short:          "Send a submit-unit-of-compute-price-proposal tx",
					PositionalArgs: []*autocliv1.PositionalArgDescriptor{{ProtoField: "price"}},
				},
				{
					RpcMethod:      "CreateTrainingTask",
					Use:            "create-training-task",
					Short:          "Send a createTrainingTask tx",
					PositionalArgs: []*autocliv1.PositionalArgDescriptor{},
				},
<<<<<<< HEAD
				{
					RpcMethod:      "SubmitHardwareDiff",
					Use:            "submit-hardware-diff",
					Short:          "Send a SubmitHardwareDiff tx",
					PositionalArgs: []*autocliv1.PositionalArgDescriptor{},
				},
=======
>>>>>>> aa7f1213
				// this line is used by ignite scaffolding # autocli/tx
			},
		},
	}
}<|MERGE_RESOLUTION|>--- conflicted
+++ resolved
@@ -144,25 +144,6 @@
 					PositionalArgs: []*autocliv1.PositionalArgDescriptor{{ProtoField: "address"}},
 				},
 				{
-<<<<<<< HEAD
-					RpcMethod:      "TrainingTask",
-					Use:            "training-task",
-					Short:          "Query trainingTask",
-					PositionalArgs: []*autocliv1.PositionalArgDescriptor{},
-				},
-
-				{
-					RpcMethod:      "HardwareNodes",
-					Use:            "hardware-nodes [participant]",
-					Short:          "Query hardwareNodes",
-					PositionalArgs: []*autocliv1.PositionalArgDescriptor{{ProtoField: "participant"}},
-				},
-
-				{
-					RpcMethod:      "HardwareNodesAll",
-					Use:            "hardware-nodes-all",
-					Short:          "Query hardware-nodes-all",
-=======
 					RpcMethod: "InferenceTimeoutAll",
 					Use:       "list-inference-timeout",
 					Short:     "List all inference_timeout",
@@ -177,7 +158,18 @@
 					RpcMethod:      "TrainingTask",
 					Use:            "training-task",
 					Short:          "Query trainingTask",
->>>>>>> aa7f1213
+					PositionalArgs: []*autocliv1.PositionalArgDescriptor{},
+				},
+				{
+					RpcMethod:      "HardwareNodesAll",
+					Use:            "hardware-nodes-all",
+					Short:          "Query hardware-nodes-all",
+					PositionalArgs: []*autocliv1.PositionalArgDescriptor{},
+				},
+				{
+					RpcMethod:      "HardwareNodesAll",
+					Use:            "hardware-nodes-all",
+					Short:          "Query hardware-nodes-all",
 					PositionalArgs: []*autocliv1.PositionalArgDescriptor{},
 				},
 
@@ -270,15 +262,12 @@
 					Short:          "Send a createTrainingTask tx",
 					PositionalArgs: []*autocliv1.PositionalArgDescriptor{},
 				},
-<<<<<<< HEAD
 				{
 					RpcMethod:      "SubmitHardwareDiff",
 					Use:            "submit-hardware-diff",
 					Short:          "Send a SubmitHardwareDiff tx",
 					PositionalArgs: []*autocliv1.PositionalArgDescriptor{},
 				},
-=======
->>>>>>> aa7f1213
 				// this line is used by ignite scaffolding # autocli/tx
 			},
 		},
