--- conflicted
+++ resolved
@@ -69,7 +69,6 @@
 		log.Fatalf(msg)
 	}
 
-<<<<<<< HEAD
 	activeParticipants := make([]*types.ActiveParticipant, len(computeResults))
 	groupMembers := make([]group.MemberRequest, len(computeResults))
 	for i, r := range computeResults {
@@ -84,8 +83,6 @@
 		}
 	}
 
-=======
->>>>>>> 7bd48694
 	am.keeper.SetActiveParticipants(ctx, types.ActiveParticipants{
 		Participants:         activeParticipants,
 		CreatedAtBlockHeight: blockHeight,
