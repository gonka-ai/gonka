--- conflicted
+++ resolved
@@ -84,26 +84,12 @@
 	epochStartBlockHeight := int64(upcomingGroupData.PocStartBlockHeight)
 	am.LogInfo("ComputeNewWeights: computing new weights", types.PoC, "epochStartBlockHeight", epochStartBlockHeight)
 
-<<<<<<< HEAD
-	// FIXME: Figure out something here:
-	//  1. Either get current validators by using staking keeper or smth
-	//  2. Or alter InitGenesis or set validator logic so there's always active participants
-	var currentActiveParticipants *types.ActiveParticipants = nil
-	if upcomingGroupData.EpochGroupId > 1 {
-		val, found := am.keeper.GetActiveParticipants(ctx, upcomingGroupData.EpochGroupId-1)
-		currentActiveParticipants = &val
-		if !found {
-			am.LogError("ComputeNewWeights: No active participants found", types.PoC, "")
-			return nil
-		}
-=======
 	// Get current active participants weights
 	currentValidatorWeights, err := am.getCurrentValidatorWeights(ctx, upcomingGroupData.EpochGroupId)
 
 	if err != nil {
 		am.LogError("ComputeNewWeights: Error getting current validator weights", types.PoC, "epochStartBlockHeight", epochStartBlockHeight, "error", err)
 		return nil
->>>>>>> 0da487e5
 	}
 
 	originalBatches, err := am.keeper.GetPoCBatchesByStage(ctx, epochStartBlockHeight)
