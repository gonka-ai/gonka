--- conflicted
+++ resolved
@@ -83,11 +83,7 @@
 
 	// Set up batches
 	batch := types.PoCBatch{
-<<<<<<< HEAD
 		ParticipantAddress:       testutil.Executor2,
-=======
-		ParticipantAddress:       testutil.Executor,
->>>>>>> 104e2f0b
 		PocStageStartBlockHeight: 100,
 		Nonces:                   []int64{1, 2, 3},
 	}
@@ -95,11 +91,7 @@
 
 	// Set up validations
 	validation := types.PoCValidation{
-<<<<<<< HEAD
 		ParticipantAddress:          testutil.Executor2,
-=======
-		ParticipantAddress:          testutil.Executor,
->>>>>>> 104e2f0b
 		ValidatorParticipantAddress: validatorAccAddress2, // Set validation only for participant with large weight
 		PocStageStartBlockHeight:    100,
 		FraudDetected:               false,
@@ -108,11 +100,7 @@
 
 	// Set up participant
 	participant := types.Participant{
-<<<<<<< HEAD
 		Index:        testutil.Executor2,
-=======
-		Index:        testutil.Executor,
->>>>>>> 104e2f0b
 		ValidatorKey: "validatorKey1",
 		InferenceUrl: "http://www.yahoo.com/",
 	}
@@ -120,13 +108,8 @@
 
 	// Set up random seed
 	seed := types.RandomSeed{
-<<<<<<< HEAD
 		Participant: testutil.Executor2,
 		BlockHeight: 100,
-=======
-		Participant: testutil.Executor,
-		EpochIndex:  1,
->>>>>>> 104e2f0b
 		Signature:   "signature1",
 	}
 	k.SetRandomSeed(ctx, seed)
@@ -164,11 +147,7 @@
 	// The "Weight" field here represents the "PotentialWeight" before adjustment.
 	participants := []*types.ActiveParticipant{
 		{
-<<<<<<< HEAD
 			Index:  testutil.Executor2,
-=======
-			Index:  testutil.Executor,
->>>>>>> 104e2f0b
 			Weight: 1000,
 		},
 	}
@@ -384,75 +363,6 @@
 
 				// Set up batches
 				batch := types.PoCBatch{
-<<<<<<< HEAD
-					ParticipantAddress:       testutil.Executor2,
-=======
-					ParticipantAddress:       testutil.Executor,
->>>>>>> 104e2f0b
-					PocStageStartBlockHeight: 100,
-					Nonces:                   []int64{1, 2, 3},
-				}
-				k.SetPocBatch(ctx, batch)
-
-				// Set up validations
-				validation := types.PoCValidation{
-<<<<<<< HEAD
-					ParticipantAddress:          testutil.Executor2,
-=======
-					ParticipantAddress:          testutil.Executor,
->>>>>>> 104e2f0b
-					ValidatorParticipantAddress: validatorAccAddress,
-					PocStageStartBlockHeight:    100,
-					FraudDetected:               false,
-				}
-				k.SetPoCValidation(ctx, validation)
-
-				// Set up participant
-				participant := types.Participant{
-<<<<<<< HEAD
-					Index:        testutil.Executor2,
-=======
-					Index:        testutil.Executor,
->>>>>>> 104e2f0b
-					ValidatorKey: "validatorKey1",
-					InferenceUrl: "inferenceUrl1",
-				}
-				k.SetParticipant(ctx, participant)
-
-				// Set up random seed
-				seed := types.RandomSeed{
-<<<<<<< HEAD
-					Participant: testutil.Executor2,
-					BlockHeight: 100,
-					Signature:   "signature1",
-				}
-				k.SetRandomSeed(ctx, seed)
-			},
-			expectedParticipants: 1,
-		},
-		{
-			name:       "Subsequent epoch with active participants",
-			epochIndex: 2,
-			setupState: func(t *testing.T, k *keeper.Keeper, ctx sdk.Context, mocks *keepertest.InferenceMocks) {
-				// Set up previous epoch group data
-				previousEpochGroupData := types.EpochGroupData{
-					EpochGroupId:        1,
-					PocStartBlockHeight: 50,
-					ValidationWeights: []*types.ValidationWeight{
-						{
-							MemberAddress: testutil.Validator,
-							Weight:        10,
-						},
-					},
-				}
-				initMockGroupMembers(mocks, previousEpochGroupData.ValidationWeights)
-				k.SetEpochGroupData(ctx, previousEpochGroupData)
-
-				k.SetEpoch(ctx, &types.Epoch{Index: 1, PocStartBlockHeight: 50})
-				k.SetEffectiveEpochIndex(ctx, 1)
-
-				// Set up batches
-				batch := types.PoCBatch{
 					ParticipantAddress:       testutil.Executor2,
 					PocStageStartBlockHeight: 100,
 					Nonces:                   []int64{1, 2, 3},
@@ -462,7 +372,7 @@
 				// Set up validations
 				validation := types.PoCValidation{
 					ParticipantAddress:          testutil.Executor2,
-					ValidatorParticipantAddress: testutil.Validator,
+					ValidatorParticipantAddress: validatorAccAddress,
 					PocStageStartBlockHeight:    100,
 					FraudDetected:               false,
 				}
@@ -480,10 +390,6 @@
 				seed := types.RandomSeed{
 					Participant: testutil.Executor2,
 					BlockHeight: 100,
-=======
-					Participant: testutil.Executor,
-					EpochIndex:  1,
->>>>>>> 104e2f0b
 					Signature:   "signature1",
 				}
 				k.SetRandomSeed(ctx, seed)
@@ -575,11 +481,7 @@
 
 				// Set up batches
 				batch := types.PoCBatch{
-<<<<<<< HEAD
 					ParticipantAddress:       testutil.Executor2,
-=======
-					ParticipantAddress:       testutil.Executor,
->>>>>>> 104e2f0b
 					PocStageStartBlockHeight: 100,
 					Nonces:                   []int64{1, 2, 3},
 				}
@@ -587,13 +489,8 @@
 
 				// Set up validations with only one validator (not enough weight)
 				validation := types.PoCValidation{
-<<<<<<< HEAD
 					ParticipantAddress:          testutil.Executor2,
 					ValidatorParticipantAddress: testutil.Validator,
-=======
-					ParticipantAddress:          testutil.Executor,
-					ValidatorParticipantAddress: "validator1",
->>>>>>> 104e2f0b
 					PocStageStartBlockHeight:    100,
 					FraudDetected:               false,
 				}
@@ -601,11 +498,7 @@
 
 				// Set up participant
 				participant := types.Participant{
-<<<<<<< HEAD
 					Index:        testutil.Executor2,
-=======
-					Index:        testutil.Executor,
->>>>>>> 104e2f0b
 					ValidatorKey: "validatorKey1",
 					InferenceUrl: "inferenceUrl1",
 				}
@@ -613,13 +506,8 @@
 
 				// Set up random seed
 				seed := types.RandomSeed{
-<<<<<<< HEAD
 					Participant: testutil.Executor2,
 					BlockHeight: 100,
-=======
-					Participant: testutil.Executor,
-					EpochIndex:  1,
->>>>>>> 104e2f0b
 					Signature:   "signature1",
 				}
 				k.SetRandomSeed(ctx, seed)
@@ -655,11 +543,7 @@
 
 				// Set up batches
 				batch := types.PoCBatch{
-<<<<<<< HEAD
 					ParticipantAddress:       testutil.Executor2,
-=======
-					ParticipantAddress:       testutil.Executor,
->>>>>>> 104e2f0b
 					PocStageStartBlockHeight: 100,
 					Nonces:                   []int64{1, 2, 3},
 				}
@@ -667,26 +551,16 @@
 
 				// Set up validations with enough total weight but not enough valid weight
 				validation1 := types.PoCValidation{
-<<<<<<< HEAD
 					ParticipantAddress:          testutil.Executor2,
 					ValidatorParticipantAddress: testutil.Validator,
-=======
-					ParticipantAddress:          testutil.Executor,
-					ValidatorParticipantAddress: "validator1",
->>>>>>> 104e2f0b
 					PocStageStartBlockHeight:    100,
 					FraudDetected:               false, // Valid but low weight
 				}
 				k.SetPoCValidation(ctx, validation1)
 
 				validation2 := types.PoCValidation{
-<<<<<<< HEAD
 					ParticipantAddress:          testutil.Executor2,
 					ValidatorParticipantAddress: testutil.Validator2,
-=======
-					ParticipantAddress:          testutil.Executor,
-					ValidatorParticipantAddress: "validator2",
->>>>>>> 104e2f0b
 					PocStageStartBlockHeight:    100,
 					FraudDetected:               true, // Invalid with high weight
 				}
@@ -694,11 +568,7 @@
 
 				// Set up participant
 				participant := types.Participant{
-<<<<<<< HEAD
 					Index:        testutil.Executor2,
-=======
-					Index:        testutil.Executor,
->>>>>>> 104e2f0b
 					ValidatorKey: "validatorKey1",
 					InferenceUrl: "inferenceUrl1",
 				}
