package keeper_test

import (
	"encoding/base64"
	"testing"

<<<<<<< HEAD
	"github.com/cosmos/cosmos-sdk/crypto/keys/secp256k1"
=======
	"github.com/cosmos/cosmos-sdk/crypto/keys/ed25519"
>>>>>>> f0862d65
	sdk "github.com/cosmos/cosmos-sdk/types"
	"github.com/productscience/inference/x/inference/types"
	"github.com/productscience/inference/x/inference/utils"
	"github.com/stretchr/testify/require"
)

func TestMsgServer_SubmitNewParticipant(t *testing.T) {
	k, ms, ctx := setupMsgServer(t)

	// Create test secp256k1 keys for ValidatorKey and WorkerKey
	validatorPrivKey := secp256k1.GenPrivKey()
	validatorPubKey := validatorPrivKey.PubKey()
	validatorKeyString := base64.StdEncoding.EncodeToString(validatorPubKey.Bytes())

	workerPrivKey := secp256k1.GenPrivKey()
	workerPubKey := workerPrivKey.PubKey()
	workerKeyString := base64.StdEncoding.EncodeToString(workerPubKey.Bytes())

	_, err := ms.SubmitNewParticipant(ctx, &types.MsgSubmitNewParticipant{
		Creator:      "creator",
		Url:          "url",
		ValidatorKey: validatorKeyString,
		WorkerKey:    workerKeyString,
	})
	require.NoError(t, err)

	savedParticipant, found := k.GetParticipant(ctx, "creator")
	require.True(t, found)
	ctx2 := sdk.UnwrapSDKContext(ctx)
	require.Equal(t, types.Participant{
		Index:             "creator",
		Address:           "creator",
		Weight:            -1,
		JoinTime:          ctx2.BlockTime().UnixMilli(),
		JoinHeight:        ctx2.BlockHeight(),
		LastInferenceTime: 0,
		InferenceUrl:      "url",
		Status:            types.ParticipantStatus_ACTIVE,
		ValidatorKey:      validatorKeyString, // Verify secp256k1 public key is stored
		WorkerPublicKey:   workerKeyString,    // Verify worker key is stored
		CurrentEpochStats: &types.CurrentEpochStats{},
	}, savedParticipant)
}

<<<<<<< HEAD
func TestMsgServer_SubmitNewParticipant_WithEmptyKeys(t *testing.T) {
	k, ms, ctx := setupMsgServer(t)

	_, err := ms.SubmitNewParticipant(ctx, &types.MsgSubmitNewParticipant{
		Creator:      "creator",
		Url:          "url",
		ValidatorKey: "", // Test with empty validator key
		WorkerKey:    "", // Test with empty worker key
	})
	require.NoError(t, err)

	savedParticipant, found := k.GetParticipant(ctx, "creator")
	require.True(t, found)
	require.Equal(t, "", savedParticipant.ValidatorKey) // Should handle empty key gracefully
	require.Equal(t, "", savedParticipant.WorkerPublicKey)
}

func TestMsgServer_SubmitNewParticipant_ValidateSecp256k1Key(t *testing.T) {
	k, ms, ctx := setupMsgServer(t)

	// Create a valid secp256k1 key
	privKey := secp256k1.GenPrivKey()
	pubKey := privKey.PubKey()
	validatorKeyString := base64.StdEncoding.EncodeToString(pubKey.Bytes())

	_, err := ms.SubmitNewParticipant(ctx, &types.MsgSubmitNewParticipant{
		Creator:      "creator",
		Url:          "url",
		ValidatorKey: validatorKeyString,
		WorkerKey:    "worker-key",
	})
	require.NoError(t, err)

	savedParticipant, found := k.GetParticipant(ctx, "creator")
	require.True(t, found)

	// Verify the key was stored correctly
	require.Equal(t, validatorKeyString, savedParticipant.ValidatorKey)

	// Decode and verify it's a valid secp256k1 key
	decodedBytes, err := base64.StdEncoding.DecodeString(savedParticipant.ValidatorKey)
	require.NoError(t, err)
	require.Equal(t, 33, len(decodedBytes)) // secp256k1 compressed public key is 33 bytes

	// Verify we can reconstruct the public key
	reconstructedPubKey := &secp256k1.PubKey{Key: decodedBytes}
	require.Equal(t, pubKey.Bytes(), reconstructedPubKey.Bytes())
=======
// TestMsgServer_SubmitNewParticipant_InvalidED25519Keys reproduces the consensus failure
// described in the bug report where invalid ED25519 validator keys cause
// "pubkey is incorrect size" error during consensus processing
func TestMsgServer_SubmitNewParticipant_InvalidED25519Keys(t *testing.T) {
	k, ms, ctx := setupMsgServer(t)

	// Generate a valid ED25519 key for comparison
	validPrivKey := ed25519.GenPrivKey()
	validPubKey := validPrivKey.PubKey()
	validKeyBytes := validPubKey.Bytes()
	validKeyBase64 := base64.StdEncoding.EncodeToString(validKeyBytes)

	testCases := []struct {
		name         string
		validatorKey string
		expectError  bool
		description  string
	}{
		{
			name:         "valid_ed25519_key",
			validatorKey: validKeyBase64,
			expectError:  false,
			description:  "Valid 32-byte ED25519 key should work",
		},
		{
			name:         "invalid_key_from_bug_report",
			validatorKey: "AggLJgjYij7iN/qmWohnV5mU7CdcYFGw9qd3NlsvZ28c",
			expectError:  true,
			description:  "Exact invalid key from bug report that caused consensus failure",
		},
		{
			name:         "wrong_size_too_short",
			validatorKey: base64.StdEncoding.EncodeToString([]byte("short")),
			expectError:  true,
			description:  "Key with wrong size (too short)",
		},
		{
			name:         "wrong_size_too_long",
			validatorKey: base64.StdEncoding.EncodeToString(make([]byte, 64)), // 64 bytes instead of 32
			expectError:  true,
			description:  "Key with wrong size (too long)",
		},
		{
			name:         "empty_key",
			validatorKey: "",
			expectError:  true,
			description:  "Empty validator key",
		},
		{
			name:         "invalid_base64",
			validatorKey: "invalid-base64-string!!!",
			expectError:  true,
			description:  "Invalid base64 encoding",
		},
		{
			name:         "null_bytes",
			validatorKey: base64.StdEncoding.EncodeToString(make([]byte, 32)), // All zeros
			expectError:  false,                                               // This should pass validation but might not be a good key
			description:  "All zero bytes (technically valid but poor key)",
		},
	}

	for _, tc := range testCases {
		t.Run(tc.name, func(t *testing.T) {
			// Test our validation utility
			_, err := utils.SafeCreateED25519ValidatorKey(tc.validatorKey)
			if tc.expectError {
				require.Error(t, err, "Validation should fail for: %s", tc.description)
				t.Logf("Expected validation error: %v", err)
			} else {
				require.NoError(t, err, "Validation should pass for: %s", tc.description)
			}

			// Test submitting participant with this key
			_, submitErr := ms.SubmitNewParticipant(ctx, &types.MsgSubmitNewParticipant{
				Creator:      "test_creator_" + tc.name,
				Url:          "http://test.url",
				ValidatorKey: tc.validatorKey,
				WorkerKey:    validKeyBase64, // Use valid worker key
			})

			// Currently, submission should succeed because there's no validation yet
			// This test documents the current behavior before we add validation
			require.NoError(t, submitErr, "Submission currently succeeds without validation")

			// Check that participant was stored
			savedParticipant, found := k.GetParticipant(ctx, "test_creator_"+tc.name)
			require.True(t, found, "Participant should be stored")
			require.Equal(t, tc.validatorKey, savedParticipant.ValidatorKey, "Validator key should be stored as-is")
		})
	}
}

// TestReproduceConsensusFailure simulates the exact scenario from the bug report
// where an invalid ED25519 key causes consensus failure during epoch processing
func TestReproduceConsensusFailure(t *testing.T) {
	// This test reproduces the exact key from the bug report that caused consensus failure
	invalidKeyFromBugReport := "AggLJgjYij7iN/qmWohnV5mU7CdcYFGw9qd3NlsvZ28c"

	// First, verify that our validation detects this invalid key
	_, err := utils.SafeCreateED25519ValidatorKey(invalidKeyFromBugReport)
	require.Error(t, err, "Validation should detect the invalid key from bug report")
	require.Contains(t, err.Error(), "ED25519 validator key must be exactly 32 bytes")

	// Decode the key to check its actual size (this is what happens in epoch_group.go)
	pubKeyBytes, decodeErr := base64.StdEncoding.DecodeString(invalidKeyFromBugReport)
	require.NoError(t, decodeErr, "Key should decode successfully")
	require.NotEqual(t, 32, len(pubKeyBytes), "Key should not be 32 bytes")
	t.Logf("Invalid key has %d bytes instead of required 32 bytes", len(pubKeyBytes))

	// This is where the consensus failure occurs in epoch_group.go line 366:
	// pubKey := ed25519.PubKey{Key: pubKeyBytes}
	// The ed25519 library expects exactly 32 bytes

	// Attempting to create the pubkey should panic or fail
	defer func() {
		if r := recover(); r != nil {
			t.Logf("Creating ED25519 key with invalid size panicked as expected: %v", r)
		}
	}()

	// This would cause the consensus failure described in the bug report
	pubKey := &ed25519.PubKey{Key: pubKeyBytes}
	address := pubKey.Address() // This operation might fail with wrong size key
	t.Logf("If we got here, key created address: %v", address)
>>>>>>> f0862d65
}<|MERGE_RESOLUTION|>--- conflicted
+++ resolved
@@ -4,11 +4,8 @@
 	"encoding/base64"
 	"testing"
 
-<<<<<<< HEAD
+	"github.com/cosmos/cosmos-sdk/crypto/keys/ed25519"
 	"github.com/cosmos/cosmos-sdk/crypto/keys/secp256k1"
-=======
-	"github.com/cosmos/cosmos-sdk/crypto/keys/ed25519"
->>>>>>> f0862d65
 	sdk "github.com/cosmos/cosmos-sdk/types"
 	"github.com/productscience/inference/x/inference/types"
 	"github.com/productscience/inference/x/inference/utils"
@@ -53,7 +50,6 @@
 	}, savedParticipant)
 }
 
-<<<<<<< HEAD
 func TestMsgServer_SubmitNewParticipant_WithEmptyKeys(t *testing.T) {
 	k, ms, ctx := setupMsgServer(t)
 
@@ -101,7 +97,8 @@
 	// Verify we can reconstruct the public key
 	reconstructedPubKey := &secp256k1.PubKey{Key: decodedBytes}
 	require.Equal(t, pubKey.Bytes(), reconstructedPubKey.Bytes())
-=======
+}
+
 // TestMsgServer_SubmitNewParticipant_InvalidED25519Keys reproduces the consensus failure
 // described in the bug report where invalid ED25519 validator keys cause
 // "pubkey is incorrect size" error during consensus processing
@@ -227,5 +224,4 @@
 	pubKey := &ed25519.PubKey{Key: pubKeyBytes}
 	address := pubKey.Address() // This operation might fail with wrong size key
 	t.Logf("If we got here, key created address: %v", address)
->>>>>>> f0862d65
 }