--- conflicted
+++ resolved
@@ -17,24 +17,6 @@
 const MODEL_ID = "Qwen/QwQ-32B"
 
 func TestMsgServer_Validation(t *testing.T) {
-<<<<<<< HEAD
-	k, ms, ctx, mocks := setupKeeperWithMocks(t)
-
-	mocks.StubForInitGenesis(ctx)
-
-	// For escrow calls
-	mocks.BankKeeper.ExpectAny(ctx)
-
-	inference.InitGenesis(ctx, k, mocks.StubGenesisState())
-
-	createParticipants(t, ms, ctx)
-	model := &types.Model{Id: MODEL_ID}
-	k.SetModel(ctx, model)
-	StubModelSubgroup(t, ctx, k, mocks, model)
-	createCompletedInference(t, ms, ctx, mocks)
-	_, err := ms.Validation(ctx, &types.MsgValidation{
-		InferenceId: INFERENCE_ID,
-=======
 	inferenceHelper, k, ctx := NewMockInferenceHelper(t)
 	expected, err := inferenceHelper.StartInference("promptPayload", "Qwen/QwQ-32B", 10020220, keeper.DefaultMaxTokens)
 	require.NoError(t, err)
@@ -42,7 +24,6 @@
 	require.NoError(t, err)
 	_, err = inferenceHelper.MessageServer.Validation(ctx, &types.MsgValidation{
 		InferenceId: expected.InferenceId,
->>>>>>> cee9cda4
 		Creator:     testutil.Validator,
 		Value:       0.9999,
 	})
@@ -64,30 +45,12 @@
 }
 
 func TestMsgServer_Validation_Invalidate(t *testing.T) {
-<<<<<<< HEAD
-	k, ms, ctx, mocks := setupKeeperWithMocks(t)
-
-	mocks.StubForInitGenesis(ctx)
-
-	// For escrow calls
-	mocks.BankKeeper.ExpectAny(ctx)
-
-	inference.InitGenesis(ctx, k, mocks.StubGenesisState())
-
-	mocks.BankKeeper.ExpectAny(ctx)
-	createParticipants(t, ms, ctx)
-	model := &types.Model{Id: MODEL_ID}
-	k.SetModel(ctx, model)
-	StubModelSubgroup(t, ctx, k, mocks, model)
-	createCompletedInference(t, ms, ctx, mocks)
-=======
 	inferenceHelper, k, ctx := NewMockInferenceHelper(t)
 	expected, err := inferenceHelper.StartInference("promptPayload", "Qwen/QwQ-32B", 10020220, keeper.DefaultMaxTokens)
 	require.NoError(t, err)
 	_, err = inferenceHelper.FinishInference()
 	require.NoError(t, err)
 	mocks := inferenceHelper.Mocks
->>>>>>> cee9cda4
 	mocks.GroupKeeper.EXPECT().SubmitProposal(ctx, gomock.Any()).Return(&group.MsgSubmitProposalResponse{
 		ProposalId: 1,
 	}, nil)
