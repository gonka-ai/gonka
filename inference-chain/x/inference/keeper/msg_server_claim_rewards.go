--- conflicted
+++ resolved
@@ -37,22 +37,14 @@
 }
 
 func (ms msgServer) payoutClaim(ctx sdk.Context, msg *types.MsgClaimRewards, settleAmount *types.SettleAmount) (*types.MsgClaimRewardsResponse, error) {
-<<<<<<< HEAD
 	// TODO: Optimization: Payout claim should be done in one transaction
-=======
->>>>>>> 00234e05
 	ms.LogInfo("Issuing rewards", types.Claims, "address", msg.Creator, "amount", settleAmount.GetTotalCoins())
 
 	// Pay for work from escrow
 	escrowPayment := settleAmount.GetWorkCoins()
-<<<<<<< HEAD
-
 	params := ms.GetParams(ctx)
 	workVestingPeriod := &params.TokenomicsParams.WorkVestingPeriod
 	if err := ms.PayParticipantFromEscrow(ctx, msg.Creator, escrowPayment, "work_coins:"+settleAmount.Participant, workVestingPeriod); err != nil {
-=======
-	if err := ms.PayParticipantFromEscrow(ctx, msg.Creator, escrowPayment, "work_coins:"+settleAmount.Participant); err != nil {
->>>>>>> 00234e05
 		if sdkerrors.ErrInsufficientFunds.Is(err) {
 			ms.handleUnderfundedWork(ctx, err, settleAmount)
 			return &types.MsgClaimRewardsResponse{
@@ -69,12 +61,8 @@
 	ms.AddTokenomicsData(ctx, &types.TokenomicsData{TotalFees: settleAmount.GetWorkCoins()})
 
 	// Pay rewards from module
-<<<<<<< HEAD
 	rewardVestingPeriod := &params.TokenomicsParams.RewardVestingPeriod
 	if err := ms.PayParticipantFromModule(ctx, msg.Creator, settleAmount.GetRewardCoins(), types.ModuleName, "reward_coins:"+settleAmount.Participant, rewardVestingPeriod); err != nil {
-=======
-	if err := ms.PayParticipantFromModule(ctx, msg.Creator, settleAmount.GetRewardCoins(), types.ModuleName, "reward_coins:"+settleAmount.Participant); err != nil {
->>>>>>> 00234e05
 		if sdkerrors.ErrInsufficientFunds.Is(err) {
 			ms.LogError("Insufficient funds for paying rewards. Work paid, rewards declined", types.Claims, "error", err, "settleAmount", settleAmount)
 		} else {
@@ -157,7 +145,6 @@
 			Amount: 0,
 			Result: "Seed signature validation failed",
 		}, err
-<<<<<<< HEAD
 	}
 
 	// Check for missed validations
@@ -176,26 +163,6 @@
 		}, types.ErrValidationsMissed
 	}
 
-=======
-	}
-
-	// Check for missed validations
-	if validationMissed, err := k.hasMissedValidations(ctx, msg); err != nil {
-		k.LogError("Failed to check for missed validations", types.Claims, "error", err)
-		return &types.MsgClaimRewardsResponse{
-			Amount: 0,
-			Result: "Failed to check for missed validations",
-		}, err
-	} else if validationMissed {
-		k.LogError("Inference not validated", types.Claims, "account", msg.Creator)
-		// TODO: Report that validator has missed validations
-		return &types.MsgClaimRewardsResponse{
-			Amount: 0,
-			Result: "Inference not validated",
-		}, types.ErrValidationsMissed
-	}
-
->>>>>>> 00234e05
 	return nil, nil
 }
 
