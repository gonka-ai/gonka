package keeper

import (
	"fmt"

	"cosmossdk.io/core/store"
	"cosmossdk.io/log"
	"github.com/cosmos/cosmos-sdk/codec"
	sdk "github.com/cosmos/cosmos-sdk/types"

	"github.com/productscience/inference/x/inference/types"
)

type (
	Keeper struct {
		cdc          codec.BinaryCodec
		storeService store.KVStoreService
		logger       log.Logger
		bank         types.BankEscrowKeeper
		validatorSet types.ValidatorSet
		staking      types.StakingKeeper
		// the address capable of executing a MsgUpdateParams message. Typically, this
		// should be the x/gov module account.
		authority     string
		AccountKeeper types.AccountKeeper
	}
)

func NewKeeper(
	cdc codec.BinaryCodec,
	storeService store.KVStoreService,
	logger log.Logger,
	authority string,
<<<<<<< HEAD
	accountKeeper types.AccountKeeper,
=======
	bank types.BankEscrowKeeper,
	validatorSet types.ValidatorSet,
	staking types.StakingKeeper,
>>>>>>> 5874106d
) Keeper {
	if _, err := sdk.AccAddressFromBech32(authority); err != nil {
		panic(fmt.Sprintf("invalid authority address: %s", authority))
	}

	return Keeper{
<<<<<<< HEAD
		cdc:           cdc,
		storeService:  storeService,
		authority:     authority,
		logger:        logger,
		AccountKeeper: accountKeeper,
=======
		cdc:          cdc,
		storeService: storeService,
		authority:    authority,
		logger:       logger,
		bank:         bank,
		validatorSet: validatorSet,
		staking:      staking,
>>>>>>> 5874106d
	}
}

// GetAuthority returns the module's authority.
func (k Keeper) GetAuthority() string {
	return k.authority
}

// Logger returns a module-specific logger.
func (k Keeper) Logger() log.Logger {
	return k.logger.With("module", fmt.Sprintf("x/%s", types.ModuleName))
}<|MERGE_RESOLUTION|>--- conflicted
+++ resolved
@@ -31,26 +31,16 @@
 	storeService store.KVStoreService,
 	logger log.Logger,
 	authority string,
-<<<<<<< HEAD
-	accountKeeper types.AccountKeeper,
-=======
 	bank types.BankEscrowKeeper,
 	validatorSet types.ValidatorSet,
 	staking types.StakingKeeper,
->>>>>>> 5874106d
+	accountKeeper types.AccountKeeper,
 ) Keeper {
 	if _, err := sdk.AccAddressFromBech32(authority); err != nil {
 		panic(fmt.Sprintf("invalid authority address: %s", authority))
 	}
 
 	return Keeper{
-<<<<<<< HEAD
-		cdc:           cdc,
-		storeService:  storeService,
-		authority:     authority,
-		logger:        logger,
-		AccountKeeper: accountKeeper,
-=======
 		cdc:          cdc,
 		storeService: storeService,
 		authority:    authority,
@@ -58,7 +48,7 @@
 		bank:         bank,
 		validatorSet: validatorSet,
 		staking:      staking,
->>>>>>> 5874106d
+		AccountKeeper: accountKeeper,
 	}
 }
 
