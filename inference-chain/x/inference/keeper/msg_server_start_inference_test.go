package keeper_test

import (
	"github.com/productscience/inference/testutil"
	"github.com/productscience/inference/x/inference/calculations"
	"github.com/productscience/inference/x/inference/keeper"
	"testing"

	sdk "github.com/cosmos/cosmos-sdk/types"

	"github.com/stretchr/testify/require"

	"github.com/productscience/inference/x/inference/types"
)

func TestMsgServer_StartInferenceWithUnregesteredParticipant(t *testing.T) {
	_, ms, ctx := setupMsgServer(t)
	_, err := ms.StartInference(ctx, &types.MsgStartInference{
		InferenceId:   "inferenceId",
		PromptHash:    "promptHash",
		PromptPayload: "promptPayload",
		RequestedBy:   testutil.Requester,
		Creator:       testutil.Creator,
	})
	require.Error(t, err)
}

func TestMsgServer_StartInference(t *testing.T) {
	const (
		epochId     = 1
		inferenceId = "inferenceId"
	)

	k, ms, ctx, mocks := setupKeeperWithMocks(t)
	k.SetEpochGroupData(ctx, types.EpochGroupData{EpochGroupId: epochId, EffectiveBlockHeight: epochId})
	sdkCtx := sdk.UnwrapSDKContext(ctx)
	_, err := ms.SubmitNewParticipant(ctx, &types.MsgSubmitNewParticipant{
		Creator: testutil.Creator,
		Url:     "url",
	})
	require.NoError(t, err)
	_, err = ms.SubmitNewParticipant(ctx, &types.MsgSubmitNewParticipant{
		Creator: testutil.Requester,
		Url:     "url",
	})
	mocks.BankKeeper.ExpectPay(sdkCtx, testutil.Requester, keeper.DefaultMaxTokens*calculations.PerTokenCost)
	require.NoError(t, err)
	_, err = ms.StartInference(ctx, &types.MsgStartInference{
		InferenceId:   inferenceId,
		Model:         "model1",
		PromptHash:    "promptHash",
		PromptPayload: "promptPayload",
		RequestedBy:   testutil.Requester,
		Creator:       testutil.Creator,
		// MaxTokens is not set, should use default
	})
	require.NoError(t, err)
	savedInference, found := k.GetInference(ctx, "inferenceId")
	require.True(t, found)
	ctx2 := sdk.UnwrapSDKContext(ctx)
	require.Equal(t, types.Inference{
		Index:               inferenceId,
		InferenceId:         inferenceId,
		PromptHash:          "promptHash",
		PromptPayload:       "promptPayload",
		RequestedBy:         testutil.Requester,
		Status:              types.InferenceStatus_STARTED,
		StartBlockHeight:    0,
		StartBlockTimestamp: ctx2.BlockTime().UnixMilli(),
		MaxTokens:           keeper.DefaultMaxTokens,
<<<<<<< HEAD
		EscrowAmount:        keeper.DefaultMaxTokens * keeper.PerTokenCost,
		Model:               "model1",
=======
		EscrowAmount:        keeper.DefaultMaxTokens * calculations.PerTokenCost,
>>>>>>> 5673626f
	}, savedInference)

	devStat, found := k.GetDevelopersStatsByEpoch(ctx2, savedInference.RequestedBy, epochId)
	require.True(t, found)
	require.Equal(t, types.DeveloperStatsByEpoch{
		EpochId:      epochId,
		InferenceIds: []string{inferenceId},
	}, devStat)
}

func TestMsgServer_StartInferenceWithMaxTokens(t *testing.T) {
	k, ms, ctx, mocks := setupKeeperWithMocks(t)
	sdkCtx := sdk.UnwrapSDKContext(ctx)
	_, err := ms.SubmitNewParticipant(ctx, &types.MsgSubmitNewParticipant{
		Creator: testutil.Creator,
		Url:     "url",
	})
	require.NoError(t, err)
	_, err = ms.SubmitNewParticipant(ctx, &types.MsgSubmitNewParticipant{
		Creator: testutil.Requester,
		Url:     "url",
	})

	// Custom max tokens value
	customMaxTokens := uint64(2000)
	mocks.BankKeeper.ExpectPay(sdkCtx, testutil.Requester, customMaxTokens*calculations.PerTokenCost)
	require.NoError(t, err)
	_, err = ms.StartInference(ctx, &types.MsgStartInference{
		InferenceId:   "inferenceId",
		PromptHash:    "promptHash",
		PromptPayload: "promptPayload",
		RequestedBy:   testutil.Requester,
		Creator:       testutil.Creator,
		MaxTokens:     customMaxTokens, // Set custom max tokens
	})
	require.NoError(t, err)
	savedInference, found := k.GetInference(ctx, "inferenceId")
	require.True(t, found)
	ctx2 := sdk.UnwrapSDKContext(ctx)
	require.Equal(t, types.Inference{
		Index:               "inferenceId",
		InferenceId:         "inferenceId",
		PromptHash:          "promptHash",
		PromptPayload:       "promptPayload",
		RequestedBy:         testutil.Requester,
		Status:              types.InferenceStatus_STARTED,
		StartBlockHeight:    0,
		StartBlockTimestamp: ctx2.BlockTime().UnixMilli(),
		MaxTokens:           customMaxTokens,                                    // Should use custom max tokens
		EscrowAmount:        int64(customMaxTokens * calculations.PerTokenCost), // Escrow should be based on custom max tokens
	}, savedInference)
}

// TODO: Need a way to test that blockheight is set to newer values, but can't figure out how to change the
// test value of the blockheight<|MERGE_RESOLUTION|>--- conflicted
+++ resolved
@@ -68,12 +68,8 @@
 		StartBlockHeight:    0,
 		StartBlockTimestamp: ctx2.BlockTime().UnixMilli(),
 		MaxTokens:           keeper.DefaultMaxTokens,
-<<<<<<< HEAD
-		EscrowAmount:        keeper.DefaultMaxTokens * keeper.PerTokenCost,
+		EscrowAmount:        keeper.DefaultMaxTokens * calculations.PerTokenCost,
 		Model:               "model1",
-=======
-		EscrowAmount:        keeper.DefaultMaxTokens * calculations.PerTokenCost,
->>>>>>> 5673626f
 	}, savedInference)
 
 	devStat, found := k.GetDevelopersStatsByEpoch(ctx2, savedInference.RequestedBy, epochId)
