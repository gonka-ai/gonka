--- conflicted
+++ resolved
@@ -39,19 +39,14 @@
 
 func TestMsgServer_FinishInference(t *testing.T) {
 	const (
-		epochId  = 0
-		epochId2 = 1
+		epochId  = 1
+		epochId2 = 2
 
 		inferenceId = "inferenceId"
 	)
 
 	k, ms, ctx, mocks := setupKeeperWithMocks(t)
 	mocks.StubForInitGenesis(ctx)
-<<<<<<< HEAD
-
-	inference.InitGenesis(ctx, k, mocks.StubGenesisState())
-
-=======
 	inference.InitGenesis(ctx, k, mocks.StubGenesisState())
 
 	// FIXME: rework when moved to the new epoch system
@@ -60,7 +55,6 @@
 	k.SetEffectiveEpochIndex(ctx, epoch1.Index)
 	k.SetEpochGroupData(ctx, types.EpochGroupData{EpochGroupId: epochId, PocStartBlockHeight: epochId})
 
->>>>>>> bc4aeea5
 	MustAddParticipant(t, ms, ctx, testutil.Requester)
 	MustAddParticipant(t, ms, ctx, testutil.Creator)
 	MustAddParticipant(t, ms, ctx, testutil.Executor)
@@ -99,17 +93,11 @@
 		InferenceIds: []string{expectedInference.InferenceId},
 	}, devStat)
 
-<<<<<<< HEAD
-	if _, err := advanceEpoch(ctx, &k, ctx2.BlockHeight()); err != nil {
-		t.Fatalf("Failed to advance epoch: %v", err)
-	}
-=======
 	// FIXME: rework when moved to the new epoch system
 	epoch2 := types.Epoch{Index: epochId2, PocStartBlockHeight: epochId2}
 	k.SetEpoch(ctx, &epoch2)
 	k.SetEffectiveEpochIndex(ctx, epoch2.Index)
 	k.SetEpochGroupData(ctx, types.EpochGroupData{EpochGroupId: epochId2, PocStartBlockHeight: epochId2})
->>>>>>> bc4aeea5
 
 	// require that
 	_, err = ms.FinishInference(ctx, &types.MsgFinishInference{
