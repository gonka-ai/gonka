package keeper_test

import (
	"context"
	"github.com/productscience/inference/testutil"
	"github.com/productscience/inference/x/inference/calculations"
	"github.com/productscience/inference/x/inference/keeper"
	inference "github.com/productscience/inference/x/inference/module"
	"go.uber.org/mock/gomock"
	"testing"

	sdk "github.com/cosmos/cosmos-sdk/types"

	"github.com/stretchr/testify/require"

	"github.com/productscience/inference/x/inference/types"
)

func TestMsgServer_FinishInference(t *testing.T) {
	const (
		epochId  = 1
		epochId2 = 2

		inferenceId = "inferenceId"
	)

	k, ms, ctx, mocks := setupKeeperWithMocks(t)
<<<<<<< HEAD

	mocks.StubForInitGenesis(ctx)

	inference.InitGenesis(ctx, k, mocks.StubGenesisState())
=======
	k.SetEpochGroupData(ctx, types.EpochGroupData{EpochGroupId: epochId})
>>>>>>> c4412089

	MustAddParticipant(t, ms, ctx, testutil.Requester)
	MustAddParticipant(t, ms, ctx, testutil.Creator)
	MustAddParticipant(t, ms, ctx, testutil.Executor)
	mocks.BankKeeper.EXPECT().SendCoinsFromAccountToModule(gomock.Any(), gomock.Any(), types.ModuleName, gomock.Any())
	mocks.BankKeeper.EXPECT().SendCoinsFromModuleToAccount(gomock.Any(), types.ModuleName, gomock.Any(), gomock.Any()).Return(nil)
	_, err := ms.StartInference(ctx, &types.MsgStartInference{
		InferenceId:   inferenceId,
		PromptHash:    "promptHash",
		PromptPayload: "promptPayload",
		RequestedBy:   testutil.Requester,
		Creator:       testutil.Creator,
		Model:         "model1",
	})
	require.NoError(t, err)
	savedInference, found := k.GetInference(ctx, inferenceId)

	ctx2 := sdk.UnwrapSDKContext(ctx)
	require.True(t, found)
	expectedInference := types.Inference{
		Index:               inferenceId,
		InferenceId:         inferenceId,
		PromptHash:          "promptHash",
		PromptPayload:       "promptPayload",
		RequestedBy:         testutil.Requester,
		Status:              types.InferenceStatus_STARTED,
		Model:               "model1",
		StartBlockTimestamp: ctx2.BlockTime().UnixMilli(),
		MaxTokens:           keeper.DefaultMaxTokens,
		EscrowAmount:        keeper.DefaultMaxTokens * calculations.PerTokenCost,
	}
	require.Equal(t, expectedInference, savedInference)
	devStat, found := k.GetDevelopersStatsByEpoch(ctx, testutil.Requester, epochId)
	require.True(t, found)
	require.Equal(t, types.DeveloperStatsByEpoch{
		EpochId:      epochId,
		InferenceIds: []string{expectedInference.InferenceId},
	}, devStat)
	k.SetEffectiveEpochGroupId(ctx, epochId2)
	k.SetEpochGroupData(ctx, types.EpochGroupData{EpochGroupId: epochId2, PocStartBlockHeight: epochId2})

	// require that
	_, err = ms.FinishInference(ctx, &types.MsgFinishInference{
		InferenceId:          inferenceId,
		ResponseHash:         "responseHash",
		ResponsePayload:      "responsePayload",
		PromptTokenCount:     10,
		CompletionTokenCount: 20,
		ExecutedBy:           testutil.Executor,
	})
	require.NoError(t, err)
	savedInference, found = k.GetInference(ctx, inferenceId)
	require.True(t, found)

	expectedInference2 := types.Inference{
		Index:                inferenceId,
		InferenceId:          inferenceId,
		PromptHash:           "promptHash",
		PromptPayload:        "promptPayload",
		RequestedBy:          testutil.Requester,
		Status:               types.InferenceStatus_FINISHED,
		ResponseHash:         "responseHash",
		ResponsePayload:      "responsePayload",
		PromptTokenCount:     10,
		CompletionTokenCount: 20,
		EpochGroupId:         epochId2,
		ExecutedBy:           testutil.Executor,
		Model:                "model1",
		StartBlockTimestamp:  ctx2.BlockTime().UnixMilli(),
		EndBlockTimestamp:    ctx2.BlockTime().UnixMilli(),
		MaxTokens:            keeper.DefaultMaxTokens,
		EscrowAmount:         keeper.DefaultMaxTokens * calculations.PerTokenCost,
		ActualCost:           30 * calculations.PerTokenCost,
	}

	require.Equal(t, expectedInference2, savedInference)

	participantState, found := k.GetParticipant(ctx, testutil.Executor)
	require.True(t, found)
	require.Equal(t, types.Participant{
		Index:             testutil.Executor,
		Address:           testutil.Executor,
		Weight:            -1,
		JoinTime:          ctx2.BlockTime().UnixMilli(),
		JoinHeight:        ctx2.BlockHeight(),
		LastInferenceTime: ctx2.BlockTime().UnixMilli(),
		InferenceUrl:      "url",
		Status:            types.ParticipantStatus_ACTIVE,
		CoinBalance:       30 * calculations.PerTokenCost,
		CurrentEpochStats: &types.CurrentEpochStats{
			InferenceCount: 1,
			EarnedCoins:    30 * keeper.TokenCost,
		},
	}, participantState)

	devStat, found = k.GetDevelopersStatsByEpoch(ctx, testutil.Requester, epochId2)
	require.True(t, found)
	require.Equal(t, 1, len(devStat.InferenceIds))

	devStatUpdated, found := k.GetDevelopersStatsByEpoch(ctx, testutil.Requester, epochId2)
	require.True(t, found)
	require.Equal(t, types.DeveloperStatsByEpoch{
		EpochId:      epochId2,
		InferenceIds: []string{expectedInference2.InferenceId}}, devStatUpdated)
}

func MustAddParticipant(t *testing.T, ms types.MsgServer, ctx context.Context, address string) {
	_, err := ms.SubmitNewParticipant(ctx, &types.MsgSubmitNewParticipant{
		Creator: address,
		Url:     "url",
	})
	require.NoError(t, err)
}

func TestMsgServer_FinishInference_InferenceNotFound(t *testing.T) {
	k, ms, ctx := setupMsgServer(t)
	_, err := ms.FinishInference(ctx, &types.MsgFinishInference{
		InferenceId:          "inferenceId",
		ResponseHash:         "responseHash",
		ResponsePayload:      "responsePayload",
		PromptTokenCount:     1,
		CompletionTokenCount: 1,
		ExecutedBy:           testutil.Executor,
	})
	require.Error(t, err)
	_, found := k.GetInference(ctx, "inferenceId")
	require.False(t, found)
}<|MERGE_RESOLUTION|>--- conflicted
+++ resolved
@@ -25,15 +25,6 @@
 	)
 
 	k, ms, ctx, mocks := setupKeeperWithMocks(t)
-<<<<<<< HEAD
-
-	mocks.StubForInitGenesis(ctx)
-
-	inference.InitGenesis(ctx, k, mocks.StubGenesisState())
-=======
-	k.SetEpochGroupData(ctx, types.EpochGroupData{EpochGroupId: epochId})
->>>>>>> c4412089
-
 	MustAddParticipant(t, ms, ctx, testutil.Requester)
 	MustAddParticipant(t, ms, ctx, testutil.Creator)
 	MustAddParticipant(t, ms, ctx, testutil.Executor)
