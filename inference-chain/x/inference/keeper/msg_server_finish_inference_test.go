package keeper_test

import (
	"context"
	"encoding/base64"
	"github.com/cosmos/cosmos-sdk/crypto/keys/secp256k1"
	cryptotypes "github.com/cosmos/cosmos-sdk/crypto/types"
	sdk "github.com/cosmos/cosmos-sdk/types"
	"github.com/productscience/inference/testutil"
	keeper2 "github.com/productscience/inference/testutil/keeper"
	"github.com/productscience/inference/x/inference/calculations"
	"github.com/productscience/inference/x/inference/keeper"
	inference "github.com/productscience/inference/x/inference/module"
	"go.uber.org/mock/gomock"
	"testing"

	"github.com/stretchr/testify/require"

	"github.com/productscience/inference/x/inference/types"
)

func advanceEpoch(ctx sdk.Context, k *keeper.Keeper, mocks *keeper2.InferenceMocks, blockHeight int64, epochGroupId uint64) (sdk.Context, error) {
	ctx = ctx.WithBlockHeight(blockHeight)
	ctx = ctx.WithBlockTime(ctx.BlockTime().Add(10 * 60 * 1000 * 1000)) // 10 minutes later

	epochIndex, found := k.GetEffectiveEpochIndex(ctx)
	if !found {
		return ctx, types.ErrEffectiveEpochNotFound
	}
	newEpoch := types.Epoch{Index: epochIndex + 1, PocStartBlockHeight: blockHeight}
	k.SetEpoch(ctx, &newEpoch)
	k.SetEffectiveEpochIndex(ctx, newEpoch.Index)

	mocks.ExpectCreateGroupWithPolicyCall(ctx, epochGroupId)

	eg, err := k.CreateEpochGroup(ctx, uint64(newEpoch.PocStartBlockHeight), epochIndex)
	if err != nil {
		return ctx, err
	}
	err = eg.CreateGroup(ctx)
	if err != nil {
		return ctx, err
	}

	return ctx, nil
}

func StubModelSubgroup(t *testing.T, ctx context.Context, k keeper.Keeper, mocks *keeper2.InferenceMocks, model *types.Model) {
	eg, err := k.GetCurrentEpochGroup(ctx)
	require.NoError(t, err)
	mocks.ExpectAnyCreateGroupWithPolicyCall()
	_, err = eg.CreateSubGroup(ctx, model)
	require.NoError(t, err)
}

func TestMsgServer_FinishInference(t *testing.T) {
	const (
		epochId  = 1
		epochId2 = 2
	)

	inferenceHelper, k, ctx := NewMockInferenceHelper(t)
	requestTimestamp := inferenceHelper.context.BlockTime().UnixNano()
	initialBlockTime := ctx.BlockTime().UnixMilli()
	initialBlockHeight := int64(10)
<<<<<<< HEAD
	ctx, err := advanceEpoch(ctx, &k, mocks, initialBlockHeight, epochId)

=======
	ctx, err := advanceEpoch(ctx, &k, inferenceHelper.Mocks, initialBlockHeight, epochId)
>>>>>>> cee9cda4
	if err != nil {
		t.Fatalf("Failed to advance epoch: %v", err)
	}
	require.Equal(t, initialBlockHeight, ctx.BlockHeight())

<<<<<<< HEAD
	modelId := "model1"
	model := types.Model{Id: modelId}
	k.SetModel(ctx, &model)

	MustAddParticipant(t, ms, ctx, testutil.Requester)
	MustAddParticipant(t, ms, ctx, testutil.Creator)
	MustAddParticipant(t, ms, ctx, testutil.Executor)
	mocks.BankKeeper.EXPECT().SendCoinsFromAccountToModule(gomock.Any(), gomock.Any(), types.ModuleName, gomock.Any())
	mocks.BankKeeper.EXPECT().SendCoinsFromModuleToAccount(gomock.Any(), types.ModuleName, gomock.Any(), gomock.Any()).Return(nil)

	_, err = ms.StartInference(ctx, &types.MsgStartInference{
		InferenceId:   inferenceId,
		PromptHash:    "promptHash",
		PromptPayload: "promptPayload",
		RequestedBy:   testutil.Requester,
		Creator:       testutil.Creator,
		Model:         modelId,
	})
=======
	expected, err := inferenceHelper.StartInference(
		"promptPayload",
		"model1",
		requestTimestamp,
		keeper.DefaultMaxTokens)
>>>>>>> cee9cda4
	require.NoError(t, err)
	savedInference, found := k.GetInference(ctx, expected.InferenceId)
	require.True(t, found)
<<<<<<< HEAD
	expectedInference := types.Inference{
		Index:               inferenceId,
		InferenceId:         inferenceId,
		PromptHash:          "promptHash",
		PromptPayload:       "promptPayload",
		RequestedBy:         testutil.Requester,
		Status:              types.InferenceStatus_STARTED,
		Model:               modelId,
		StartBlockHeight:    initialBlockHeight,
		StartBlockTimestamp: ctx.BlockTime().UnixMilli(),
		MaxTokens:           keeper.DefaultMaxTokens,
		EscrowAmount:        keeper.DefaultMaxTokens * calculations.PerTokenCost,
	}
	require.Equal(t, expectedInference, savedInference)
=======
	require.Equal(t, expected, &savedInference)

>>>>>>> cee9cda4
	devStat, found := k.GetDevelopersStatsByEpoch(ctx, testutil.Requester, epochId)
	require.True(t, found)
	require.Equal(t, types.DeveloperStatsByEpoch{
		EpochId:      epochId,
		InferenceIds: []string{expected.InferenceId},
	}, devStat)

	newBlockHeight := initialBlockTime + 10
	ctx, err = advanceEpoch(ctx, &k, inferenceHelper.Mocks, newBlockHeight, 2)
	if err != nil {
		t.Fatalf("Failed to advance epoch: %v", err)
	}
	require.Equal(t, newBlockHeight, ctx.BlockHeight())
	StubModelSubgroup(t, ctx, k, mocks, &model)

<<<<<<< HEAD
	_, err = ms.FinishInference(ctx, &types.MsgFinishInference{
		InferenceId:          inferenceId,
		ResponseHash:         "responseHash",
		ResponsePayload:      "responsePayload",
		PromptTokenCount:     10,
		CompletionTokenCount: 20,
		ExecutedBy:           testutil.Executor,
	})
	require.NoError(t, err)
	savedInference, found = k.GetInference(ctx, inferenceId)
	require.True(t, found)

	expectedInference2 := types.Inference{
		Index:                    inferenceId,
		InferenceId:              inferenceId,
		PromptHash:               "promptHash",
		PromptPayload:            "promptPayload",
		RequestedBy:              testutil.Requester,
		Status:                   types.InferenceStatus_FINISHED,
		ResponseHash:             "responseHash",
		ResponsePayload:          "responsePayload",
		PromptTokenCount:         10,
		CompletionTokenCount:     20,
		EpochPocStartBlockHeight: uint64(newBlockHeight),
		EpochId:                  epochId2,
		ExecutedBy:               testutil.Executor,
		Model:                    modelId,
		StartBlockTimestamp:      initialBlockTime,
		StartBlockHeight:         initialBlockHeight,
		EndBlockTimestamp:        ctx.BlockTime().UnixMilli(),
		EndBlockHeight:           newBlockHeight,
		MaxTokens:                keeper.DefaultMaxTokens,
		EscrowAmount:             keeper.DefaultMaxTokens * calculations.PerTokenCost,
		ActualCost:               30 * calculations.PerTokenCost,
	}
=======
	expectedFinished, err := inferenceHelper.FinishInference()
	require.NoError(t, err)
>>>>>>> cee9cda4

	savedInference, found = k.GetInference(ctx, expected.InferenceId)
	expectedFinished.EpochId = epochId2 // Update the EpochId to the new one
	expectedFinished.EpochPocStartBlockHeight = 0
	savedInference.EpochPocStartBlockHeight = 0
	require.True(t, found)
	require.Equal(t, expectedFinished, &savedInference)

	devStat, found = k.GetDevelopersStatsByEpoch(ctx, testutil.Requester, epochId2)
	require.True(t, found)
	require.Equal(t, 1, len(devStat.InferenceIds))

	devStatUpdated, found := k.GetDevelopersStatsByEpoch(ctx, testutil.Requester, epochId2)
	require.True(t, found)
	require.Equal(t, types.DeveloperStatsByEpoch{
		EpochId:      epochId2,
		InferenceIds: []string{expectedFinished.InferenceId}}, devStatUpdated)

}

func MustAddParticipant(t *testing.T, ms types.MsgServer, ctx context.Context, mockAccount MockAccount) {
	_, err := ms.SubmitNewParticipant(ctx, &types.MsgSubmitNewParticipant{
		Creator:      mockAccount.address,
		Url:          "url",
		ValidatorKey: mockAccount.GetPubKey().String(),
	})
	require.NoError(t, err)
}

func TestMsgServer_FinishInference_InferenceNotFound(t *testing.T) {
	k, ms, ctx := setupMsgServer(t)
	_, err := ms.FinishInference(ctx, &types.MsgFinishInference{
		InferenceId:          "inferenceId",
		ResponseHash:         "responseHash",
		ResponsePayload:      "responsePayload",
		PromptTokenCount:     1,
		CompletionTokenCount: 1,
		ExecutedBy:           testutil.Executor,
	})
	require.Error(t, err)
	_, found := k.GetInference(ctx, "inferenceId")
	require.False(t, found)
}

type MockAccount struct {
	address string
	key     *secp256k1.PrivKey
}

func NewMockAccount(address string) *MockAccount {
	return &MockAccount{address: address, key: secp256k1.GenPrivKey()}
}
func (m *MockAccount) GetBechAddress() sdk.AccAddress          { return sdk.MustAccAddressFromBech32(m.address) }
func (m *MockAccount) GetAddress() sdk.AccAddress              { return sdk.AccAddress(m.address) }
func (m *MockAccount) SetAddress(address sdk.AccAddress) error { return nil }
func (m *MockAccount) GetPubKey() cryptotypes.PubKey           { return m.key.PubKey() }
func (m *MockAccount) SetPubKey(key cryptotypes.PubKey) error  { return nil }
func (m *MockAccount) GetAccountNumber() uint64                { return 0 }
func (m *MockAccount) SetAccountNumber(accNumber uint64) error { return nil }
func (m *MockAccount) GetSequence() uint64                     { return 0 }
func (m *MockAccount) SetSequence(sequence uint64) error       { return nil }
func (m *MockAccount) String() string                          { return "" }
func (m *MockAccount) Reset()                                  {}
func (m *MockAccount) ProtoMessage()                           {}
func (m *MockAccount) SignBytes(msg []byte) (string, error) {
	signature, err := m.key.Sign(msg)
	if err != nil {
		return "", err
	}
	return base64.StdEncoding.EncodeToString(signature), nil
}

type MockInferenceHelper struct {
	MockRequester     *MockAccount
	MockTransferAgent *MockAccount
	MockExecutor      *MockAccount
	testingT          *testing.T
	Mocks             *keeper2.InferenceMocks
	MessageServer     types.MsgServer
	keeper            *keeper.Keeper
	context           sdk.Context
	previousInference *types.Inference
}

func NewMockInferenceHelper(t *testing.T) (*MockInferenceHelper, keeper.Keeper, sdk.Context) {
	k, ms, ctx, mocks := setupKeeperWithMocks(t)
	mocks.StubForInitGenesis(ctx)
	inference.InitGenesis(ctx, k, mocks.StubGenesisState())

	requesterAccount := NewMockAccount(testutil.Requester)
	taAccount := NewMockAccount(testutil.Creator)
	executorAccount := NewMockAccount(testutil.Executor)
	MustAddParticipant(t, ms, ctx, *requesterAccount)
	MustAddParticipant(t, ms, ctx, *taAccount)
	MustAddParticipant(t, ms, ctx, *executorAccount)

	return &MockInferenceHelper{
		MockRequester:     requesterAccount,
		MockTransferAgent: taAccount,
		MockExecutor:      executorAccount,
		testingT:          t,
		Mocks:             mocks,
		MessageServer:     ms,
		keeper:            &k,
		context:           ctx,
	}, k, ctx
}

func (h *MockInferenceHelper) StartInference(
	promptPayload string, model string, requestTimestamp int64, maxTokens uint64) (*types.Inference, error) {
	h.Mocks.BankKeeper.EXPECT().SendCoinsFromAccountToModule(gomock.Any(), gomock.Any(), types.ModuleName, gomock.Any())
	h.Mocks.AccountKeeper.EXPECT().GetAccount(gomock.Any(), h.MockRequester.GetBechAddress()).Return(h.MockRequester)
	h.Mocks.AccountKeeper.EXPECT().GetAccount(gomock.Any(), h.MockTransferAgent.GetBechAddress()).Return(h.MockTransferAgent)

	components := calculations.SignatureComponents{
		Payload:         promptPayload,
		Timestamp:       requestTimestamp,
		TransferAddress: h.MockTransferAgent.address,
		ExecutorAddress: h.MockExecutor.address,
	}
	inferenceId, err := calculations.Sign(h.MockRequester, components, calculations.Developer)
	if err != nil {
		return nil, err
	}
	taSignature, err := calculations.Sign(h.MockTransferAgent, components, calculations.TransferAgent)
	if err != nil {
		return nil, err
	}
	startInferenceMsg := &types.MsgStartInference{
		InferenceId:       inferenceId,
		PromptHash:        "promptHash",
		PromptPayload:     promptPayload,
		RequestedBy:       h.MockRequester.address,
		Creator:           h.MockTransferAgent.address,
		Model:             model,
		OriginalPrompt:    promptPayload,
		RequestTimestamp:  requestTimestamp,
		TransferSignature: taSignature,
		AssignedTo:        h.MockExecutor.address,
	}
	if maxTokens != keeper.DefaultMaxTokens {
		startInferenceMsg.MaxTokens = maxTokens
	}
	_, err = h.MessageServer.StartInference(h.context, startInferenceMsg)
	h.previousInference = &types.Inference{
		Index:               inferenceId,
		InferenceId:         inferenceId,
		PromptHash:          "promptHash",
		PromptPayload:       promptPayload,
		RequestedBy:         h.MockRequester.address,
		Status:              types.InferenceStatus_STARTED,
		Model:               model,
		StartBlockHeight:    h.context.BlockHeight(),
		StartBlockTimestamp: h.context.BlockTime().UnixMilli(),
		MaxTokens:           maxTokens,
		EscrowAmount:        int64(maxTokens * calculations.PerTokenCost),
		AssignedTo:          h.MockExecutor.address,
		TransferredBy:       h.MockTransferAgent.address,
		TransferSignature:   taSignature,
		RequestTimestamp:    requestTimestamp,
		OriginalPrompt:      promptPayload,
	}
	return h.previousInference, nil
}

func (h *MockInferenceHelper) FinishInference() (*types.Inference, error) {
	if h.previousInference == nil {
		return nil, types.ErrInferenceNotFound
	}
	h.Mocks.BankKeeper.EXPECT().SendCoinsFromModuleToAccount(gomock.Any(), types.ModuleName, gomock.Any(), gomock.Any()).Return(nil)

	h.Mocks.AccountKeeper.EXPECT().GetAccount(gomock.Any(), h.MockRequester.GetBechAddress()).Return(h.MockRequester)
	h.Mocks.AccountKeeper.EXPECT().GetAccount(gomock.Any(), h.MockTransferAgent.GetBechAddress()).Return(h.MockTransferAgent)
	h.Mocks.AccountKeeper.EXPECT().GetAccount(gomock.Any(), h.MockExecutor.GetBechAddress()).Return(h.MockExecutor)
	components := calculations.SignatureComponents{
		Payload:         h.previousInference.PromptPayload,
		Timestamp:       h.previousInference.RequestTimestamp,
		TransferAddress: h.MockTransferAgent.address,
		ExecutorAddress: h.MockExecutor.address,
	}

	inferenceId, err := calculations.Sign(h.MockRequester, components, calculations.Developer)
	if err != nil {
		return nil, err
	}
	taSignature, err := calculations.Sign(h.MockTransferAgent, components, calculations.TransferAgent)
	if err != nil {
		return nil, err
	}
	eaSignature, err := calculations.Sign(h.MockExecutor, components, calculations.ExecutorAgent)
	if err != nil {
		return nil, err
	}

	h.Mocks.ExpectAnyCreateGroupWithPolicyCall()
	_, err = h.MessageServer.FinishInference(h.context, &types.MsgFinishInference{
		InferenceId:          inferenceId,
		ResponseHash:         "responseHash",
		ResponsePayload:      "responsePayload",
		PromptTokenCount:     10,
		CompletionTokenCount: 20,
		ExecutedBy:           h.MockExecutor.address,
		TransferredBy:        h.MockTransferAgent.address,
		RequestTimestamp:     h.previousInference.RequestTimestamp,
		TransferSignature:    taSignature,
		ExecutorSignature:    eaSignature,
		RequestedBy:          h.MockRequester.address,
		OriginalPrompt:       h.previousInference.OriginalPrompt,
	})
	if err != nil {
		return nil, err
	}
	return &types.Inference{
		Index:                    inferenceId,
		InferenceId:              inferenceId,
		PromptHash:               h.previousInference.PromptHash,
		PromptPayload:            h.previousInference.PromptPayload,
		RequestedBy:              h.MockRequester.address,
		Status:                   types.InferenceStatus_FINISHED,
		ResponseHash:             "responseHash",
		ResponsePayload:          "responsePayload",
		PromptTokenCount:         10,
		CompletionTokenCount:     20,
		EpochPocStartBlockHeight: h.previousInference.EpochPocStartBlockHeight,
		EpochId:                  h.previousInference.EpochId + 1,
		ExecutedBy:               h.MockExecutor.address,
		Model:                    h.previousInference.Model,
		StartBlockTimestamp:      h.previousInference.StartBlockTimestamp,
		StartBlockHeight:         h.previousInference.StartBlockHeight,
		EndBlockTimestamp:        h.context.BlockTime().UnixMilli(),
		EndBlockHeight:           h.context.BlockHeight(),
		MaxTokens:                h.previousInference.MaxTokens,
		EscrowAmount:             int64(h.previousInference.MaxTokens * calculations.PerTokenCost),
		ActualCost:               30 * calculations.PerTokenCost,
		AssignedTo:               h.previousInference.AssignedTo,
		TransferredBy:            h.previousInference.TransferredBy,
		TransferSignature:        h.previousInference.TransferSignature,
		RequestTimestamp:         h.previousInference.RequestTimestamp,
		OriginalPrompt:           h.previousInference.OriginalPrompt,
		ExecutionSignature:       eaSignature,
	}, nil
}<|MERGE_RESOLUTION|>--- conflicted
+++ resolved
@@ -63,65 +63,26 @@
 	requestTimestamp := inferenceHelper.context.BlockTime().UnixNano()
 	initialBlockTime := ctx.BlockTime().UnixMilli()
 	initialBlockHeight := int64(10)
-<<<<<<< HEAD
-	ctx, err := advanceEpoch(ctx, &k, mocks, initialBlockHeight, epochId)
-
-=======
 	ctx, err := advanceEpoch(ctx, &k, inferenceHelper.Mocks, initialBlockHeight, epochId)
->>>>>>> cee9cda4
 	if err != nil {
 		t.Fatalf("Failed to advance epoch: %v", err)
 	}
 	require.Equal(t, initialBlockHeight, ctx.BlockHeight())
 
-<<<<<<< HEAD
 	modelId := "model1"
 	model := types.Model{Id: modelId}
 	k.SetModel(ctx, &model)
 
-	MustAddParticipant(t, ms, ctx, testutil.Requester)
-	MustAddParticipant(t, ms, ctx, testutil.Creator)
-	MustAddParticipant(t, ms, ctx, testutil.Executor)
-	mocks.BankKeeper.EXPECT().SendCoinsFromAccountToModule(gomock.Any(), gomock.Any(), types.ModuleName, gomock.Any())
-	mocks.BankKeeper.EXPECT().SendCoinsFromModuleToAccount(gomock.Any(), types.ModuleName, gomock.Any(), gomock.Any()).Return(nil)
-
-	_, err = ms.StartInference(ctx, &types.MsgStartInference{
-		InferenceId:   inferenceId,
-		PromptHash:    "promptHash",
-		PromptPayload: "promptPayload",
-		RequestedBy:   testutil.Requester,
-		Creator:       testutil.Creator,
-		Model:         modelId,
-	})
-=======
 	expected, err := inferenceHelper.StartInference(
 		"promptPayload",
-		"model1",
+		modelId,
 		requestTimestamp,
 		keeper.DefaultMaxTokens)
->>>>>>> cee9cda4
 	require.NoError(t, err)
 	savedInference, found := k.GetInference(ctx, expected.InferenceId)
 	require.True(t, found)
-<<<<<<< HEAD
-	expectedInference := types.Inference{
-		Index:               inferenceId,
-		InferenceId:         inferenceId,
-		PromptHash:          "promptHash",
-		PromptPayload:       "promptPayload",
-		RequestedBy:         testutil.Requester,
-		Status:              types.InferenceStatus_STARTED,
-		Model:               modelId,
-		StartBlockHeight:    initialBlockHeight,
-		StartBlockTimestamp: ctx.BlockTime().UnixMilli(),
-		MaxTokens:           keeper.DefaultMaxTokens,
-		EscrowAmount:        keeper.DefaultMaxTokens * calculations.PerTokenCost,
-	}
-	require.Equal(t, expectedInference, savedInference)
-=======
 	require.Equal(t, expected, &savedInference)
 
->>>>>>> cee9cda4
 	devStat, found := k.GetDevelopersStatsByEpoch(ctx, testutil.Requester, epochId)
 	require.True(t, found)
 	require.Equal(t, types.DeveloperStatsByEpoch{
@@ -137,46 +98,8 @@
 	require.Equal(t, newBlockHeight, ctx.BlockHeight())
 	StubModelSubgroup(t, ctx, k, mocks, &model)
 
-<<<<<<< HEAD
-	_, err = ms.FinishInference(ctx, &types.MsgFinishInference{
-		InferenceId:          inferenceId,
-		ResponseHash:         "responseHash",
-		ResponsePayload:      "responsePayload",
-		PromptTokenCount:     10,
-		CompletionTokenCount: 20,
-		ExecutedBy:           testutil.Executor,
-	})
-	require.NoError(t, err)
-	savedInference, found = k.GetInference(ctx, inferenceId)
-	require.True(t, found)
-
-	expectedInference2 := types.Inference{
-		Index:                    inferenceId,
-		InferenceId:              inferenceId,
-		PromptHash:               "promptHash",
-		PromptPayload:            "promptPayload",
-		RequestedBy:              testutil.Requester,
-		Status:                   types.InferenceStatus_FINISHED,
-		ResponseHash:             "responseHash",
-		ResponsePayload:          "responsePayload",
-		PromptTokenCount:         10,
-		CompletionTokenCount:     20,
-		EpochPocStartBlockHeight: uint64(newBlockHeight),
-		EpochId:                  epochId2,
-		ExecutedBy:               testutil.Executor,
-		Model:                    modelId,
-		StartBlockTimestamp:      initialBlockTime,
-		StartBlockHeight:         initialBlockHeight,
-		EndBlockTimestamp:        ctx.BlockTime().UnixMilli(),
-		EndBlockHeight:           newBlockHeight,
-		MaxTokens:                keeper.DefaultMaxTokens,
-		EscrowAmount:             keeper.DefaultMaxTokens * calculations.PerTokenCost,
-		ActualCost:               30 * calculations.PerTokenCost,
-	}
-=======
 	expectedFinished, err := inferenceHelper.FinishInference()
 	require.NoError(t, err)
->>>>>>> cee9cda4
 
 	savedInference, found = k.GetInference(ctx, expected.InferenceId)
 	expectedFinished.EpochId = epochId2 // Update the EpochId to the new one
