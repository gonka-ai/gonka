--- conflicted
+++ resolved
@@ -19,26 +19,10 @@
 		return nil, sdkerrors.Wrap(types.ErrParticipantNotFound, msg.ExecutedBy)
 	}
 
-<<<<<<< HEAD
-	// If this is a placeholder inference (FinishInference came before StartInference),
-	// we don't have the requester information yet, so we'll skip this check
-	var requester types.Participant
-	if existingInference.RequestedBy != "" {
-		requester, found = k.GetParticipant(ctx, existingInference.RequestedBy)
-		if !found {
-			return nil, sdkerrors.Wrap(types.ErrParticipantNotFound, existingInference.RequestedBy)
-		}
-	}
-	currentEpochGroup, err := k.GetCurrentEpochGroup(ctx)
-	if err != nil {
-		k.LogError("GetCurrentEpochGroup", types.EpochGroup, "err", err)
-		return nil, err
-=======
 	existingInference, found := k.GetInference(ctx, msg.InferenceId)
 	blockContext := calculations.BlockContext{
 		BlockHeight:    ctx.BlockHeight(),
 		BlockTimestamp: ctx.BlockTime().UnixMilli(),
->>>>>>> 5673626f
 	}
 
 	inference, payments := calculations.ProcessFinishInference(&existingInference, msg, blockContext, k)
@@ -68,7 +52,7 @@
 	)
 	currentEpochGroup, err := k.GetCurrentEpochGroup(ctx)
 	if err != nil {
-		k.LogError("Unable to get current Epoch Group", types.EpochGroup, err)
+		k.LogError("Unable to get current Epoch Group", types.EpochGroup, "err", err)
 		return err
 	}
 
