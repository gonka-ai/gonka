package keeper

import (
	"context"
	sdkerrors "cosmossdk.io/errors"
	"cosmossdk.io/math"
	sdk "github.com/cosmos/cosmos-sdk/types"
	"github.com/productscience/inference/x/inference/calculations"
	"github.com/productscience/inference/x/inference/types"
)

func (k msgServer) FinishInference(goCtx context.Context, msg *types.MsgFinishInference) (*types.MsgFinishInferenceResponse, error) {
	ctx := sdk.UnwrapSDKContext(goCtx)

	k.LogInfo("FinishInference", types.Inferences, "inference_id", msg.InferenceId, "executed_by", msg.ExecutedBy, "created_by", msg.Creator)

	_, found := k.GetParticipant(ctx, msg.ExecutedBy)
	if !found {
		return nil, sdkerrors.Wrap(types.ErrParticipantNotFound, msg.ExecutedBy)
	}

	existingInference, found := k.GetInference(ctx, msg.InferenceId)
	blockContext := calculations.BlockContext{
		BlockHeight:    ctx.BlockHeight(),
		BlockTimestamp: ctx.BlockTime().UnixMilli(),
	}

	inference, payments := calculations.ProcessFinishInference(&existingInference, msg, blockContext, k)

	finalInference, err := k.processInferencePayments(ctx, inference, payments)
	if err != nil {
		return nil, err
	}
	k.SetInference(ctx, *finalInference)
	if existingInference.IsCompleted() {
		err := k.handleInferenceCompleted(ctx, &existingInference)
		if err != nil {
			return nil, err
		}
	}

	return &types.MsgFinishInferenceResponse{}, nil
}

func (k msgServer) handleInferenceCompleted(ctx sdk.Context, existingInference *types.Inference) error {
	ctx.EventManager().EmitEvent(
		sdk.NewEvent(
			"inference_finished",
			sdk.NewAttribute("inference_id", existingInference.InferenceId),
		),
	)
	effectiveEpoch, found := k.GetEffectiveEpoch(ctx)
	if !found {
		k.LogError("Effective Epoch Index not found", types.EpochGroup)
		return types.ErrEffectiveEpochNotFound.Wrapf("handleInferenceCompleted: Effective Epoch Index not found")
	}
	currentEpochGroup, err := k.GetEpochGroupForEpoch(ctx, *effectiveEpoch)
	if err != nil {
		k.LogError("Unable to get current Epoch Group", types.EpochGroup, "err", err)
		return err
	}

	existingInference.EpochPocStartBlockHeight = uint64(effectiveEpoch.PocStartBlockHeight)
	existingInference.EpochId = effectiveEpoch.Index
	currentEpochGroup.GroupData.NumberOfRequests++

	executorPower := uint64(0)
	executorReputation := int32(0)
	for _, weight := range currentEpochGroup.GroupData.ValidationWeights {
		if weight.MemberAddress == existingInference.ExecutedBy {
			executorPower = uint64(weight.Weight)
			executorReputation = weight.Reputation
			break
		}
	}
<<<<<<< HEAD
	modelEpochGroup, err := k.GetOrCreateEpochGroup(ctx, currentEpochGroup.GroupData.PocStartBlockHeight, existingInference.Model)
=======

	modelEpochGroup, err := currentEpochGroup.GetSubGroup(ctx, existingInference.Model)
>>>>>>> 75f8267d
	if err != nil {
		k.LogError("Unable to get model Epoch Group", types.EpochGroup, err)
		return err
	}

	inferenceDetails := types.InferenceValidationDetails{
		InferenceId:        existingInference.InferenceId,
		ExecutorId:         existingInference.ExecutedBy,
		ExecutorReputation: executorReputation,
		TrafficBasis:       uint64(math.Max(currentEpochGroup.GroupData.NumberOfRequests, currentEpochGroup.GroupData.PreviousEpochRequests)),
		ExecutorPower:      executorPower,
		// Can be deleted in next upgrade
		EpochId:      currentEpochGroup.GroupData.EpochGroupId,
		EpochGroupId: currentEpochGroup.GroupData.EpochGroupId,
		Model:        existingInference.Model,
		TotalPower:   uint64(modelEpochGroup.GroupData.TotalWeight),
	}
	if inferenceDetails.TotalPower == inferenceDetails.ExecutorPower {
		k.LogWarn("Executor Power equals Total Power", types.Validation,
			"model", existingInference.Model,
			"epoch_id", currentEpochGroup.GroupData.EpochGroupId,
			"epoch_start_block_height", currentEpochGroup.GroupData.PocStartBlockHeight,
			"group_id", modelEpochGroup.GroupData.EpochGroupId,
			"inference_id", existingInference.InferenceId,
			"executor_id", inferenceDetails.ExecutorId,
			"executor_power", inferenceDetails.ExecutorPower,
		)
	}
	k.LogDebug(
		"Adding Inference Validation Details",
		types.Validation,
		"inference_id", inferenceDetails.InferenceId,
		"epoch_group_id", inferenceDetails.EpochGroupId,
		"executor_id", inferenceDetails.ExecutorId,
		"executor_power", inferenceDetails.ExecutorPower,
		"executor_reputation", inferenceDetails.ExecutorReputation,
		"traffic_basis", inferenceDetails.TrafficBasis,
	)
	k.SetInferenceValidationDetails(ctx, inferenceDetails)
	k.SetInference(ctx, *existingInference)
	k.SetEpochGroupData(ctx, *currentEpochGroup.GroupData)
	return nil
}<|MERGE_RESOLUTION|>--- conflicted
+++ resolved
@@ -73,12 +73,8 @@
 			break
 		}
 	}
-<<<<<<< HEAD
-	modelEpochGroup, err := k.GetOrCreateEpochGroup(ctx, currentEpochGroup.GroupData.PocStartBlockHeight, existingInference.Model)
-=======
 
 	modelEpochGroup, err := currentEpochGroup.GetSubGroup(ctx, existingInference.Model)
->>>>>>> 75f8267d
 	if err != nil {
 		k.LogError("Unable to get model Epoch Group", types.EpochGroup, err)
 		return err
