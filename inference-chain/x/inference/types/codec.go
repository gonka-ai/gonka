package types

import (
	cdctypes "github.com/cosmos/cosmos-sdk/codec/types"
	sdk "github.com/cosmos/cosmos-sdk/types"
	"github.com/cosmos/cosmos-sdk/types/msgservice"
	// this line is used by starport scaffolding # 1
)

func RegisterInterfaces(registry cdctypes.InterfaceRegistry) {
	registry.RegisterImplementations((*sdk.Msg)(nil),
		&MsgStartInference{},
	)
	registry.RegisterImplementations((*sdk.Msg)(nil),
		&MsgFinishInference{},
	)
	registry.RegisterImplementations((*sdk.Msg)(nil),
		&MsgSubmitNewParticipant{},
	)
	registry.RegisterImplementations((*sdk.Msg)(nil),
		&MsgValidation{},
	)
	registry.RegisterImplementations((*sdk.Msg)(nil),
		&MsgSubmitPoC{},
	)
	registry.RegisterImplementations((*sdk.Msg)(nil),
		&MsgSubmitNewUnfundedParticipant{},
	)
	registry.RegisterImplementations((*sdk.Msg)(nil),
		&MsgInvalidateInference{},
	)
	registry.RegisterImplementations((*sdk.Msg)(nil),
		&MsgRevalidateInference{},
	)
	registry.RegisterImplementations((*sdk.Msg)(nil),
<<<<<<< HEAD
		&MsgSubmitPocBatch{},
	)
	registry.RegisterImplementations((*sdk.Msg)(nil),
		&MsgSubmitPocValidation{},
=======
		&MsgClaimRewards{},
>>>>>>> 7643fb05
	)
	// this line is used by starport scaffolding # 3

	registry.RegisterImplementations((*sdk.Msg)(nil),
		&MsgUpdateParams{},
	)
	msgservice.RegisterMsgServiceDesc(registry, &_Msg_serviceDesc)
}<|MERGE_RESOLUTION|>--- conflicted
+++ resolved
@@ -33,14 +33,13 @@
 		&MsgRevalidateInference{},
 	)
 	registry.RegisterImplementations((*sdk.Msg)(nil),
-<<<<<<< HEAD
+		&MsgClaimRewards{},
+	)
+	registry.RegisterImplementations((*sdk.Msg)(nil),
 		&MsgSubmitPocBatch{},
 	)
 	registry.RegisterImplementations((*sdk.Msg)(nil),
 		&MsgSubmitPocValidation{},
-=======
-		&MsgClaimRewards{},
->>>>>>> 7643fb05
 	)
 	// this line is used by starport scaffolding # 3
 
