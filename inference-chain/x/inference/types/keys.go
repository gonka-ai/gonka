package types

import "cosmossdk.io/collections"

const (
	// ModuleName defines the module name
	ModuleName = "inference"

	SettleSubAccount = "settled"
	OwedSubAccount   = "owed"

	// StoreKey defines the primary module store key
	StoreKey = ModuleName

	// MemStoreKey defines the in-memory store key
	MemStoreKey = "mem_inference"

	TopRewardPoolAccName     = "top_reward"
	PreProgrammedSaleAccName = "pre_programmed_sale"
)

var (
<<<<<<< HEAD
	ParticipantsPrefix               = collections.NewPrefix(0)
	RandomSeedPrefix                 = collections.NewPrefix(1)
	PoCBatchPrefix                   = collections.NewPrefix(2)
	PoCValidationPref                = collections.NewPrefix(3)
	DynamicPricingCurrentPrefix      = collections.NewPrefix(4)
	DynamicPricingCapacityPrefix     = collections.NewPrefix(5)
	ModelsPrefix                     = collections.NewPrefix(6)
	InferenceTimeoutPrefix           = collections.NewPrefix(7)
	InferenceValidationDetailsPrefix = collections.NewPrefix(8)
	UnitOfComputePriceProposalPrefix = collections.NewPrefix(9)
	ParamsKey                        = []byte("p_inference")
=======
	// prefixes
	EpochGroupDataPrefix = collections.NewPrefix(0)
	ParamsKey            = []byte("p_inference")
>>>>>>> 104e2f0b
)

func KeyPrefix(p string) []byte {
	return []byte(p)
}

const (
	TokenomicsDataKey  = "TokenomicsData/value/"
	GenesisOnlyDataKey = "GenesisOnlyData/value/"
)<|MERGE_RESOLUTION|>--- conflicted
+++ resolved
@@ -20,7 +20,6 @@
 )
 
 var (
-<<<<<<< HEAD
 	ParticipantsPrefix               = collections.NewPrefix(0)
 	RandomSeedPrefix                 = collections.NewPrefix(1)
 	PoCBatchPrefix                   = collections.NewPrefix(2)
@@ -31,12 +30,8 @@
 	InferenceTimeoutPrefix           = collections.NewPrefix(7)
 	InferenceValidationDetailsPrefix = collections.NewPrefix(8)
 	UnitOfComputePriceProposalPrefix = collections.NewPrefix(9)
+	EpochGroupDataPrefix             = collections.NewPrefix(0)
 	ParamsKey                        = []byte("p_inference")
-=======
-	// prefixes
-	EpochGroupDataPrefix = collections.NewPrefix(0)
-	ParamsKey            = []byte("p_inference")
->>>>>>> 104e2f0b
 )
 
 func KeyPrefix(p string) []byte {
