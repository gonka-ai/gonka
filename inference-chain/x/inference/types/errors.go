package types

// DONTCOVER

import (
	sdkerrors "cosmossdk.io/errors"
)

// x/inference module sentinel errors
var (
	ErrInvalidSigner                         = sdkerrors.Register(ModuleName, 1100, "expected gov account as only signer for proposal message")
	ErrInferenceIdExists                     = sdkerrors.Register(ModuleName, 1101, "inference with id already exists")
	ErrInferenceNotFound                     = sdkerrors.Register(ModuleName, 1102, "inference with id not started")
	ErrParticipantNotFound                   = sdkerrors.Register(ModuleName, 1103, "participant not found")
	ErrInferenceNotFinished                  = sdkerrors.Register(ModuleName, 1104, "inference not finished")
	ErrParticipantCannotValidateOwnInference = sdkerrors.Register(ModuleName, 1105, "participant cannot validate own inference")
<<<<<<< HEAD
	ErrPocWrongStartBlockHeight              = sdkerrors.Register(ModuleName, 1106, "start block height must be divisible by 240")
	ErrPocTooLate                            = sdkerrors.Register(ModuleName, 1107, "POC submission is too late")
	ErrPocNonceNotAccepted                   = sdkerrors.Register(ModuleName, 1108, "POC nonce not accepted")
=======
	ErrRequesterCannotPay                    = sdkerrors.Register(ModuleName, 1106, "requester cannot pay for inference")
>>>>>>> 5874106d
)<|MERGE_RESOLUTION|>--- conflicted
+++ resolved
@@ -14,11 +14,8 @@
 	ErrParticipantNotFound                   = sdkerrors.Register(ModuleName, 1103, "participant not found")
 	ErrInferenceNotFinished                  = sdkerrors.Register(ModuleName, 1104, "inference not finished")
 	ErrParticipantCannotValidateOwnInference = sdkerrors.Register(ModuleName, 1105, "participant cannot validate own inference")
-<<<<<<< HEAD
+	ErrRequesterCannotPay                    = sdkerrors.Register(ModuleName, 1106, "requester cannot pay for inference")
 	ErrPocWrongStartBlockHeight              = sdkerrors.Register(ModuleName, 1106, "start block height must be divisible by 240")
 	ErrPocTooLate                            = sdkerrors.Register(ModuleName, 1107, "POC submission is too late")
 	ErrPocNonceNotAccepted                   = sdkerrors.Register(ModuleName, 1108, "POC nonce not accepted")
-=======
-	ErrRequesterCannotPay                    = sdkerrors.Register(ModuleName, 1106, "requester cannot pay for inference")
->>>>>>> 5874106d
 )