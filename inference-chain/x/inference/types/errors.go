package types

// DONTCOVER

import (
	sdkerrors "cosmossdk.io/errors"
)

// x/inference module sentinel errors
var (
	ErrInvalidSigner                           = sdkerrors.Register(ModuleName, 1100, "expected gov account as only signer for proposal message")
	ErrInferenceIdExists                       = sdkerrors.Register(ModuleName, 1101, "inference with id already exists")
	ErrInferenceNotFound                       = sdkerrors.Register(ModuleName, 1102, "inference with id not found")
	ErrParticipantNotFound                     = sdkerrors.Register(ModuleName, 1103, "participant not found")
	ErrInferenceNotFinished                    = sdkerrors.Register(ModuleName, 1104, "inference not finished")
	ErrParticipantCannotValidateOwnInference   = sdkerrors.Register(ModuleName, 1105, "participant cannot validate own inference")
	ErrRequesterCannotPay                      = sdkerrors.Register(ModuleName, 1106, "requester cannot pay for inference")
	ErrPocWrongStartBlockHeight                = sdkerrors.Register(ModuleName, 1107, "start block height must be divisible by 240")
	ErrPocTooLate                              = sdkerrors.Register(ModuleName, 1108, "POC submission is too late")
	ErrPocNonceNotAccepted                     = sdkerrors.Register(ModuleName, 1109, "POC nonce not accepted")
	ErrAccountAlreadyExists                    = sdkerrors.Register(ModuleName, 1110, "account already exists")
	ErrInferenceAlreadyInvalidated             = sdkerrors.Register(ModuleName, 1111, "inference already invalidated")
	ErrCurrentEpochGroupNotFound               = sdkerrors.Register(ModuleName, 1112, "current epoch group not found")
	ErrPocAddressInvalid                       = sdkerrors.Register(ModuleName, 1113, "POC address marked invalid, no longer allowed")
	ErrNegativeCoinBalance                     = sdkerrors.Register(ModuleName, 1114, "negative coin balance")
	ErrNegativeRefundBalance                   = sdkerrors.Register(ModuleName, 1115, "negative refund balance")
	ErrClaimSignatureInvalid                   = sdkerrors.Register(ModuleName, 1116, "claim signature invalid")
	ErrValidationsMissed                       = sdkerrors.Register(ModuleName, 1117, "validations missed")
	ErrTokenomicsNotFound                      = sdkerrors.Register(ModuleName, 1118, "tokenomics not found")
	ErrCannotMintNegativeCoins                 = sdkerrors.Register(ModuleName, 1119, "cannot mint negative coins")
	ErrTrainingTaskNotFound                    = sdkerrors.Register(ModuleName, 1120, "training task not found")
	ErrTrainingTaskAlreadyClaimedForAssignment = sdkerrors.Register(ModuleName, 1121, "training task already claimed for assignment")
	ErrTrainingTaskAlreadyAssigned             = sdkerrors.Register(ModuleName, 1122, "training task already assigned")
	ErrCannotCreateSubGroupFromSubGroup        = sdkerrors.Register(ModuleName, 1123, "cannot create a sub-group from a sub-group")
	ErrCannotGetSubGroupFromSubGroup           = sdkerrors.Register(ModuleName, 1124, "cannot get a sub-group from a sub-group")
	ErrInferenceHasInvalidModel                = sdkerrors.Register(ModuleName, 1125, "inference has a model that has no sub-group")
<<<<<<< HEAD
	ErrInvalidSignature                        = sdkerrors.Register(ModuleName, 1126, "invalid keys provided for StartInference")
=======
	ErrEpochGroupDataNotFound                  = sdkerrors.Register(ModuleName, 1126, "epoch group data not found for the given poc start block height and model id")
	ErrEffectiveEpochNotFound                  = sdkerrors.Register(ModuleName, 1127, "current epoch not found")
	ErrUpcomingEpochNotFound                   = sdkerrors.Register(ModuleName, 1128, "upcoming epoch group not found")
	ErrPreviousEpochNotFound                   = sdkerrors.Register(ModuleName, 1129, "previous epoch group not found")
	ErrLatestEpochNotFound                     = sdkerrors.Register(ModuleName, 1130, "latest epoch group data not found")
	ErrEpochGroupDataAlreadyExists             = sdkerrors.Register(ModuleName, 1131, "epoch group data already exists for the given poc start block height and model id")
>>>>>>> 75f8267d
)<|MERGE_RESOLUTION|>--- conflicted
+++ resolved
@@ -34,14 +34,11 @@
 	ErrCannotCreateSubGroupFromSubGroup        = sdkerrors.Register(ModuleName, 1123, "cannot create a sub-group from a sub-group")
 	ErrCannotGetSubGroupFromSubGroup           = sdkerrors.Register(ModuleName, 1124, "cannot get a sub-group from a sub-group")
 	ErrInferenceHasInvalidModel                = sdkerrors.Register(ModuleName, 1125, "inference has a model that has no sub-group")
-<<<<<<< HEAD
-	ErrInvalidSignature                        = sdkerrors.Register(ModuleName, 1126, "invalid keys provided for StartInference")
-=======
 	ErrEpochGroupDataNotFound                  = sdkerrors.Register(ModuleName, 1126, "epoch group data not found for the given poc start block height and model id")
 	ErrEffectiveEpochNotFound                  = sdkerrors.Register(ModuleName, 1127, "current epoch not found")
 	ErrUpcomingEpochNotFound                   = sdkerrors.Register(ModuleName, 1128, "upcoming epoch group not found")
 	ErrPreviousEpochNotFound                   = sdkerrors.Register(ModuleName, 1129, "previous epoch group not found")
 	ErrLatestEpochNotFound                     = sdkerrors.Register(ModuleName, 1130, "latest epoch group data not found")
 	ErrEpochGroupDataAlreadyExists             = sdkerrors.Register(ModuleName, 1131, "epoch group data already exists for the given poc start block height and model id")
->>>>>>> 75f8267d
+	ErrInvalidSignature                        = sdkerrors.Register(ModuleName, 1132, "invalid keys provided for StartInference")
 )