--- conflicted
+++ resolved
@@ -42,7 +42,6 @@
 func DefaultParams() Params {
 	return Params{
 		EpochParams: &EpochParams{
-<<<<<<< HEAD
 			EpochLength:                    40,
 			EpochMultiplier:                1,
 			EpochShift:                     0,
@@ -51,19 +50,9 @@
 			PocExchangeDuration:            2,
 			PocValidationDelay:             2,
 			PocValidationDuration:          6,
-			InferencePruningEpochThreshold: 2, // Number of epochs after which inferences can be pruned
-=======
-			EpochLength:               40,
-			EpochMultiplier:           1,
-			EpochShift:                0,
-			DefaultUnitOfComputePrice: 100,
-			PocStageDuration:          10,
-			PocExchangeDuration:       2,
-			PocValidationDelay:        2,
-			PocValidationDuration:     6,
 			SetNewValidatorsDelay:     1,
 			InferenceValidationCutoff: 0,
->>>>>>> f7c2fd1e
+			InferencePruningEpochThreshold: 2, // Number of epochs after which inferences can be pruned
 		},
 		ValidationParams: &ValidationParams{
 			FalsePositiveRate:           DecimalFromFloat(0.05),
