--- conflicted
+++ resolved
@@ -8,13 +8,8 @@
 
 var _ sdk.Msg = &MsgClaimRewards{}
 
-<<<<<<< HEAD
 func NewMsgClaimRewards(creator string, seed int64, epoch uint64) *MsgClaimRewards {
 	return &MsgClaimRewards{Creator: creator, Seed: seed, EpochIndex: epoch}
-=======
-func NewMsgClaimRewards(creator string, seed int64, pocStartHeight uint64) *MsgClaimRewards {
-	return &MsgClaimRewards{Creator: creator, Seed: seed, PocStartHeight: pocStartHeight}
->>>>>>> 969a12dc
 }
 
 func (msg *MsgClaimRewards) ValidateBasic() error {
@@ -23,12 +18,8 @@
 		return errorsmod.Wrapf(sdkerrors.ErrInvalidAddress, "invalid creator address (%s)", err)
 	}
 	// poc_start_height must be > 0
-<<<<<<< HEAD
 	if msg.EpochIndex == 0 {
-=======
-	if msg.PocStartHeight == 0 {
->>>>>>> 969a12dc
-		return errorsmod.Wrap(sdkerrors.ErrInvalidRequest, "poc_start_height must be > 0")
+		return errorsmod.Wrap(sdkerrors.ErrInvalidRequest, "epoch_index must be > 0")
 	}
 	// seed is allowed to be any int64; no additional stateless checks
 	return nil
