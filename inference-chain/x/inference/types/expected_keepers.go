--- conflicted
+++ resolved
@@ -105,7 +105,6 @@
 	GetAllEpochGroupData(ctx context.Context) []EpochGroupData
 }
 
-<<<<<<< HEAD
 type BookkeepingBankKeeper interface {
 	SendCoinsFromModuleToAccount(ctx context.Context, senderModule string, recipientAddr sdk.AccAddress, amt sdk.Coins, memo string) error
 	SendCoinsFromModuleToModule(ctx context.Context, senderModule, recipientModule string, amt sdk.Coins, memo string) error
@@ -114,9 +113,9 @@
 	BurnCoins(ctx context.Context, moduleName string, amt sdk.Coins, memo string) error
 	// For logging transactions to tracking accounts, like vesting holds
 	LogSubAccountTransaction(recipient string, sender string, subAccount string, amt sdk.Coin, memo string)
-=======
+}
+
 type ModelKeeper interface {
 	GetGovernanceModel(ctx context.Context, id string) (val *Model, found bool)
 	GetGovernanceModels(ctx context.Context) (list []*Model, err error)
->>>>>>> 0c586191
 }