package keeper

import (
	"context"
<<<<<<< HEAD
=======
	"fmt"
>>>>>>> 75f8267d
	"testing"

	banktypes "github.com/cosmos/cosmos-sdk/x/bank/types"
	"github.com/cosmos/cosmos-sdk/x/group"
	stakingtypes "github.com/cosmos/cosmos-sdk/x/staking/types"
	"go.uber.org/mock/gomock"
	"golang.org/x/exp/slog"

	"cosmossdk.io/log"
	"cosmossdk.io/store"
	"cosmossdk.io/store/metrics"
	storetypes "cosmossdk.io/store/types"
	cmtproto "github.com/cometbft/cometbft/proto/tendermint/types"
	dbm "github.com/cosmos/cosmos-db"
	"github.com/cosmos/cosmos-sdk/codec"
	codectypes "github.com/cosmos/cosmos-sdk/codec/types"
	"github.com/cosmos/cosmos-sdk/runtime"
	sdk "github.com/cosmos/cosmos-sdk/types"
	authtypes "github.com/cosmos/cosmos-sdk/x/auth/types"
	govtypes "github.com/cosmos/cosmos-sdk/x/gov/types"
	"github.com/stretchr/testify/require"

	"github.com/productscience/inference/x/inference/keeper"
	inference "github.com/productscience/inference/x/inference/module"
	"github.com/productscience/inference/x/inference/types"
)

func InferenceKeeper(t testing.TB) (keeper.Keeper, sdk.Context) {
	ctrl := gomock.NewController(t)
	escrowKeeper := NewMockBankEscrowKeeper(ctrl)
	accountKeeperMock := NewMockAccountKeeper(ctrl)
	validatorSetMock := NewMockValidatorSet(ctrl)
	groupMock := NewMockGroupMessageKeeper(ctrl)
	stakingMock := NewMockStakingKeeper(ctrl)
	mock, context := InferenceKeeperWithMock(t, escrowKeeper, accountKeeperMock, validatorSetMock, groupMock, stakingMock)
	escrowKeeper.ExpectAny(context)
	return mock, context
}

type InferenceMocks struct {
	BankKeeper    *MockBankEscrowKeeper
	AccountKeeper *MockAccountKeeper
	GroupKeeper   *MockGroupMessageKeeper
	StakingKeeper *MockStakingKeeper
}

func (mocks *InferenceMocks) StubForInitGenesis(ctx context.Context) {
	// Enable duplicate denom registration tolerance for tests that call InitGenesis
	inference.IgnoreDuplicateDenomRegistration = true
	mocks.StubForInitGenesisWithValidators(ctx, []stakingtypes.Validator{})
}

func (mocks *InferenceMocks) StubForInitGenesisWithValidators(ctx context.Context, validators []stakingtypes.Validator) {
	mocks.AccountKeeper.EXPECT().GetModuleAccount(ctx, types.TopRewardPoolAccName)
	mocks.AccountKeeper.EXPECT().GetModuleAccount(ctx, types.PreProgrammedSaleAccName)
	// Kind of pointless to test the exact amount of coins minted, it'd just be a repeat of the code
	mocks.BankKeeper.EXPECT().MintCoins(ctx, types.TopRewardPoolAccName, gomock.Any())
	mocks.BankKeeper.EXPECT().MintCoins(ctx, types.PreProgrammedSaleAccName, gomock.Any())
	mocks.BankKeeper.EXPECT().GetDenomMetaData(ctx, types.BaseCoin).Return(banktypes.Metadata{
		Base: types.BaseCoin,
		DenomUnits: []*banktypes.DenomUnit{
			{
				Denom:    types.BaseCoin,
				Exponent: 0,
			},
			{
				Denom:    types.NativeCoin,
				Exponent: 9,
			},
		},
	}, true)

<<<<<<< HEAD
	mocks.GroupKeeper.EXPECT().CreateGroupWithPolicy(ctx, gomock.Any()).Return(&group.MsgCreateGroupWithPolicyResponse{
		GroupId:            1,
		GroupPolicyAddress: "group-policy-address",
	}, nil)
=======
	mocks.ExpectCreateGroupWithPolicyCall(ctx, 1)
>>>>>>> 75f8267d
	// Actually can just return any as well
	mocks.GroupKeeper.EXPECT().UpdateGroupMetadata(ctx, gomock.Any()).Return(&group.MsgUpdateGroupMetadataResponse{}, nil).
		AnyTimes()
	mocks.GroupKeeper.EXPECT().UpdateGroupMembers(ctx, gomock.Any()).
		Return(&group.MsgUpdateGroupMembersResponse{}, nil).
		AnyTimes()

	mocks.StakingKeeper.EXPECT().GetAllValidators(ctx).Return(validators, nil).
		Times(1)
}

<<<<<<< HEAD
=======
func (mocks *InferenceMocks) ExpectCreateGroupWithPolicyCall(ctx context.Context, groupId uint64) {
	mocks.GroupKeeper.EXPECT().CreateGroupWithPolicy(ctx, gomock.Any()).Return(&group.MsgCreateGroupWithPolicyResponse{
		GroupId:            groupId,
		GroupPolicyAddress: fmt.Sprintf("group-policy-address-%d", groupId),
	}, nil).Times(1)
}

func (mocks *InferenceMocks) ExpectAnyCreateGroupWithPolicyCall() *gomock.Call {
	return mocks.GroupKeeper.EXPECT().CreateGroupWithPolicy(gomock.Any(), gomock.Any()).Return(&group.MsgCreateGroupWithPolicyResponse{
		GroupId:            0,
		GroupPolicyAddress: "group-policy-address",
	}, nil).Times(1)
}

>>>>>>> 75f8267d
func (mocks *InferenceMocks) StubGenesisState() types.GenesisState {
	return types.GenesisState{
		Params:            types.DefaultParams(),
		GenesisOnlyParams: types.DefaultGenesisOnlyParams(),
	}
}

func InferenceKeeperReturningMocks(t testing.TB) (keeper.Keeper, sdk.Context, InferenceMocks) {
	ctrl := gomock.NewController(t)
	escrowKeeper := NewMockBankEscrowKeeper(ctrl)
	accountKeeperMock := NewMockAccountKeeper(ctrl)
	validatorSet := NewMockValidatorSet(ctrl)
	groupMock := NewMockGroupMessageKeeper(ctrl)
	stakingMock := NewMockStakingKeeper(ctrl)
	keep, context := InferenceKeeperWithMock(t, escrowKeeper, accountKeeperMock, validatorSet, groupMock, stakingMock)
	keep.SetTokenomicsData(context, types.TokenomicsData{})
	genesisParams := types.DefaultGenesisOnlyParams()
	keep.SetGenesisOnlyParams(context, &genesisParams)
	mocks := InferenceMocks{
		BankKeeper:    escrowKeeper,
		AccountKeeper: accountKeeperMock,
		GroupKeeper:   groupMock,
		StakingKeeper: stakingMock,
	}
	return keep, context, mocks
}

func InferenceKeeperWithMock(
	t testing.TB,
	bankMock *MockBankEscrowKeeper,
	accountKeeper types.AccountKeeper,
	validatorSet types.ValidatorSet,
	groupMock types.GroupMessageKeeper,
	stakingKeeper types.StakingKeeper,
) (keeper.Keeper, sdk.Context) {
	storeKey := storetypes.NewKVStoreKey(types.StoreKey)

	db := dbm.NewMemDB()
	stateStore := store.NewCommitMultiStore(db, log.NewNopLogger(), metrics.NewNoOpMetrics())
	stateStore.MountStoreWithDB(storeKey, storetypes.StoreTypeIAVL, db)
	require.NoError(t, stateStore.LoadLatestVersion())

	registry := codectypes.NewInterfaceRegistry()
	cdc := codec.NewProtoCodec(registry)
	authority := authtypes.NewModuleAddress(govtypes.ModuleName)

	k := keeper.NewKeeper(
		cdc,
		runtime.NewKVStoreService(storeKey),
		PrintlnLogger{},
		authority.String(),
		bankMock,
		nil,
		groupMock,
		validatorSet,
		stakingKeeper,
		accountKeeper,
		nil,
	)

	ctx := sdk.NewContext(stateStore, cmtproto.Header{}, false, log.NewNopLogger())

	// Initialize params
	if err := k.SetParams(ctx, types.DefaultParams()); err != nil {
		panic(err)
	}

	return k, ctx
}

type PrintlnLogger struct{}

func (PrintlnLogger) Info(msg string, keyVals ...any) {
	slog.Info(msg, keyVals...)
}

func (PrintlnLogger) Warn(msg string, keyVals ...any) {
	slog.Warn(msg, keyVals...)
}

func (PrintlnLogger) Error(msg string, keyVals ...any) {
	slog.Error(msg, keyVals...)
}

func (PrintlnLogger) Debug(msg string, keyVals ...any) {
	slog.Debug(msg, keyVals...)
}

func (PrintlnLogger) With(keyVals ...any) log.Logger {
	return PrintlnLogger{}
}

func (PrintlnLogger) Impl() any {
	return nil
}<|MERGE_RESOLUTION|>--- conflicted
+++ resolved
@@ -2,10 +2,7 @@
 
 import (
 	"context"
-<<<<<<< HEAD
-=======
 	"fmt"
->>>>>>> 75f8267d
 	"testing"
 
 	banktypes "github.com/cosmos/cosmos-sdk/x/bank/types"
@@ -78,14 +75,7 @@
 		},
 	}, true)
 
-<<<<<<< HEAD
-	mocks.GroupKeeper.EXPECT().CreateGroupWithPolicy(ctx, gomock.Any()).Return(&group.MsgCreateGroupWithPolicyResponse{
-		GroupId:            1,
-		GroupPolicyAddress: "group-policy-address",
-	}, nil)
-=======
 	mocks.ExpectCreateGroupWithPolicyCall(ctx, 1)
->>>>>>> 75f8267d
 	// Actually can just return any as well
 	mocks.GroupKeeper.EXPECT().UpdateGroupMetadata(ctx, gomock.Any()).Return(&group.MsgUpdateGroupMetadataResponse{}, nil).
 		AnyTimes()
@@ -97,8 +87,6 @@
 		Times(1)
 }
 
-<<<<<<< HEAD
-=======
 func (mocks *InferenceMocks) ExpectCreateGroupWithPolicyCall(ctx context.Context, groupId uint64) {
 	mocks.GroupKeeper.EXPECT().CreateGroupWithPolicy(ctx, gomock.Any()).Return(&group.MsgCreateGroupWithPolicyResponse{
 		GroupId:            groupId,
@@ -113,7 +101,6 @@
 	}, nil).Times(1)
 }
 
->>>>>>> 75f8267d
 func (mocks *InferenceMocks) StubGenesisState() types.GenesisState {
 	return types.GenesisState{
 		Params:            types.DefaultParams(),
