--- conflicted
+++ resolved
@@ -78,16 +78,10 @@
 	$(eval GENESIS_OVERRIDES_FILE=$(GENESIS_OVERRIDES_FILE))
 	$(DOCKER_BUILD)
 	@if [ "$(SET_LATEST)" = "1" ]; then \
-<<<<<<< HEAD
-	echo "Setting latest tag..."; \
-	docker tag gcr.io/decentralized-ai/inferenced:$(VERSION) gcr.io/decentralized-ai/inferenced:latest; \
-	fi
-=======
      echo "Setting latest tag..."; \
 	 docker tag gcr.io/decentralized-ai/inferenced:$(VERSION) gcr.io/decentralized-ai/inferenced:latest; \
 	fi
 
->>>>>>> 588bfa38
 
 clean-state:
 	rm -rf "$(HOME)/.inference"
