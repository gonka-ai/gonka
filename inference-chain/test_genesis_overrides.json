{
  "app_state": {
    "gov": {
      "params": {
        "min_deposit": [
          {
            "denom": "nicoin",
            "amount": "1000"
          }
        ],
        "voting_period": "30s"
      }
    },
    "inference": {
      "params": {
        "epoch_params": {
          "epoch_length": "20",
          "default_unit_of_compute_price": "100"
        }
      },
<<<<<<< HEAD
      "model_list": [
        {"proposed_by": "genesis", "id": "AGI", "units_of_compute_per_token": 100},
        {"proposed_by": "genesis", "id": "ASI", "units_of_compute_per_token": 1000}
      ]
=======
      "genesis_only_params": {
        "total_supply": "1000",
        "originator_supply": "10",
        "top_reward_amount": "10",
        "standard_reward_amount": "200",
        "pre_programmed_sale_amount": "20",
        "top_rewards": 3,
        "supply_denom": "micoin"
      }
>>>>>>> 9f4facda
    }
  }
}<|MERGE_RESOLUTION|>--- conflicted
+++ resolved
@@ -18,12 +18,6 @@
           "default_unit_of_compute_price": "100"
         }
       },
-<<<<<<< HEAD
-      "model_list": [
-        {"proposed_by": "genesis", "id": "AGI", "units_of_compute_per_token": 100},
-        {"proposed_by": "genesis", "id": "ASI", "units_of_compute_per_token": 1000}
-      ]
-=======
       "genesis_only_params": {
         "total_supply": "1000",
         "originator_supply": "10",
@@ -32,8 +26,11 @@
         "pre_programmed_sale_amount": "20",
         "top_rewards": 3,
         "supply_denom": "micoin"
-      }
->>>>>>> 9f4facda
+      },
+      "model_list": [
+        {"proposed_by": "genesis", "id": "AGI", "units_of_compute_per_token": 100},
+        {"proposed_by": "genesis", "id": "ASI", "units_of_compute_per_token": 1000}
+      ]
     }
   }
 }