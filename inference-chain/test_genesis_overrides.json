--- conflicted
+++ resolved
@@ -13,14 +13,9 @@
     },
     "inference": {
       "params": {
-<<<<<<< HEAD
-        "epochParams": {
-          "epochLength": "20",
-          "defaultUnitOfComputePrice": "100"
-=======
         "epoch_params": {
-          "epoch_length": "20"
->>>>>>> d3b377d6
+          "epoch_length": "20",
+          "default_unit_of_compute_price": "100"
         }
       }
     }
