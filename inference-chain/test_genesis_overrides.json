--- conflicted
+++ resolved
@@ -14,21 +14,14 @@
     "inference": {
       "params": {
         "epoch_params": {
-<<<<<<< HEAD
           "epoch_length": "2000",
           "epoch_multiplier": "1",
           "epoch_shift": "1980",
-          "default_unit_of_compute_price": "100"
-=======
-          "epoch_length": "10",
-          "epoch_multiplier": "1",
-          "epoch_shift": "1",
           "default_unit_of_compute_price": "100",
           "poc_stage_duration": "2",
           "poc_exchange_duration": "1",
           "poc_validation_delay": "1",
           "poc_validation_duration": "2"
->>>>>>> 0f2b9ab9
         },
         "validation_params": {
           "expiration_blocks": "3",
