--- conflicted
+++ resolved
@@ -12,14 +12,9 @@
     },
     "inference": {
       "params": {
-<<<<<<< HEAD
         "epochParams": {
           "epochLength": "2000",
-          "defaultUnitOfComputePrice": "100"
-=======
-        "epoch_params": {
-          "epoch_length": "2000"
->>>>>>> 9f4facda
+          "default_unit_of_compute_price": "100"
         }
       },
       "genesis_only_params": {
