--- conflicted
+++ resolved
@@ -8,12 +8,8 @@
     environment:
       - KEY_NAME=${KEY_NAME}
       - REST_API_ACTIVE=${REST_API_ACTIVE:-false}
-<<<<<<< HEAD
+      - P2P_EXTERNAL_ADDRESS=${P2P_EXTERNAL_ADDRESS}
       - SNAPSHOT_INTERVAL=20
-=======
-      - P2P_EXTERNAL_ADDRESS=${P2P_EXTERNAL_ADDRESS}
-      - SNAPSHOT_INTERVAL=100
->>>>>>> 51b1d8e3
       - SNAPSHOT_KEEP_RECENT=5
       - DEBUG=false
     ports:
