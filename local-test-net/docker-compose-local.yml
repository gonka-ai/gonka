services:
  chain-node:
    container_name: ${KEY_NAME}-node
    image: ghcr.io/product-science/inferenced
    volumes:
      - ./prod-local/${KEY_NAME}:/root/.inference
    environment:
      - SEED_NODE_RPC_URL=${SEED_NODE_RPC_URL}
      - SEED_NODE_P2P_URL=${SEED_NODE_P2P_URL}
      - KEY_NAME=${KEY_NAME}
      - RPC_SERVER_URL_2=${RPC_SERVER_URL_2}
      - RPC_SERVER_URL_1=${RPC_SERVER_URL_1}
      - SYNC_WITH_SNAPSHOTS=${SYNC_WITH_SNAPSHOTS}
      - SNAPSHOT_INTERVAL=100
      - SNAPSHOT_KEEP_RECENT=5
      - DEBUG=true
    ports:
      - "${RPC_PORT}:26657"
      - "${P2P_PORT}:26656"
    networks:
      - chain-public

  api:
    container_name: ${KEY_NAME}-api
    image: ghcr.io/product-science/api
    volumes:
        - ./prod-local/${KEY_NAME}:/root/.inference
        - ./${NODE_CONFIG}:/root/node_config.json
    ports:
      - "${PUBLIC_SERVER_PORT}:9000"
      - "${ML_SERVER_PORT}:9100"
      - "${ADMIN_SERVER_PORT}:9200"
      - "${ML_GRPC_SERVER_PORT}:9300"
    environment:
      - KEY_NAME=${KEY_NAME}
      - NODE_HOST=${KEY_NAME}-node
      - DAPI_API__POC_CALLBACK_URL=${POC_CALLBACK_URL}
      - DAPI_API__PUBLIC_URL=${PUBLIC_URL}
      - DAPI_API__PUBLIC_SERVER_PORT=9000
      - DAPI_API__ML_SERVER_PORT=9100
      - DAPI_API__ADMIN_SERVER_PORT=9200
<<<<<<< HEAD
      - DAPI_API__ML_GRPC_SERVER_PORT=9300
=======
      - DAPI_API__TEST_MODE=true
>>>>>>> 608f0ba4
      - DAPI_CHAIN_NODE__SEED_API_URL=${SEED_API_URL}
      - NODE_CONFIG_PATH=/root/node_config.json
      - DEBUG=true
    networks:
      - chain-public

  wiremock:
    container_name: ${KEY_NAME}-wiremock
    image: "wiremock/wiremock:latest"
    ports:
      - "${WIREMOCK_PORT}:8080"
    volumes:
      - ./prod-local/wiremock/${KEY_NAME}:/home/wiremock
    entrypoint: [ "/docker-entrypoint.sh", "--global-response-templating", "--disable-gzip", "--verbose" ]
    networks:
      - chain-public

networks:
  chain-public:
    name: chain-public<|MERGE_RESOLUTION|>--- conflicted
+++ resolved
@@ -39,11 +39,8 @@
       - DAPI_API__PUBLIC_SERVER_PORT=9000
       - DAPI_API__ML_SERVER_PORT=9100
       - DAPI_API__ADMIN_SERVER_PORT=9200
-<<<<<<< HEAD
       - DAPI_API__ML_GRPC_SERVER_PORT=9300
-=======
       - DAPI_API__TEST_MODE=true
->>>>>>> 608f0ba4
       - DAPI_CHAIN_NODE__SEED_API_URL=${SEED_API_URL}
       - NODE_CONFIG_PATH=/root/node_config.json
       - DEBUG=true
