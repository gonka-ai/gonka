services:
  chain-node:
    container_name: ${KEY_NAME}-node
    command: [ "sh", "./init-docker-genesis.sh" ]
    image: ghcr.io/product-science/inferenced
    volumes:
      - ./prod-local/${KEY_NAME}:/root/.inference
    environment:
      - KEY_NAME=${KEY_NAME}
      - IS_GENESIS=true
      - INIT_TGBOT=false
      - TGBOT_PRIVATE_KEY_PASS=${TGBOT_PRIVATE_KEY_PASS:-defaultpassword}
      - SNAPSHOT_INTERVAL=100
      - SNAPSHOT_KEEP_RECENT=5
<<<<<<< HEAD
=======
      - WITH_EXPLORER=true
>>>>>>> 75f8267d
      - DEBUG=false
    networks:
      - chain-public
    ports:
      - "26656:26656" #p2p
      - "26657:26657" #rpc
      - "9090:9090"
      - "9091:9091"
      - "1317:1317"

  api:
    container_name: ${KEY_NAME}-api
    image: ghcr.io/product-science/api
    volumes:
        - ./prod-local/${KEY_NAME}:/root/.inference
        - ./${NODE_CONFIG}:/root/node_config.json
    ports:
      - "${PUBLIC_SERVER_PORT}:9000"
      - "${ML_SERVER_PORT}:9100"
      - "${ADMIN_SERVER_PORT}:9200"
      - "${ML_GRPC_SERVER_PORT}:9300"
    environment:
      - KEY_NAME=${KEY_NAME}
      - NODE_HOST=${KEY_NAME}-node
      - DAPI_API__POC_CALLBACK_URL=${POC_CALLBACK_URL}
      - DAPI_API__PUBLIC_URL=${PUBLIC_URL}
      - DAPI_API__PUBLIC_SERVER_PORT=9000
      - DAPI_API__ML_SERVER_PORT=9100
      - DAPI_API__ADMIN_SERVER_PORT=9200
      - DAPI_API__ML_GRPC_SERVER_PORT=9300
      - DAPI_API__TEST_MODE=true
      - DAPI_CHAIN_NODE__IS_GENESIS=true
      - DAPI_API__EXPLORER_URL=http://explorer:5173
      - NODE_CONFIG_PATH=/root/node_config.json
      - DEBUG=false
    networks:
      - chain-public

  mock-server:
    container_name: ${KEY_NAME}-mock-server
    image: inference-mock-server
    build:
      context: ../testermint
      dockerfile: Dockerfile
    environment:
      - KEY_NAME=${KEY_NAME}
    ports:
      - "${WIREMOCK_PORT}:8080"
    networks:
      - chain-public

networks:
  chain-public:
    name: chain-public<|MERGE_RESOLUTION|>--- conflicted
+++ resolved
@@ -12,10 +12,7 @@
       - TGBOT_PRIVATE_KEY_PASS=${TGBOT_PRIVATE_KEY_PASS:-defaultpassword}
       - SNAPSHOT_INTERVAL=100
       - SNAPSHOT_KEEP_RECENT=5
-<<<<<<< HEAD
-=======
       - WITH_EXPLORER=true
->>>>>>> 75f8267d
       - DEBUG=false
     networks:
       - chain-public
