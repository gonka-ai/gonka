--- conflicted
+++ resolved
@@ -10,12 +10,9 @@
       - IS_GENESIS=true
       - INIT_TGBOT=false
       - TGBOT_PRIVATE_KEY_PASS=${TGBOT_PRIVATE_KEY_PASS:-defaultpassword}
-<<<<<<< HEAD
       - SNAPSHOT_INTERVAL=100
       - SNAPSHOT_KEEP_RECENT=5
-=======
       - DEBUG=true
->>>>>>> 54dbce6e
     networks:
       - chain-public
     ports:
