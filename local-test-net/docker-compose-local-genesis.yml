--- conflicted
+++ resolved
@@ -12,12 +12,8 @@
       - TGBOT_PRIVATE_KEY_PASS=${TGBOT_PRIVATE_KEY_PASS:-defaultpassword}
       - SNAPSHOT_INTERVAL=100
       - SNAPSHOT_KEEP_RECENT=5
-<<<<<<< HEAD
+      - WITH_EXPLORER=true
       - DEBUG=false
-=======
-      - WITH_EXPLORER=true
-      - DEBUG=true
->>>>>>> c4412089
     networks:
       - chain-public
     ports:
