#!/bin/bash
set -e

mode="$1"
if [ -z "$mode" ]; then
  mode="local"
fi

if [ "$mode" == "local" ]; then
  compose_file="docker-compose-local.yml"
elif [ "$mode" == "cloud" ]; then
    compose_file="docker-compose-cloud-join.yml"
else
  echo "Unknown mode: $mode"
  exit 1
fi

# Verify parameters:
# KEY_NAME - name of the key pair to use
# NODE_CONFIG - name of a file with inference node configuration
# PORT - the port to use for the API
# PUBLIC_IP - the access point for getting to your API node from the public

# Much easier to manage the environment variables in a file
# Check if /config.env exists, then source it
if [ -f config.env ]; then
  echo "Sourcing config.env file..."
  source config.env
fi

if [ -z "$KEY_NAME" ]; then
  echo "KEY_NAME is not set"
  exit 1
fi

if [ -z "$NODE_CONFIG" ]; then
  echo "NODE_CONFIG is not set"
  exit 1
fi

<<<<<<< HEAD
=======
if [ -z "$PUBLIC_SERVER_PORT" ]; then
  echo "PUBLIC_SERVER_PORT is not set"
  exit 1
fi

>>>>>>> dcf43898
if [ -z "$WIREMOCK_PORT" ]; then
  WIREMOCK_PORT=$((PUBLIC_SERVER_PORT + 30))
  echo "WIREMOCK_PORT is not set, using $WIREMOCK_PORT"
fi

if [ "$mode" == "local" ]; then
  project_name="$KEY_NAME"

  docker compose -p "$project_name" down -v
  rm -r ./prod-local/"$project_name" || true
else
  project_name="inferenced"
fi

echo "project_name=$project_name"

# Set up wiremock
if [ "$mode" == "local" ]; then
  mkdir -p "./prod-local/wiremock/$KEY_NAME/mappings/"
  mkdir -p "./prod-local/wiremock/$KEY_NAME/__files/"
  cp ./testermint/src/main/resources/mappings/*.json "./prod-local/wiremock/$KEY_NAME/mappings/"

  # If there's anything in the public-html/ dir, copy it!
  if [ -n "$(ls -A ./public-html 2>/dev/null)" ]; then
    cp -r ./public-html/* "./prod-local/wiremock/$KEY_NAME/__files/"
  fi
fi

#!!!
docker compose -p "$project_name" -f "$compose_file" up -d<|MERGE_RESOLUTION|>--- conflicted
+++ resolved
@@ -38,14 +38,11 @@
   exit 1
 fi
 
-<<<<<<< HEAD
-=======
 if [ -z "$PUBLIC_SERVER_PORT" ]; then
   echo "PUBLIC_SERVER_PORT is not set"
   exit 1
 fi
 
->>>>>>> dcf43898
 if [ -z "$WIREMOCK_PORT" ]; then
   WIREMOCK_PORT=$((PUBLIC_SERVER_PORT + 30))
   echo "WIREMOCK_PORT is not set, using $WIREMOCK_PORT"
