{
  "app_state": {
    "gov": {
      "params": {
        "voting_period": "0h3m0s",
        "min_deposit": [
          {
            "denom": "nicoin",
            "amount": "25_000_000"
          }
        ],
        "expedited_voting_period": "0h2m0s",
        "expedited_min_deposit": [
          {
            "denom": "nicoin",
            "amount": "50_000_000"
          }
        ],
        "quorum": "0.01000000000000000"
      }
    },
    "inference": {
      "params": {
        "epochParams": {
          "epoch_length": "115",
          "epoch_multiplier": "1",
          "epoch_shift": "100",
          "poc_stage_duration": "30",
          "poc_exchange_duration": "5",
          "poc_validation_delay": "5",
<<<<<<< HEAD
          "poc_validation_duration": "20",
          "set_new_validators_delay": "20",
=======
          "poc_validation_duration": "10",
>>>>>>> 9758d4de
          "default_unit_of_compute_price": "100"
        }
      },
      "model_list": [
        {
          "proposed_by": "genesis",
          "id": "Qwen/QwQ-32B",
          "units_of_compute_per_token": "1000",
          "hf_repo": "Qwen/QwQ-32B",
          "hf_commit": "976055f8c83f394f35dbd3ab09a285a984907bd0",
          "model_args": [
            "--quantization",
            "fp8",
            "-kv-cache-dtype",
            "fp8"
          ],
          "v_ram": "32",
          "throughput_per_nonce": "1000"
        },
        {
          "proposed_by": "genesis",
          "id": "Qwen/Qwen2.5-7B-Instruct",
          "units_of_compute_per_token": "100",
          "hf_repo": "Qwen/Qwen2.5-7B-Instruct",
          "hf_commit": "a09a35458c702b33eeacc393d103063234e8bc28",
          "model_args": [
            "--quantization",
            "fp8"
          ],
          "v_ram": "16",
          "throughput_per_nonce": "10000"
        }
      ],
      "genesis_only_params": {
        "total_supply": "1000",
        "originator_supply": "160",
        "top_reward_amount": "120",
        "standard_reward_amount": "600",
        "pre_programmed_sale_amount": "120",
        "top_rewards": 3,
        "supply_denom": "mcicoin"
      }
    }
  }
}<|MERGE_RESOLUTION|>--- conflicted
+++ resolved
@@ -28,12 +28,8 @@
           "poc_stage_duration": "30",
           "poc_exchange_duration": "5",
           "poc_validation_delay": "5",
-<<<<<<< HEAD
-          "poc_validation_duration": "20",
+          "poc_validation_duration": "10",
           "set_new_validators_delay": "20",
-=======
-          "poc_validation_duration": "10",
->>>>>>> 9758d4de
           "default_unit_of_compute_price": "100"
         }
       },
