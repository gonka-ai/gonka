services:
  tmkms:
    image: ghcr.io/product-science/tmkms-softsign-with-keygen:0.1.23
    container_name: tmkms
    restart: unless-stopped
    environment:
      - VALIDATOR_LISTEN_ADDRESS=tcp://node:${TMKMS_PORT:-26658}
    volumes:
      - .tmkms:/root/.tmkms

  node:
    container_name: node
<<<<<<< HEAD
    image: ghcr.io/product-science/inferenced:0.1.22.alphabridge
=======
    image: ghcr.io/product-science/inferenced:0.1.23
>>>>>>> e87d87a0
    command: ["sh", "./init-docker.sh"]
    volumes:
      - .inference:/root/.inference
      - ../../genesis/genesis.json:/root/genesis.json
    environment:
      - SEED_NODE_RPC_URL=${SEED_NODE_RPC_URL}
      - SEED_NODE_P2P_URL=${SEED_NODE_P2P_URL}
      - SNAPSHOT_INTERVAL=1000
      - SNAPSHOT_KEEP_RECENT=5
      - TRUSTED_BLOCK_PERIOD=${TRUSTED_BLOCK_PERIOD:-2000}
      - KEY_NAME=${KEY_NAME}
      - P2P_EXTERNAL_ADDRESS=${P2P_EXTERNAL_ADDRESS}
      - CONFIG_p2p__allow_duplicate_ip=true
      - CONFIG_p2p__handshake_timeout=30s
      - CONFIG_p2p__dial_timeout=30s
      - TMKMS_PORT=${TMKMS_PORT:-26658}
      - SYNC_WITH_SNAPSHOTS=true
      - RPC_SERVER_URL_1=${RPC_SERVER_URL_1}
      - RPC_SERVER_URL_2=${RPC_SERVER_URL_2}
      - REST_API_ACTIVE=true
      - INIT_ONLY=true
      - IS_GENESIS=true
      - GENESIS_SEEDS=nodeId-1@36.189.234.237:19255,nodeId-2@36.189.234.237:19257,nodeId-3@36.189.234.237:19237
    ports:
      - "5000:26656" #p2p
      - "26657:26657" #rpc
    expose:
      - "${TMKMS_PORT:-26658}"
    depends_on:
      - tmkms
    restart: always

  api:
    container_name: api
<<<<<<< HEAD
    image: ghcr.io/product-science/api:0.1.22.alphabridge
=======
    image: ghcr.io/product-science/api:0.1.23
>>>>>>> e87d87a0
    volumes:
      - .inference:/root/.inference
      - .dapi:/root/.dapi
      - ${NODE_CONFIG:-./node-config.json}:/root/node_config.json
    depends_on:
      - node
    environment:
      - KEY_NAME=${KEY_NAME}
      - ACCOUNT_PUBKEY=${ACCOUNT_PUBKEY}
      - KEYRING_BACKEND=file
      - KEYRING_PASSWORD=${KEYRING_PASSWORD}
      - DAPI_API__POC_CALLBACK_URL=${DAPI_API__POC_CALLBACK_URL}
      - DAPI_API__PUBLIC_URL=${PUBLIC_URL}
      - DAPI_CHAIN_NODE__SEED_API_URL=${SEED_API_URL}
      - DAPI_CHAIN_NODE__URL=${DAPI_CHAIN_NODE__URL}
      - DAPI_CHAIN_NODE__P2P_URL=${DAPI_CHAIN_NODE__P2P_URL}
      - NODE_CONFIG_PATH=/root/node_config.json
      - DAPI_API__PUBLIC_SERVER_PORT=9000
      - DAPI_API__ML_SERVER_PORT=9100
      - DAPI_API__ADMIN_SERVER_PORT=9200
    ports:
      - "9100:9100"
      - "9200:9200"
    restart: always
  
  bridge:
    container_name: bridge
    image: ghcr.io/product-science/bridge-ethereum:0.1.22.alphabridge
    restart: unless-stopped
    environment:
      - GETH_DATA_DIR=/data/geth
      - PRYSM_DATA_DIR=/data/prysm
      - JWT_SECRET_PATH=/data/jwt/jwt.hex
      - BRIDGE_API_BASE=http://api:9000
      - BRIDGE_POSTBLOCK=/admin/v1/bridge/block
      - BRIDGE_GETADDRESSES=/v1/bridge/addresses
      - BEACON_STATE_URL=https://beaconstate.ethstaker.cc/
      - GETH_HTTP_PORT=8545
      - GETH_AUTHRPC_PORT=8551
      - GETH_P2P_PORT=30303
      - GETH_DISCOVERY_PORT=30303
      - PRYSM_P2P_TCP_PORT=13000
      - PRYSM_P2P_UDP_PORT=12000
      - PERSISTENT_DB_DIR=/persistent-db
      - DEBUG=true
    volumes:
      - .inference-eth/geth:/data/geth
      - .inference-eth/prysm:/data/prysm
      - .inference-eth/jwt:/data/jwt
      - .inference-eth/logs:/var/log
      - .inference-eth/persistent-db:/persistent-db
    depends_on:
      - api
  
  proxy:
    container_name: proxy
<<<<<<< HEAD
    image: ghcr.io/product-science/proxy:0.1.22.alphabridge
=======
    image: ghcr.io/product-science/proxy:0.1.23
>>>>>>> e87d87a0
    ports:
      - "${API_PORT:-8000}:80"
    environment:
      - API_PORT=9000
      - CHAIN_RPC_PORT=26657
      - CHAIN_API_PORT=1317
      - CHAIN_GRPC_PORT=9090
      - DASHBOARD_PORT=5173
    depends_on:
      - node
      - api
      - explorer
    restart: unless-stopped
    healthcheck:
      test: ["CMD", "curl", "-f", "http://localhost/health"]
      interval: 30s
      timeout: 10s
      retries: 3
      start_period: 10s

  explorer:
    container_name: explorer
    image: ghcr.io/product-science/explorer:latest
    expose:
      - "5173"
    restart: unless-stopped
<|MERGE_RESOLUTION|>--- conflicted
+++ resolved
@@ -10,11 +10,7 @@
 
   node:
     container_name: node
-<<<<<<< HEAD
-    image: ghcr.io/product-science/inferenced:0.1.22.alphabridge
-=======
     image: ghcr.io/product-science/inferenced:0.1.23
->>>>>>> e87d87a0
     command: ["sh", "./init-docker.sh"]
     volumes:
       - .inference:/root/.inference
@@ -49,11 +45,7 @@
 
   api:
     container_name: api
-<<<<<<< HEAD
-    image: ghcr.io/product-science/api:0.1.22.alphabridge
-=======
     image: ghcr.io/product-science/api:0.1.23
->>>>>>> e87d87a0
     volumes:
       - .inference:/root/.inference
       - .dapi:/root/.dapi
@@ -110,11 +102,7 @@
   
   proxy:
     container_name: proxy
-<<<<<<< HEAD
-    image: ghcr.io/product-science/proxy:0.1.22.alphabridge
-=======
     image: ghcr.io/product-science/proxy:0.1.23
->>>>>>> e87d87a0
     ports:
       - "${API_PORT:-8000}:80"
     environment:
