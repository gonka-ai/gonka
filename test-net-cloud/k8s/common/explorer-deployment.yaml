apiVersion: apps/v1
kind: Deployment
metadata:
  name: explorer
  labels:
    app: explorer
spec:
  replicas: 1
  selector:
    matchLabels:
      app: explorer
  template:
    metadata:
      labels:
        app: explorer
    spec:
      enableServiceLinks: false
      imagePullSecrets:
      - name: ghcr-credentials
      containers:
      - name: explorer
        image: explorer
        ports:
        - containerPort: 5173
          name: http
        resources:
          requests:
            memory: "512Mi"
            cpu: "100m"
          limits:
            memory: "1Gi"
            cpu: "500m"
        livenessProbe:
          httpGet:
            path: /
            port: 5173
          initialDelaySeconds: 60
          periodSeconds: 30
        readinessProbe:
          httpGet:
            path: /
            port: 5173
          initialDelaySeconds: 30
<<<<<<< HEAD
          periodSeconds: 10 
=======
          periodSeconds: 10
>>>>>>> 7f8a29f5
<|MERGE_RESOLUTION|>--- conflicted
+++ resolved
@@ -41,8 +41,4 @@
             path: /
             port: 5173
           initialDelaySeconds: 30
-<<<<<<< HEAD
-          periodSeconds: 10 
-=======
-          periodSeconds: 10
->>>>>>> 7f8a29f5
+          periodSeconds: 10